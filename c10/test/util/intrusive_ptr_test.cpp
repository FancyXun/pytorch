#include <c10/util/intrusive_ptr.h>

#include <gtest/gtest.h>
#include <map>
#include <memory>
#include <set>
#include <unordered_map>
#include <unordered_set>

using c10::intrusive_ptr;
using c10::intrusive_ptr_target;
using c10::make_intrusive;
using c10::weak_intrusive_ptr;

#ifndef _MSC_VER
#pragma GCC diagnostic ignored "-Wpragmas"
#pragma GCC diagnostic ignored "-Wunknown-warning-option"
#pragma GCC diagnostic ignored "-Wself-move"
#endif

namespace {
class SomeClass0Parameters : public intrusive_ptr_target {};
class SomeClass1Parameter : public intrusive_ptr_target {
 public:
  SomeClass1Parameter(int param_) : param(param_) {}
  int param;
};
class SomeClass2Parameters : public intrusive_ptr_target {
 public:
  SomeClass2Parameters(int param1_, int param2_)
      : param1(param1_), param2(param2_) {}
  int param1;
  int param2;
};
using SomeClass = SomeClass0Parameters;
struct SomeBaseClass : public intrusive_ptr_target {
  SomeBaseClass(int v_) : v(v_) {}
  int v;
};
struct SomeChildClass : SomeBaseClass {
  SomeChildClass(int v) : SomeBaseClass(v) {}
};

class DestructableMock : public intrusive_ptr_target {
 public:
  DestructableMock(bool* resourcesReleased, bool* wasDestructed)
      : resourcesReleased_(resourcesReleased), wasDestructed_(wasDestructed) {}

  ~DestructableMock() override {
    *wasDestructed_ = true;
  }

  void release_resources() override {
    *resourcesReleased_ = true;
  }

 private:
  bool* resourcesReleased_;
  bool* wasDestructed_;
};

class ChildDestructableMock final : public DestructableMock {
 public:
  ChildDestructableMock(bool* resourcesReleased, bool* wasDestructed)
      : DestructableMock(resourcesReleased, wasDestructed) {}
};
class NullType1 final {
  // NOLINTNEXTLINE(cppcoreguidelines-avoid-non-const-global-variables)
  static SomeClass singleton_;

 public:
  static constexpr SomeClass* singleton() {
    return &singleton_;
  }
};
// NOLINTNEXTLINE(cppcoreguidelines-avoid-non-const-global-variables)
SomeClass NullType1::singleton_;
class NullType2 final {
  // NOLINTNEXTLINE(cppcoreguidelines-avoid-non-const-global-variables)
  static SomeClass singleton_;

 public:
  static constexpr SomeClass* singleton() {
    return &singleton_;
  }
};
// NOLINTNEXTLINE(cppcoreguidelines-avoid-non-const-global-variables)
SomeClass NullType2::singleton_;
static_assert(NullType1::singleton() != NullType2::singleton(), "");
} // namespace

static_assert(
    std::is_same<SomeClass, intrusive_ptr<SomeClass>::element_type>::value,
    "intrusive_ptr<T>::element_type is wrong");

// NOLINTNEXTLINE(cppcoreguidelines-avoid-non-const-global-variables)
TEST(MakeIntrusiveTest, ClassWith0Parameters) {
  intrusive_ptr<SomeClass0Parameters> var =
      make_intrusive<SomeClass0Parameters>();
  // Check that the type is correct
  EXPECT_EQ(var.get(), dynamic_cast<SomeClass0Parameters*>(var.get()));
}

// NOLINTNEXTLINE(cppcoreguidelines-avoid-non-const-global-variables)
TEST(MakeIntrusiveTest, ClassWith1Parameter) {
  intrusive_ptr<SomeClass1Parameter> var =
      // NOLINTNEXTLINE(cppcoreguidelines-avoid-magic-numbers)
      make_intrusive<SomeClass1Parameter>(5);
  EXPECT_EQ(5, var->param);
}

// NOLINTNEXTLINE(cppcoreguidelines-avoid-non-const-global-variables)
TEST(MakeIntrusiveTest, ClassWith2Parameters) {
  intrusive_ptr<SomeClass2Parameters> var =
      // NOLINTNEXTLINE(cppcoreguidelines-avoid-magic-numbers)
      make_intrusive<SomeClass2Parameters>(7, 2);
  EXPECT_EQ(7, var->param1);
  EXPECT_EQ(2, var->param2);
}

// NOLINTNEXTLINE(cppcoreguidelines-avoid-non-const-global-variables)
TEST(MakeIntrusiveTest, TypeIsAutoDeductible) {
  auto var2 = make_intrusive<SomeClass0Parameters>();
  auto var3 = make_intrusive<SomeClass1Parameter>(2);
  auto var4 = make_intrusive<SomeClass2Parameters>(2, 3);
}

// NOLINTNEXTLINE(cppcoreguidelines-avoid-non-const-global-variables)
TEST(MakeIntrusiveTest, CanAssignToBaseClassPtr) {
  intrusive_ptr<SomeBaseClass> var = make_intrusive<SomeChildClass>(3);
  EXPECT_EQ(3, var->v);
}

// NOLINTNEXTLINE(cppcoreguidelines-avoid-non-const-global-variables)
TEST(IntrusivePtrTargetTest, whenAllocatedOnStack_thenDoesntCrash) {
  SomeClass myClass;
}

// NOLINTNEXTLINE(cppcoreguidelines-avoid-non-const-global-variables)
TEST(IntrusivePtrTest, givenValidPtr_whenCallingGet_thenReturnsObject) {
  intrusive_ptr<SomeClass1Parameter> obj =
      // NOLINTNEXTLINE(cppcoreguidelines-avoid-magic-numbers)
      make_intrusive<SomeClass1Parameter>(5);
  EXPECT_EQ(5, obj.get()->param);
}

// NOLINTNEXTLINE(cppcoreguidelines-avoid-non-const-global-variables)
TEST(IntrusivePtrTest, givenValidPtr_whenCallingConstGet_thenReturnsObject) {
  const intrusive_ptr<SomeClass1Parameter> obj =
      make_intrusive<SomeClass1Parameter>(5);
  EXPECT_EQ(5, obj.get()->param);
}

// NOLINTNEXTLINE(cppcoreguidelines-avoid-non-const-global-variables)
TEST(IntrusivePtrTest, givenInvalidPtr_whenCallingGet_thenReturnsNullptr) {
  intrusive_ptr<SomeClass1Parameter> obj;
  EXPECT_EQ(nullptr, obj.get());
}

// NOLINTNEXTLINE(cppcoreguidelines-avoid-non-const-global-variables)
TEST(IntrusivePtrTest, givenValidPtr_whenDereferencing_thenReturnsObject) {
  intrusive_ptr<SomeClass1Parameter> obj =
      // NOLINTNEXTLINE(cppcoreguidelines-avoid-magic-numbers)
      make_intrusive<SomeClass1Parameter>(5);
  EXPECT_EQ(5, (*obj).param);
}

// NOLINTNEXTLINE(cppcoreguidelines-avoid-non-const-global-variables)
TEST(IntrusivePtrTest, givenValidPtr_whenConstDereferencing_thenReturnsObject) {
  const intrusive_ptr<SomeClass1Parameter> obj =
      make_intrusive<SomeClass1Parameter>(5);
  EXPECT_EQ(5, (*obj).param);
}

// NOLINTNEXTLINE(cppcoreguidelines-avoid-non-const-global-variables)
TEST(IntrusivePtrTest, givenValidPtr_whenArrowDereferencing_thenReturnsObject) {
  intrusive_ptr<SomeClass1Parameter> obj =
      make_intrusive<SomeClass1Parameter>(3);
  EXPECT_EQ(3, obj->param);
}

// NOLINTNEXTLINE(cppcoreguidelines-avoid-non-const-global-variables)
TEST(
    IntrusivePtrTest,
    givenValidPtr_whenConstArrowDereferencing_thenReturnsObject) {
  const intrusive_ptr<SomeClass1Parameter> obj =
      make_intrusive<SomeClass1Parameter>(3);
  EXPECT_EQ(3, obj->param);
}

// NOLINTNEXTLINE(cppcoreguidelines-avoid-non-const-global-variables)
TEST(IntrusivePtrTest, givenValidPtr_whenMoveAssigning_thenPointsToSameObject) {
  intrusive_ptr<SomeClass> obj1 = make_intrusive<SomeClass>();
  intrusive_ptr<SomeClass> obj2 = make_intrusive<SomeClass>();
  SomeClass* obj1ptr = obj1.get();
  obj2 = std::move(obj1);
  EXPECT_EQ(obj1ptr, obj2.get());
}

// NOLINTNEXTLINE(cppcoreguidelines-avoid-non-const-global-variables)
TEST(IntrusivePtrTest, givenValidPtr_whenMoveAssigning_thenOldInstanceInvalid) {
  intrusive_ptr<SomeClass> obj1 = make_intrusive<SomeClass>();
  intrusive_ptr<SomeClass> obj2 = make_intrusive<SomeClass>();
  obj2 = std::move(obj1);
  // NOLINTNEXTLINE(clang-analyzer-cplusplus.Move,bugprone-use-after-move)
  EXPECT_FALSE(obj1.defined());
}

// NOLINTNEXTLINE(cppcoreguidelines-avoid-non-const-global-variables)
TEST(
    IntrusivePtrTest,
    givenValidPtr_whenMoveAssigningToSelf_thenPointsToSameObject) {
  intrusive_ptr<SomeClass> obj1 = make_intrusive<SomeClass>();
  SomeClass* obj1ptr = obj1.get();
  obj1 = std::move(obj1);
  // NOLINTNEXTLINE(bugprone-use-after-move)
  EXPECT_EQ(obj1ptr, obj1.get());
}

// NOLINTNEXTLINE(cppcoreguidelines-avoid-non-const-global-variables)
TEST(IntrusivePtrTest, givenValidPtr_whenMoveAssigningToSelf_thenStaysValid) {
  intrusive_ptr<SomeClass> obj1 = make_intrusive<SomeClass>();
  obj1 = std::move(obj1);
  // NOLINTNEXTLINE(bugprone-use-after-move)
  EXPECT_TRUE(obj1.defined());
}

// NOLINTNEXTLINE(cppcoreguidelines-avoid-non-const-global-variables)
TEST(
    IntrusivePtrTest,
    givenInvalidPtr_whenMoveAssigningToSelf_thenStaysInvalid) {
  intrusive_ptr<SomeClass> obj1;
  obj1 = std::move(obj1);
  // NOLINTNEXTLINE(bugprone-use-after-move)
  EXPECT_FALSE(obj1.defined());
}

// NOLINTNEXTLINE(cppcoreguidelines-avoid-non-const-global-variables)
TEST(
    IntrusivePtrTest,
    givenInvalidPtr_whenMoveAssigning_thenNewInstanceIsValid) {
  intrusive_ptr<SomeClass> obj1 = make_intrusive<SomeClass>();
  intrusive_ptr<SomeClass> obj2;
  // NOLINTNEXTLINE(clang-analyzer-deadcode.DeadStores)
  SomeClass* obj1ptr = obj1.get();
  obj2 = std::move(obj1);
  EXPECT_TRUE(obj2.defined());
}

// NOLINTNEXTLINE(cppcoreguidelines-avoid-non-const-global-variables)
TEST(
    IntrusivePtrTest,
    givenInvalidPtr_whenMoveAssigning_thenPointsToSameObject) {
  intrusive_ptr<SomeClass> obj1 = make_intrusive<SomeClass>();
  intrusive_ptr<SomeClass> obj2;
  SomeClass* obj1ptr = obj1.get();
  obj2 = std::move(obj1);
  EXPECT_EQ(obj1ptr, obj2.get());
}

// NOLINTNEXTLINE(cppcoreguidelines-avoid-non-const-global-variables)
TEST(
    IntrusivePtrTest,
    givenValidPtr_whenMoveAssigningFromInvalidPtr_thenNewInstanceIsInvalid) {
  intrusive_ptr<SomeClass> obj1;
  intrusive_ptr<SomeClass> obj2 = make_intrusive<SomeClass>();
  EXPECT_TRUE(obj2.defined());
  obj2 = std::move(obj1);
  EXPECT_FALSE(obj2.defined());
}

// NOLINTNEXTLINE(cppcoreguidelines-avoid-non-const-global-variables)
TEST(
    IntrusivePtrTest,
    givenValidPtr_whenMoveAssigningToBaseClass_thenPointsToSameObject) {
  intrusive_ptr<SomeChildClass> obj1 = make_intrusive<SomeChildClass>(1);
  intrusive_ptr<SomeBaseClass> obj2 = make_intrusive<SomeBaseClass>(2);
  SomeBaseClass* obj1ptr = obj1.get();
  obj2 = std::move(obj1);
  EXPECT_EQ(obj1ptr, obj2.get());
  EXPECT_EQ(1, obj2->v);
}

// NOLINTNEXTLINE(cppcoreguidelines-avoid-non-const-global-variables)
TEST(
    IntrusivePtrTest,
    givenValidPtr_whenMoveAssigningToBaseClass_thenOldInstanceInvalid) {
  intrusive_ptr<SomeChildClass> obj1 = make_intrusive<SomeChildClass>(1);
  intrusive_ptr<SomeBaseClass> obj2 = make_intrusive<SomeBaseClass>(2);
  obj2 = std::move(obj1);
  // NOLINTNEXTLINE(bugprone-use-after-move)
  EXPECT_FALSE(obj1.defined());
}

// NOLINTNEXTLINE(cppcoreguidelines-avoid-non-const-global-variables)
TEST(
    IntrusivePtrTest,
    givenInvalidPtr_whenMoveAssigningToBaseClass_thenNewInstanceIsValid) {
  // NOLINTNEXTLINE(cppcoreguidelines-avoid-magic-numbers)
  intrusive_ptr<SomeChildClass> obj1 = make_intrusive<SomeChildClass>(5);
  intrusive_ptr<SomeBaseClass> obj2;
  // NOLINTNEXTLINE(clang-analyzer-deadcode.DeadStores)
  SomeBaseClass* obj1ptr = obj1.get();
  obj2 = std::move(obj1);
  EXPECT_TRUE(obj2.defined());
}

// NOLINTNEXTLINE(cppcoreguidelines-avoid-non-const-global-variables)
TEST(
    IntrusivePtrTest,
    givenInvalidPtr_whenMoveAssigningToBaseClass_thenPointsToSameObject) {
  // NOLINTNEXTLINE(cppcoreguidelines-avoid-magic-numbers)
  intrusive_ptr<SomeChildClass> obj1 = make_intrusive<SomeChildClass>(5);
  intrusive_ptr<SomeBaseClass> obj2;
  SomeBaseClass* obj1ptr = obj1.get();
  obj2 = std::move(obj1);
  EXPECT_EQ(obj1ptr, obj2.get());
  EXPECT_EQ(5, obj2->v);
}

// NOLINTNEXTLINE(cppcoreguidelines-avoid-non-const-global-variables)
TEST(
    IntrusivePtrTest,
    givenInvalidPtr_whenMoveAssigningInvalidPtrToBaseClass_thenNewInstanceIsValid) {
  intrusive_ptr<SomeChildClass> obj1;
  intrusive_ptr<SomeBaseClass> obj2 = make_intrusive<SomeBaseClass>(2);
  EXPECT_TRUE(obj2.defined());
  obj2 = std::move(obj1);
  EXPECT_FALSE(obj2.defined());
}

// NOLINTNEXTLINE(cppcoreguidelines-avoid-non-const-global-variables)
TEST(
    IntrusivePtrTest,
    givenNullPtr_whenMoveAssigningToDifferentNullptr_thenHasNewNullptr) {
  intrusive_ptr<SomeClass, NullType1> obj1;
  intrusive_ptr<SomeClass, NullType2> obj2;
  obj2 = std::move(obj1);
  EXPECT_NE(NullType1::singleton(), NullType2::singleton());
  // NOLINTNEXTLINE(bugprone-use-after-move)
  EXPECT_EQ(NullType1::singleton(), obj1.get());
  EXPECT_EQ(NullType2::singleton(), obj2.get());
  EXPECT_FALSE(obj1.defined());
  EXPECT_FALSE(obj2.defined());
}

// NOLINTNEXTLINE(cppcoreguidelines-avoid-non-const-global-variables)
TEST(IntrusivePtrTest, givenValidPtr_whenCopyAssigning_thenPointsToSameObject) {
  intrusive_ptr<SomeClass> obj1 = make_intrusive<SomeClass>();
  intrusive_ptr<SomeClass> obj2 = make_intrusive<SomeClass>();
  SomeClass* obj1ptr = obj1.get();
  obj2 = obj1;
  EXPECT_EQ(obj1ptr, obj2.get());
}

// NOLINTNEXTLINE(cppcoreguidelines-avoid-non-const-global-variables)
TEST(IntrusivePtrTest, givenValidPtr_whenCopyAssigning_thenOldInstanceValid) {
  intrusive_ptr<SomeClass> obj1 = make_intrusive<SomeClass>();
  intrusive_ptr<SomeClass> obj2 = make_intrusive<SomeClass>();
  obj2 = obj1;
  EXPECT_TRUE(obj1.defined());
}

// NOLINTNEXTLINE(cppcoreguidelines-avoid-non-const-global-variables)
TEST(
    IntrusivePtrTest,
    givenValidPtr_whenCopyAssigningToSelf_thenPointsToSameObject) {
  intrusive_ptr<SomeClass> obj1 = make_intrusive<SomeClass>();
  SomeClass* obj1ptr = obj1.get();
  // NOLINTNEXTLINE(clang-diagnostic-self-assign-overloaded)
  obj1 = obj1;
  EXPECT_EQ(obj1ptr, obj1.get());
}

// NOLINTNEXTLINE(cppcoreguidelines-avoid-non-const-global-variables)
TEST(IntrusivePtrTest, givenValidPtr_whenCopyAssigningToSelf_thenStaysValid) {
  intrusive_ptr<SomeClass> obj1 = make_intrusive<SomeClass>();
  // NOLINTNEXTLINE(clang-diagnostic-self-assign-overloaded)
  obj1 = obj1;
  EXPECT_TRUE(obj1.defined());
}

// NOLINTNEXTLINE(cppcoreguidelines-avoid-non-const-global-variables)
TEST(
    IntrusivePtrTest,
    givenInvalidPtr_whenCopyAssigningToSelf_thenStaysInvalid) {
  intrusive_ptr<SomeClass> obj1;
  // NOLINTNEXTLINE(clang-diagnostic-self-assign-overloaded)
  obj1 = obj1;
  EXPECT_FALSE(obj1.defined());
}

// NOLINTNEXTLINE(cppcoreguidelines-avoid-non-const-global-variables)
TEST(
    IntrusivePtrTest,
    givenInvalidPtr_whenCopyAssigning_thenNewInstanceIsValid) {
  intrusive_ptr<SomeClass> obj1 = make_intrusive<SomeClass>();
  intrusive_ptr<SomeClass> obj2;
  // NOLINTNEXTLINE(clang-analyzer-deadcode.DeadStores)
  SomeClass* obj1ptr = obj1.get();
  obj2 = obj1;
  EXPECT_TRUE(obj2.defined());
}

// NOLINTNEXTLINE(cppcoreguidelines-avoid-non-const-global-variables)
TEST(
    IntrusivePtrTest,
    givenValidPtr_whenCopyAssigningToBaseClass_thenPointsToSameObject) {
  intrusive_ptr<SomeChildClass> child = make_intrusive<SomeChildClass>(3);
  // NOLINTNEXTLINE(cppcoreguidelines-avoid-magic-numbers)
  intrusive_ptr<SomeBaseClass> base = make_intrusive<SomeBaseClass>(10);
  base = child;
  EXPECT_EQ(3, base->v);
}

// NOLINTNEXTLINE(cppcoreguidelines-avoid-non-const-global-variables)
TEST(
    IntrusivePtrTest,
    givenValidPtr_whenCopyAssigningToBaseClass_thenOldInstanceInvalid) {
  intrusive_ptr<SomeChildClass> obj1 = make_intrusive<SomeChildClass>(3);
  // NOLINTNEXTLINE(cppcoreguidelines-avoid-magic-numbers)
  intrusive_ptr<SomeBaseClass> obj2 = make_intrusive<SomeBaseClass>(10);
  obj2 = obj1;
  EXPECT_TRUE(obj1.defined());
}

// NOLINTNEXTLINE(cppcoreguidelines-avoid-non-const-global-variables)
TEST(
    IntrusivePtrTest,
    givenInvalidPtr_whenCopyAssigningToBaseClass_thenNewInstanceIsValid) {
  // NOLINTNEXTLINE(cppcoreguidelines-avoid-magic-numbers)
  intrusive_ptr<SomeChildClass> obj1 = make_intrusive<SomeChildClass>(5);
  intrusive_ptr<SomeBaseClass> obj2;
  // NOLINTNEXTLINE(clang-analyzer-deadcode.DeadStores)
  SomeBaseClass* obj1ptr = obj1.get();
  obj2 = obj1;
  EXPECT_TRUE(obj2.defined());
}

// NOLINTNEXTLINE(cppcoreguidelines-avoid-non-const-global-variables)
TEST(
    IntrusivePtrTest,
    givenInvalidPtr_whenCopyAssigningToBaseClass_thenPointsToSameObject) {
  // NOLINTNEXTLINE(cppcoreguidelines-avoid-magic-numbers)
  intrusive_ptr<SomeChildClass> obj1 = make_intrusive<SomeChildClass>(5);
  intrusive_ptr<SomeBaseClass> obj2;
  SomeBaseClass* obj1ptr = obj1.get();
  obj2 = obj1;
  EXPECT_EQ(obj1ptr, obj2.get());
  EXPECT_EQ(5, obj2->v);
}

// NOLINTNEXTLINE(cppcoreguidelines-avoid-non-const-global-variables)
TEST(
    IntrusivePtrTest,
    givenPtr_whenCopyAssigningInvalidPtrToBaseClass_thenNewInstanceIsInvalid) {
  intrusive_ptr<SomeChildClass> obj1;
  intrusive_ptr<SomeBaseClass> obj2 = make_intrusive<SomeBaseClass>(2);
  EXPECT_TRUE(obj2.defined());
  obj2 = obj1;
  EXPECT_FALSE(obj2.defined());
}

// NOLINTNEXTLINE(cppcoreguidelines-avoid-non-const-global-variables)
TEST(
    IntrusivePtrTest,
    givenNullPtr_whenCopyAssigningToDifferentNullptr_thenHasNewNullptr) {
  intrusive_ptr<SomeClass, NullType1> obj1;
  intrusive_ptr<SomeClass, NullType2> obj2;
  obj2 = obj1;
  EXPECT_NE(NullType1::singleton(), NullType2::singleton());
  EXPECT_EQ(NullType1::singleton(), obj1.get());
  EXPECT_EQ(NullType2::singleton(), obj2.get());
  EXPECT_FALSE(obj1.defined());
  EXPECT_FALSE(obj2.defined());
}

// NOLINTNEXTLINE(cppcoreguidelines-avoid-non-const-global-variables)
TEST(IntrusivePtrTest, givenPtr_whenMoveConstructing_thenPointsToSameObject) {
  intrusive_ptr<SomeClass> obj1 = make_intrusive<SomeClass>();
  SomeClass* obj1ptr = obj1.get();
  intrusive_ptr<SomeClass> obj2 = std::move(obj1);
  EXPECT_EQ(obj1ptr, obj2.get());
}

// NOLINTNEXTLINE(cppcoreguidelines-avoid-non-const-global-variables)
TEST(IntrusivePtrTest, givenPtr_whenMoveConstructing_thenOldInstanceInvalid) {
  intrusive_ptr<SomeClass> obj1 = make_intrusive<SomeClass>();
  intrusive_ptr<SomeClass> obj2 = std::move(obj1);
  // NOLINTNEXTLINE(clang-analyzer-cplusplus.Move,bugprone-use-after-move)
  EXPECT_FALSE(obj1.defined());
}

// NOLINTNEXTLINE(cppcoreguidelines-avoid-non-const-global-variables)
TEST(IntrusivePtrTest, givenPtr_whenMoveConstructing_thenNewInstanceValid) {
  intrusive_ptr<SomeClass> obj1 = make_intrusive<SomeClass>();
  intrusive_ptr<SomeClass> obj2 = std::move(obj1);
  EXPECT_TRUE(obj2.defined());
}

// NOLINTNEXTLINE(cppcoreguidelines-avoid-non-const-global-variables)
TEST(
    IntrusivePtrTest,
    givenPtr_whenMoveConstructingFromInvalidPtr_thenNewInstanceInvalid) {
  intrusive_ptr<SomeClass> obj1;
  intrusive_ptr<SomeClass> obj2 = std::move(obj1);
  EXPECT_FALSE(obj2.defined());
}

// NOLINTNEXTLINE(cppcoreguidelines-avoid-non-const-global-variables)
TEST(
    IntrusivePtrTest,
    givenPtr_whenMoveConstructingToBaseClass_thenPointsToSameObject) {
  intrusive_ptr<SomeChildClass> child = make_intrusive<SomeChildClass>(3);
  SomeBaseClass* objptr = child.get();
  intrusive_ptr<SomeBaseClass> base = std::move(child);
  EXPECT_EQ(3, base->v);
  EXPECT_EQ(objptr, base.get());
}

// NOLINTNEXTLINE(cppcoreguidelines-avoid-non-const-global-variables)
TEST(
    IntrusivePtrTest,
    givenPtr_whenMoveConstructingToBaseClass_thenOldInstanceInvalid) {
  intrusive_ptr<SomeChildClass> child = make_intrusive<SomeChildClass>(3);
  intrusive_ptr<SomeBaseClass> base = std::move(child);
  // NOLINTNEXTLINE(bugprone-use-after-move)
  EXPECT_FALSE(child.defined());
}

// NOLINTNEXTLINE(cppcoreguidelines-avoid-non-const-global-variables)
TEST(
    IntrusivePtrTest,
    givenPtr_whenMoveConstructingToBaseClass_thenNewInstanceValid) {
  intrusive_ptr<SomeChildClass> obj1 = make_intrusive<SomeChildClass>(2);
  intrusive_ptr<SomeBaseClass> obj2 = std::move(obj1);
  EXPECT_TRUE(obj2.defined());
}

// NOLINTNEXTLINE(cppcoreguidelines-avoid-non-const-global-variables)
TEST(
    IntrusivePtrTest,
    givenPtr_whenMoveConstructingToBaseClassFromInvalidPtr_thenNewInstanceInvalid) {
  intrusive_ptr<SomeChildClass> obj1;
  intrusive_ptr<SomeBaseClass> obj2 = std::move(obj1);
  EXPECT_FALSE(obj2.defined());
}

// NOLINTNEXTLINE(cppcoreguidelines-avoid-non-const-global-variables)
TEST(
    IntrusivePtrTest,
    givenNullPtr_whenMoveConstructingToDifferentNullptr_thenHasNewNullptr) {
  intrusive_ptr<SomeClass, NullType1> obj1;
  intrusive_ptr<SomeClass, NullType2> obj2 = std::move(obj1);
  EXPECT_NE(NullType1::singleton(), NullType2::singleton());
  // NOLINTNEXTLINE(bugprone-use-after-move)
  EXPECT_EQ(NullType1::singleton(), obj1.get());
  EXPECT_EQ(NullType2::singleton(), obj2.get());
  EXPECT_FALSE(obj1.defined());
  EXPECT_FALSE(obj2.defined());
}

// NOLINTNEXTLINE(cppcoreguidelines-avoid-non-const-global-variables)
TEST(IntrusivePtrTest, givenPtr_whenCopyConstructing_thenPointsToSameObject) {
  intrusive_ptr<SomeClass> obj1 = make_intrusive<SomeClass>();
  SomeClass* obj1ptr = obj1.get();
  // NOLINTNEXTLINE(performance-unnecessary-copy-initialization)
  intrusive_ptr<SomeClass> obj2 = obj1;
  EXPECT_EQ(obj1ptr, obj2.get());
  EXPECT_TRUE(obj1.defined());
}

// NOLINTNEXTLINE(cppcoreguidelines-avoid-non-const-global-variables)
TEST(IntrusivePtrTest, givenPtr_whenCopyConstructing_thenOldInstanceValid) {
  intrusive_ptr<SomeClass> obj1 = make_intrusive<SomeClass>();
  // NOLINTNEXTLINE(performance-unnecessary-copy-initialization)
  intrusive_ptr<SomeClass> obj2 = obj1;
  EXPECT_TRUE(obj1.defined());
}

// NOLINTNEXTLINE(cppcoreguidelines-avoid-non-const-global-variables)
TEST(IntrusivePtrTest, givenPtr_whenCopyConstructing_thenNewInstanceValid) {
  intrusive_ptr<SomeClass> obj1 = make_intrusive<SomeClass>();
  // NOLINTNEXTLINE(performance-unnecessary-copy-initialization)
  intrusive_ptr<SomeClass> obj2 = obj1;
  EXPECT_TRUE(obj2.defined());
}

// NOLINTNEXTLINE(cppcoreguidelines-avoid-non-const-global-variables)
TEST(
    IntrusivePtrTest,
    givenPtr_whenCopyConstructingFromInvalidPtr_thenNewInstanceInvalid) {
  intrusive_ptr<SomeClass> obj1;
  // NOLINTNEXTLINE(performance-unnecessary-copy-initialization)
  intrusive_ptr<SomeClass> obj2 = obj1;
  EXPECT_FALSE(obj2.defined());
}

// NOLINTNEXTLINE(cppcoreguidelines-avoid-non-const-global-variables)
TEST(
    IntrusivePtrTest,
    givenPtr_whenCopyConstructingToBaseClass_thenPointsToSameObject) {
  intrusive_ptr<SomeChildClass> child = make_intrusive<SomeChildClass>(3);
  SomeBaseClass* objptr = child.get();
  intrusive_ptr<SomeBaseClass> base = child;
  EXPECT_EQ(3, base->v);
  EXPECT_EQ(objptr, base.get());
}

// NOLINTNEXTLINE(cppcoreguidelines-avoid-non-const-global-variables)
TEST(
    IntrusivePtrTest,
    givenPtr_whenCopyConstructingToBaseClass_thenOldInstanceInvalid) {
  intrusive_ptr<SomeChildClass> child = make_intrusive<SomeChildClass>(3);
  intrusive_ptr<SomeBaseClass> base = child;
  EXPECT_TRUE(child.defined());
}

// NOLINTNEXTLINE(cppcoreguidelines-avoid-non-const-global-variables)
TEST(
    IntrusivePtrTest,
    givenPtr_whenCopyConstructingToBaseClass_thenNewInstanceInvalid) {
  intrusive_ptr<SomeChildClass> child = make_intrusive<SomeChildClass>(3);
  intrusive_ptr<SomeBaseClass> base = child;
  EXPECT_TRUE(base.defined());
}

// NOLINTNEXTLINE(cppcoreguidelines-avoid-non-const-global-variables)
TEST(
    IntrusivePtrTest,
    givenPtr_whenCopyConstructingToBaseClassFromInvalidPtr_thenNewInstanceInvalid) {
  intrusive_ptr<SomeChildClass> obj1;
  intrusive_ptr<SomeBaseClass> obj2 = obj1;
  EXPECT_FALSE(obj2.defined());
}

// NOLINTNEXTLINE(cppcoreguidelines-avoid-non-const-global-variables)
TEST(
    IntrusivePtrTest,
    givenNullPtr_whenCopyConstructingToDifferentNullptr_thenHasNewNullptr) {
  intrusive_ptr<SomeClass, NullType1> obj1;
  intrusive_ptr<SomeClass, NullType2> obj2 = obj1;
  EXPECT_NE(NullType1::singleton(), NullType2::singleton());
  EXPECT_EQ(NullType1::singleton(), obj1.get());
  EXPECT_EQ(NullType2::singleton(), obj2.get());
  EXPECT_FALSE(obj1.defined());
  EXPECT_FALSE(obj2.defined());
}

// NOLINTNEXTLINE(cppcoreguidelines-avoid-non-const-global-variables)
TEST(IntrusivePtrTest, SwapFunction) {
  intrusive_ptr<SomeClass> obj1 = make_intrusive<SomeClass>();
  intrusive_ptr<SomeClass> obj2 = make_intrusive<SomeClass>();
  SomeClass* obj1ptr = obj1.get();
  SomeClass* obj2ptr = obj2.get();
  swap(obj1, obj2);
  EXPECT_EQ(obj2ptr, obj1.get());
  EXPECT_EQ(obj1ptr, obj2.get());
}

// NOLINTNEXTLINE(cppcoreguidelines-avoid-non-const-global-variables)
TEST(IntrusivePtrTest, SwapMethod) {
  intrusive_ptr<SomeClass> obj1 = make_intrusive<SomeClass>();
  intrusive_ptr<SomeClass> obj2 = make_intrusive<SomeClass>();
  SomeClass* obj1ptr = obj1.get();
  SomeClass* obj2ptr = obj2.get();
  obj1.swap(obj2);
  EXPECT_EQ(obj2ptr, obj1.get());
  EXPECT_EQ(obj1ptr, obj2.get());
}

// NOLINTNEXTLINE(cppcoreguidelines-avoid-non-const-global-variables)
TEST(IntrusivePtrTest, SwapFunctionFromInvalid) {
  intrusive_ptr<SomeClass> obj1;
  intrusive_ptr<SomeClass> obj2 = make_intrusive<SomeClass>();
  SomeClass* obj2ptr = obj2.get();
  swap(obj1, obj2);
  EXPECT_EQ(obj2ptr, obj1.get());
  EXPECT_TRUE(obj1.defined());
  EXPECT_FALSE(obj2.defined());
}

// NOLINTNEXTLINE(cppcoreguidelines-avoid-non-const-global-variables)
TEST(IntrusivePtrTest, SwapMethodFromInvalid) {
  intrusive_ptr<SomeClass> obj1;
  intrusive_ptr<SomeClass> obj2 = make_intrusive<SomeClass>();
  SomeClass* obj2ptr = obj2.get();
  obj1.swap(obj2);
  EXPECT_EQ(obj2ptr, obj1.get());
  EXPECT_TRUE(obj1.defined());
  EXPECT_FALSE(obj2.defined());
}

// NOLINTNEXTLINE(cppcoreguidelines-avoid-non-const-global-variables)
TEST(IntrusivePtrTest, SwapFunctionWithInvalid) {
  intrusive_ptr<SomeClass> obj1 = make_intrusive<SomeClass>();
  intrusive_ptr<SomeClass> obj2;
  SomeClass* obj1ptr = obj1.get();
  swap(obj1, obj2);
  EXPECT_FALSE(obj1.defined());
  EXPECT_TRUE(obj2.defined());
  EXPECT_EQ(obj1ptr, obj2.get());
}

// NOLINTNEXTLINE(cppcoreguidelines-avoid-non-const-global-variables)
TEST(IntrusivePtrTest, SwapMethodWithInvalid) {
  intrusive_ptr<SomeClass> obj1 = make_intrusive<SomeClass>();
  intrusive_ptr<SomeClass> obj2;
  SomeClass* obj1ptr = obj1.get();
  obj1.swap(obj2);
  EXPECT_FALSE(obj1.defined());
  EXPECT_TRUE(obj2.defined());
  EXPECT_EQ(obj1ptr, obj2.get());
}

// NOLINTNEXTLINE(cppcoreguidelines-avoid-non-const-global-variables)
TEST(IntrusivePtrTest, SwapFunctionInvalidWithInvalid) {
  intrusive_ptr<SomeClass> obj1;
  intrusive_ptr<SomeClass> obj2;
  swap(obj1, obj2);
  EXPECT_FALSE(obj1.defined());
  EXPECT_FALSE(obj2.defined());
}

// NOLINTNEXTLINE(cppcoreguidelines-avoid-non-const-global-variables)
TEST(IntrusivePtrTest, SwapMethodInvalidWithInvalid) {
  intrusive_ptr<SomeClass> obj1;
  intrusive_ptr<SomeClass> obj2;
  obj1.swap(obj2);
  EXPECT_FALSE(obj1.defined());
  EXPECT_FALSE(obj2.defined());
}

// NOLINTNEXTLINE(cppcoreguidelines-avoid-non-const-global-variables)
TEST(IntrusivePtrTest, CanBePutInContainer) {
  std::vector<intrusive_ptr<SomeClass1Parameter>> vec;
  // NOLINTNEXTLINE(cppcoreguidelines-avoid-magic-numbers)
  vec.push_back(make_intrusive<SomeClass1Parameter>(5));
  EXPECT_EQ(5, vec[0]->param);
}

// NOLINTNEXTLINE(cppcoreguidelines-avoid-non-const-global-variables)
TEST(IntrusivePtrTest, CanBePutInSet) {
  std::set<intrusive_ptr<SomeClass1Parameter>> set;
  // NOLINTNEXTLINE(cppcoreguidelines-avoid-magic-numbers)
  set.insert(make_intrusive<SomeClass1Parameter>(5));
  EXPECT_EQ(5, (*set.begin())->param);
}

// NOLINTNEXTLINE(cppcoreguidelines-avoid-non-const-global-variables)
TEST(IntrusivePtrTest, CanBePutInUnorderedSet) {
  std::unordered_set<intrusive_ptr<SomeClass1Parameter>> set;
  // NOLINTNEXTLINE(cppcoreguidelines-avoid-magic-numbers)
  set.insert(make_intrusive<SomeClass1Parameter>(5));
  EXPECT_EQ(5, (*set.begin())->param);
}

// NOLINTNEXTLINE(cppcoreguidelines-avoid-non-const-global-variables)
TEST(IntrusivePtrTest, CanBePutInMap) {
  std::map<
      intrusive_ptr<SomeClass1Parameter>,
      intrusive_ptr<SomeClass1Parameter>>
      map;
  map.insert(std::make_pair(
      // NOLINTNEXTLINE(cppcoreguidelines-avoid-magic-numbers)
      make_intrusive<SomeClass1Parameter>(5),
      make_intrusive<SomeClass1Parameter>(3)));
  EXPECT_EQ(5, map.begin()->first->param);
  EXPECT_EQ(3, map.begin()->second->param);
}

// NOLINTNEXTLINE(cppcoreguidelines-avoid-non-const-global-variables)
TEST(IntrusivePtrTest, CanBePutInUnorderedMap) {
  std::unordered_map<
      intrusive_ptr<SomeClass1Parameter>,
      intrusive_ptr<SomeClass1Parameter>>
      map;
  map.insert(std::make_pair(
      make_intrusive<SomeClass1Parameter>(3),
      // NOLINTNEXTLINE(cppcoreguidelines-avoid-magic-numbers)
      make_intrusive<SomeClass1Parameter>(5)));
  EXPECT_EQ(3, map.begin()->first->param);
  EXPECT_EQ(5, map.begin()->second->param);
}

// NOLINTNEXTLINE(cppcoreguidelines-avoid-non-const-global-variables)
TEST(IntrusivePtrTest, Equality_AfterCopyConstructor) {
  intrusive_ptr<SomeClass> var1 = make_intrusive<SomeClass>();
  // NOLINTNEXTLINE(performance-unnecessary-copy-initialization)
  intrusive_ptr<SomeClass> var2 = var1;
  EXPECT_TRUE(var1 == var2);
  EXPECT_FALSE(var1 != var2);
}

// NOLINTNEXTLINE(cppcoreguidelines-avoid-non-const-global-variables)
TEST(IntrusivePtrTest, Equality_AfterCopyAssignment) {
  intrusive_ptr<SomeClass> var1 = make_intrusive<SomeClass>();
  intrusive_ptr<SomeClass> var2 = make_intrusive<SomeClass>();
  var2 = var1;
  EXPECT_TRUE(var1 == var2);
  EXPECT_FALSE(var1 != var2);
}

// NOLINTNEXTLINE(cppcoreguidelines-avoid-non-const-global-variables)
TEST(IntrusivePtrTest, Equality_Nullptr) {
  intrusive_ptr<SomeClass> var1;
  intrusive_ptr<SomeClass> var2;
  EXPECT_TRUE(var1 == var2);
  EXPECT_FALSE(var1 != var2);
}

// NOLINTNEXTLINE(cppcoreguidelines-avoid-non-const-global-variables)
TEST(IntrusivePtrTest, Inequality) {
  intrusive_ptr<SomeClass> var1 = make_intrusive<SomeClass>();
  intrusive_ptr<SomeClass> var2 = make_intrusive<SomeClass>();
  EXPECT_TRUE(var1 != var2);
  EXPECT_FALSE(var1 == var2);
}

// NOLINTNEXTLINE(cppcoreguidelines-avoid-non-const-global-variables)
TEST(IntrusivePtrTest, Inequality_NullptrLeft) {
  intrusive_ptr<SomeClass> var1;
  intrusive_ptr<SomeClass> var2 = make_intrusive<SomeClass>();
  EXPECT_TRUE(var1 != var2);
  EXPECT_FALSE(var1 == var2);
}

// NOLINTNEXTLINE(cppcoreguidelines-avoid-non-const-global-variables)
TEST(IntrusivePtrTest, Inequality_NullptrRight) {
  intrusive_ptr<SomeClass> var1 = make_intrusive<SomeClass>();
  intrusive_ptr<SomeClass> var2;
  EXPECT_TRUE(var1 != var2);
  EXPECT_FALSE(var1 == var2);
}

// NOLINTNEXTLINE(cppcoreguidelines-avoid-non-const-global-variables)
TEST(IntrusivePtrTest, HashIsDifferent) {
  intrusive_ptr<SomeClass> var1 = make_intrusive<SomeClass>();
  intrusive_ptr<SomeClass> var2 = make_intrusive<SomeClass>();
  EXPECT_NE(
      std::hash<intrusive_ptr<SomeClass>>()(var1),
      std::hash<intrusive_ptr<SomeClass>>()(var2));
}

// NOLINTNEXTLINE(cppcoreguidelines-avoid-non-const-global-variables)
TEST(IntrusivePtrTest, HashIsDifferent_ValidAndInvalid) {
  intrusive_ptr<SomeClass> var1;
  intrusive_ptr<SomeClass> var2 = make_intrusive<SomeClass>();
  EXPECT_NE(
      std::hash<intrusive_ptr<SomeClass>>()(var1),
      std::hash<intrusive_ptr<SomeClass>>()(var2));
}

// NOLINTNEXTLINE(cppcoreguidelines-avoid-non-const-global-variables)
TEST(IntrusivePtrTest, HashIsSame_AfterCopyConstructor) {
  intrusive_ptr<SomeClass> var1 = make_intrusive<SomeClass>();
  // NOLINTNEXTLINE(performance-unnecessary-copy-initialization)
  intrusive_ptr<SomeClass> var2 = var1;
  EXPECT_EQ(
      std::hash<intrusive_ptr<SomeClass>>()(var1),
      std::hash<intrusive_ptr<SomeClass>>()(var2));
}

// NOLINTNEXTLINE(cppcoreguidelines-avoid-non-const-global-variables)
TEST(IntrusivePtrTest, HashIsSame_AfterCopyAssignment) {
  intrusive_ptr<SomeClass> var1 = make_intrusive<SomeClass>();
  intrusive_ptr<SomeClass> var2 = make_intrusive<SomeClass>();
  var2 = var1;
  EXPECT_EQ(
      std::hash<intrusive_ptr<SomeClass>>()(var1),
      std::hash<intrusive_ptr<SomeClass>>()(var2));
}

// NOLINTNEXTLINE(cppcoreguidelines-avoid-non-const-global-variables)
TEST(IntrusivePtrTest, HashIsSame_BothNullptr) {
  intrusive_ptr<SomeClass> var1;
  intrusive_ptr<SomeClass> var2;
  EXPECT_EQ(
      std::hash<intrusive_ptr<SomeClass>>()(var1),
      std::hash<intrusive_ptr<SomeClass>>()(var2));
}

// NOLINTNEXTLINE(cppcoreguidelines-avoid-non-const-global-variables)
TEST(IntrusivePtrTest, OneIsLess) {
  intrusive_ptr<SomeClass> var1 = make_intrusive<SomeClass>();
  intrusive_ptr<SomeClass> var2 = make_intrusive<SomeClass>();
  EXPECT_TRUE(
      // NOLINTNEXTLINE(modernize-use-transparent-functors)
      std::less<intrusive_ptr<SomeClass>>()(var1, var2) !=
      // NOLINTNEXTLINE(modernize-use-transparent-functors)
      std::less<intrusive_ptr<SomeClass>>()(var2, var1));
}

// NOLINTNEXTLINE(cppcoreguidelines-avoid-non-const-global-variables)
TEST(IntrusivePtrTest, NullptrIsLess1) {
  intrusive_ptr<SomeClass> var1;
  intrusive_ptr<SomeClass> var2 = make_intrusive<SomeClass>();
  // NOLINTNEXTLINE(modernize-use-transparent-functors)
  EXPECT_TRUE(std::less<intrusive_ptr<SomeClass>>()(var1, var2));
}

// NOLINTNEXTLINE(cppcoreguidelines-avoid-non-const-global-variables)
TEST(IntrusivePtrTest, NullptrIsLess2) {
  intrusive_ptr<SomeClass> var1 = make_intrusive<SomeClass>();
  intrusive_ptr<SomeClass> var2;
  // NOLINTNEXTLINE(modernize-use-transparent-functors)
  EXPECT_FALSE(std::less<intrusive_ptr<SomeClass>>()(var1, var2));
}

// NOLINTNEXTLINE(cppcoreguidelines-avoid-non-const-global-variables)
TEST(IntrusivePtrTest, NullptrIsNotLessThanNullptr) {
  intrusive_ptr<SomeClass> var1;
  intrusive_ptr<SomeClass> var2;
  // NOLINTNEXTLINE(modernize-use-transparent-functors)
  EXPECT_FALSE(std::less<intrusive_ptr<SomeClass>>()(var1, var2));
}

// NOLINTNEXTLINE(cppcoreguidelines-avoid-non-const-global-variables)
TEST(IntrusivePtrTest, givenPtr_whenCallingReset_thenIsInvalid) {
  auto obj = make_intrusive<SomeClass>();
  EXPECT_TRUE(obj.defined());
  obj.reset();
  EXPECT_FALSE(obj.defined());
}

// NOLINTNEXTLINE(cppcoreguidelines-avoid-non-const-global-variables)
TEST(IntrusivePtrTest, givenPtr_whenCallingReset_thenHoldsNullptr) {
  auto obj = make_intrusive<SomeClass>();
  EXPECT_NE(nullptr, obj.get());
  obj.reset();
  EXPECT_EQ(nullptr, obj.get());
}

// NOLINTNEXTLINE(cppcoreguidelines-avoid-non-const-global-variables)
TEST(IntrusivePtrTest, givenPtr_whenDestructed_thenDestructsObject) {
  bool resourcesReleased = false;
  bool wasDestructed = false;
  {
    auto obj =
        make_intrusive<DestructableMock>(&resourcesReleased, &wasDestructed);
    EXPECT_FALSE(resourcesReleased);
    EXPECT_FALSE(wasDestructed);
  }
  EXPECT_TRUE(resourcesReleased);
  EXPECT_TRUE(wasDestructed);
}

// NOLINTNEXTLINE(cppcoreguidelines-avoid-non-const-global-variables)
TEST(
    IntrusivePtrTest,
    givenPtr_whenMoveConstructed_thenDestructsObjectAfterSecondDestructed) {
  bool resourcesReleased = false;
  bool wasDestructed = false;
  auto obj =
      make_intrusive<DestructableMock>(&resourcesReleased, &wasDestructed);
  {
    auto obj2 = std::move(obj);
    EXPECT_FALSE(resourcesReleased);
    EXPECT_FALSE(wasDestructed);
  }
  EXPECT_TRUE(resourcesReleased);
  EXPECT_TRUE(wasDestructed);
}

// NOLINTNEXTLINE(cppcoreguidelines-avoid-non-const-global-variables)
TEST(
    IntrusivePtrTest,
    givenPtr_whenMoveConstructedToBaseClass_thenDestructsObjectAfterSecondDestructed) {
  bool resourcesReleased = false;
  bool wasDestructed = false;
  auto obj =
      make_intrusive<ChildDestructableMock>(&resourcesReleased, &wasDestructed);
  {
    intrusive_ptr<DestructableMock> obj2 = std::move(obj);
    EXPECT_FALSE(resourcesReleased);
    EXPECT_FALSE(wasDestructed);
  }
  EXPECT_TRUE(resourcesReleased);
  EXPECT_TRUE(wasDestructed);
}

// NOLINTNEXTLINE(cppcoreguidelines-avoid-non-const-global-variables)
TEST(IntrusivePtrTest, givenPtr_whenMoveAssigned_thenDestructsOldObject) {
  bool dummy = false;
  bool resourcesReleased = false;
  bool wasDestructed = false;
  auto obj = make_intrusive<DestructableMock>(&dummy, &dummy);
  {
    auto obj2 =
        make_intrusive<DestructableMock>(&resourcesReleased, &wasDestructed);
    EXPECT_FALSE(resourcesReleased);
    EXPECT_FALSE(wasDestructed);
    obj2 = std::move(obj);
    EXPECT_TRUE(resourcesReleased);
    EXPECT_TRUE(wasDestructed);
  }
}

// NOLINTNEXTLINE(cppcoreguidelines-avoid-non-const-global-variables)
TEST(
    IntrusivePtrTest,
    givenPtr_whenMoveAssignedToBaseClass_thenDestructsOldObject) {
  bool dummy = false;
  bool resourcesReleased = false;
  bool wasDestructed = false;
  auto obj = make_intrusive<ChildDestructableMock>(&dummy, &dummy);
  {
    auto obj2 =
        make_intrusive<DestructableMock>(&resourcesReleased, &wasDestructed);
    EXPECT_FALSE(resourcesReleased);
    EXPECT_FALSE(wasDestructed);
    obj2 = std::move(obj);
    EXPECT_TRUE(resourcesReleased);
    EXPECT_TRUE(wasDestructed);
  }
}

// NOLINTNEXTLINE(cppcoreguidelines-avoid-non-const-global-variables)
TEST(
    IntrusivePtrTest,
    givenPtrWithCopy_whenMoveAssigned_thenDestructsOldObjectAfterCopyIsDestructed) {
  bool dummy = false;
  bool resourcesReleased = false;
  bool wasDestructed = false;
  auto obj = make_intrusive<DestructableMock>(&dummy, &dummy);
  {
    auto obj2 =
        make_intrusive<DestructableMock>(&resourcesReleased, &wasDestructed);
    {
      auto copy = obj2;
      EXPECT_FALSE(resourcesReleased);
      EXPECT_FALSE(wasDestructed);
      obj2 = std::move(obj);
      EXPECT_FALSE(resourcesReleased);
      EXPECT_FALSE(wasDestructed);
    }
    EXPECT_TRUE(resourcesReleased);
    EXPECT_TRUE(wasDestructed);
  }
}

// NOLINTNEXTLINE(cppcoreguidelines-avoid-non-const-global-variables)
TEST(
    IntrusivePtrTest,
    givenPtrWithBaseClassCopy_whenMoveAssigned_thenDestructsOldObjectAfterCopyIsDestructed) {
  bool dummy = false;
  bool resourcesReleased = false;
  bool wasDestructed = false;
  auto obj = make_intrusive<ChildDestructableMock>(&dummy, &dummy);
  {
    auto obj2 = make_intrusive<ChildDestructableMock>(
        &resourcesReleased, &wasDestructed);
    {
      intrusive_ptr<DestructableMock> copy = obj2;
      EXPECT_FALSE(resourcesReleased);
      EXPECT_FALSE(wasDestructed);
      obj2 = std::move(obj);
      EXPECT_FALSE(resourcesReleased);
      EXPECT_FALSE(wasDestructed);
    }
    EXPECT_TRUE(resourcesReleased);
    EXPECT_TRUE(wasDestructed);
  }
}

// NOLINTNEXTLINE(cppcoreguidelines-avoid-non-const-global-variables)
TEST(
    IntrusivePtrTest,
    givenPtrWithCopy_whenMoveAssignedToBaseClass_thenDestructsOldObjectAfterCopyIsDestructed) {
  bool dummy = false;
  bool resourcesReleased = false;
  bool wasDestructed = false;
  auto obj = make_intrusive<ChildDestructableMock>(&dummy, &dummy);
  {
    auto obj2 =
        make_intrusive<DestructableMock>(&resourcesReleased, &wasDestructed);
    {
      intrusive_ptr<DestructableMock> copy = obj2;
      EXPECT_FALSE(resourcesReleased);
      EXPECT_FALSE(wasDestructed);
      obj2 = std::move(obj);
      EXPECT_FALSE(resourcesReleased);
      EXPECT_FALSE(wasDestructed);
    }
    EXPECT_TRUE(resourcesReleased);
    EXPECT_TRUE(wasDestructed);
  }
}

// NOLINTNEXTLINE(cppcoreguidelines-avoid-non-const-global-variables)
TEST(
    IntrusivePtrTest,
    givenPtr_whenMoveAssigned_thenDestructsObjectAfterSecondDestructed) {
  bool dummy = false;
  bool resourcesReleased = false;
  bool wasDestructed = false;
  auto obj =
      make_intrusive<DestructableMock>(&resourcesReleased, &wasDestructed);
  {
    auto obj2 = make_intrusive<DestructableMock>(&dummy, &dummy);
    obj2 = std::move(obj);
    EXPECT_FALSE(resourcesReleased);
    EXPECT_FALSE(wasDestructed);
  }
  EXPECT_TRUE(resourcesReleased);
  EXPECT_TRUE(wasDestructed);
}

// NOLINTNEXTLINE(cppcoreguidelines-avoid-non-const-global-variables)
TEST(
    IntrusivePtrTest,
    givenPtr_whenMoveAssignedToBaseClass_thenDestructsObjectAfterSecondDestructed) {
  bool dummy = false;
  bool resourcesReleased = false;
  bool wasDestructed = false;
  auto obj =
      make_intrusive<ChildDestructableMock>(&resourcesReleased, &wasDestructed);
  {
    auto obj2 = make_intrusive<DestructableMock>(&dummy, &dummy);
    obj2 = std::move(obj);
    EXPECT_FALSE(resourcesReleased);
    EXPECT_FALSE(wasDestructed);
  }
  EXPECT_TRUE(resourcesReleased);
  EXPECT_TRUE(wasDestructed);
}

// NOLINTNEXTLINE(cppcoreguidelines-avoid-non-const-global-variables)
TEST(
    IntrusivePtrTest,
    givenPtr_whenCopyConstructedAndDestructed_thenDestructsObjectAfterLastDestruction) {
  bool resourcesReleased = false;
  bool wasDestructed = false;
  {
    auto obj =
        make_intrusive<DestructableMock>(&resourcesReleased, &wasDestructed);
    {
      // NOLINTNEXTLINE(performance-unnecessary-copy-initialization)
      intrusive_ptr<DestructableMock> copy = obj;
      EXPECT_FALSE(resourcesReleased);
      EXPECT_FALSE(wasDestructed);
    }
    EXPECT_FALSE(resourcesReleased);
    EXPECT_FALSE(wasDestructed);
  }
  EXPECT_TRUE(resourcesReleased);
  EXPECT_TRUE(wasDestructed);
}

// NOLINTNEXTLINE(cppcoreguidelines-avoid-non-const-global-variables)
TEST(
    IntrusivePtrTest,
    givenPtr_whenCopyConstructedToBaseClassAndDestructed_thenDestructsObjectAfterLastDestruction) {
  bool resourcesReleased = false;
  bool wasDestructed = false;
  {
    auto obj = make_intrusive<ChildDestructableMock>(
        &resourcesReleased, &wasDestructed);
    {
      intrusive_ptr<DestructableMock> copy = obj;
      EXPECT_FALSE(resourcesReleased);
      EXPECT_FALSE(wasDestructed);
    }
    EXPECT_FALSE(resourcesReleased);
    EXPECT_FALSE(wasDestructed);
  }
  EXPECT_TRUE(resourcesReleased);
  EXPECT_TRUE(wasDestructed);
}

// NOLINTNEXTLINE(cppcoreguidelines-avoid-non-const-global-variables)
TEST(
    IntrusivePtrTest,
    givenPtr_whenCopyConstructedAndOriginalDestructed_thenDestructsObjectAfterLastDestruction) {
  bool resourcesReleased = false;
  bool wasDestructed = false;
  {
    auto obj =
        make_intrusive<DestructableMock>(&resourcesReleased, &wasDestructed);
    intrusive_ptr<DestructableMock> copy = obj;
    obj.reset();
    EXPECT_FALSE(resourcesReleased);
    EXPECT_FALSE(wasDestructed);
  }
  EXPECT_TRUE(resourcesReleased);
  EXPECT_TRUE(wasDestructed);
}

// NOLINTNEXTLINE(cppcoreguidelines-avoid-non-const-global-variables)
TEST(
    IntrusivePtrTest,
    givenPtr_whenCopyConstructedToBaseClassAndOriginalDestructed_thenDestructsObjectAfterLastDestruction) {
  bool resourcesReleased = false;
  bool wasDestructed = false;
  {
    auto obj = make_intrusive<ChildDestructableMock>(
        &resourcesReleased, &wasDestructed);
    intrusive_ptr<DestructableMock> copy = obj;
    obj.reset();
    EXPECT_FALSE(resourcesReleased);
    EXPECT_FALSE(wasDestructed);
  }
  EXPECT_TRUE(resourcesReleased);
  EXPECT_TRUE(wasDestructed);
}

// NOLINTNEXTLINE(cppcoreguidelines-avoid-non-const-global-variables)
TEST(
    IntrusivePtrTest,
    givenPtr_whenCopyAssignedAndDestructed_thenDestructsObjectAfterLastDestruction) {
  bool resourcesReleased = false;
  bool wasDestructed = false;
  bool dummy = false;
  {
    auto obj =
        make_intrusive<DestructableMock>(&resourcesReleased, &wasDestructed);
    {
      intrusive_ptr<DestructableMock> copy =
          make_intrusive<DestructableMock>(&dummy, &dummy);
      copy = obj;
      EXPECT_FALSE(resourcesReleased);
      EXPECT_FALSE(wasDestructed);
    }
    EXPECT_FALSE(resourcesReleased);
    EXPECT_FALSE(wasDestructed);
  }
  EXPECT_TRUE(resourcesReleased);
  EXPECT_TRUE(wasDestructed);
}

// NOLINTNEXTLINE(cppcoreguidelines-avoid-non-const-global-variables)
TEST(
    IntrusivePtrTest,
    givenPtr_whenCopyAssignedToBaseClassAndDestructed_thenDestructsObjectAfterLastDestruction) {
  bool resourcesReleased = false;
  bool wasDestructed = false;
  bool dummy = false;
  {
    auto obj = make_intrusive<ChildDestructableMock>(
        &resourcesReleased, &wasDestructed);
    {
      intrusive_ptr<DestructableMock> copy =
          make_intrusive<DestructableMock>(&dummy, &dummy);
      copy = obj;
      EXPECT_FALSE(resourcesReleased);
      EXPECT_FALSE(wasDestructed);
    }
    EXPECT_FALSE(resourcesReleased);
    EXPECT_FALSE(wasDestructed);
  }
  EXPECT_TRUE(resourcesReleased);
  EXPECT_TRUE(wasDestructed);
}

// NOLINTNEXTLINE(cppcoreguidelines-avoid-non-const-global-variables)
TEST(
    IntrusivePtrTest,
    givenPtr_whenCopyAssignedAndOriginalDestructed_thenDestructsObjectAfterLastDestruction) {
  bool resourcesReleased = false;
  bool wasDestructed = false;
  bool dummy = false;
  {
    auto copy = make_intrusive<DestructableMock>(&dummy, &dummy);
    {
      auto obj =
          make_intrusive<DestructableMock>(&resourcesReleased, &wasDestructed);
      copy = obj;
      EXPECT_FALSE(resourcesReleased);
      EXPECT_FALSE(wasDestructed);
    }
    EXPECT_FALSE(resourcesReleased);
    EXPECT_FALSE(wasDestructed);
  }
  EXPECT_TRUE(resourcesReleased);
  EXPECT_TRUE(wasDestructed);
}

// NOLINTNEXTLINE(cppcoreguidelines-avoid-non-const-global-variables)
TEST(
    IntrusivePtrTest,
    givenPtr_whenCopyAssignedToBaseClassAndOriginalDestructed_thenDestructsObjectAfterLastDestruction) {
  bool wasDestructed = false;
  bool resourcesReleased = false;
  bool dummy = false;
  {
    auto copy = make_intrusive<DestructableMock>(&dummy, &dummy);
    {
      auto obj = make_intrusive<ChildDestructableMock>(
          &resourcesReleased, &wasDestructed);
      copy = obj;
      EXPECT_FALSE(resourcesReleased);
      EXPECT_FALSE(wasDestructed);
    }
    EXPECT_FALSE(resourcesReleased);
    EXPECT_FALSE(wasDestructed);
  }
  EXPECT_TRUE(resourcesReleased);
  EXPECT_TRUE(wasDestructed);
}

// NOLINTNEXTLINE(cppcoreguidelines-avoid-non-const-global-variables)
TEST(IntrusivePtrTest, givenPtr_whenCopyAssigned_thenDestructsOldObject) {
  bool dummy = false;
  bool resourcesReleased = false;
  bool wasDestructed = false;
  auto obj = make_intrusive<DestructableMock>(&dummy, &dummy);
  {
    auto obj2 =
        make_intrusive<DestructableMock>(&resourcesReleased, &wasDestructed);
    EXPECT_FALSE(resourcesReleased);
    EXPECT_FALSE(wasDestructed);
    obj2 = obj;
    EXPECT_TRUE(resourcesReleased);
    EXPECT_TRUE(wasDestructed);
  }
}

// NOLINTNEXTLINE(cppcoreguidelines-avoid-non-const-global-variables)
TEST(
    IntrusivePtrTest,
    givenPtr_whenCopyAssignedToBaseClass_thenDestructsOldObject) {
  bool dummy = false;
  bool resourcesReleased = false;
  bool wasDestructed = false;
  auto obj = make_intrusive<ChildDestructableMock>(&dummy, &dummy);
  {
    auto obj2 =
        make_intrusive<DestructableMock>(&resourcesReleased, &wasDestructed);
    EXPECT_FALSE(resourcesReleased);
    EXPECT_FALSE(wasDestructed);
    obj2 = obj;
    EXPECT_TRUE(resourcesReleased);
    EXPECT_TRUE(wasDestructed);
  }
}

// NOLINTNEXTLINE(cppcoreguidelines-avoid-non-const-global-variables)
TEST(
    IntrusivePtrTest,
    givenPtrWithCopy_whenCopyAssigned_thenDestructsOldObjectAfterCopyIsDestructed) {
  bool dummy = false;
  bool resourcesReleased = false;
  bool wasDestructed = false;
  auto obj = make_intrusive<DestructableMock>(&dummy, &dummy);
  {
    auto obj2 =
        make_intrusive<DestructableMock>(&resourcesReleased, &wasDestructed);
    {
      auto copy = obj2;
      EXPECT_FALSE(resourcesReleased);
      EXPECT_FALSE(wasDestructed);
      obj2 = obj;
      EXPECT_FALSE(resourcesReleased);
      EXPECT_FALSE(wasDestructed);
    }
    EXPECT_TRUE(resourcesReleased);
    EXPECT_TRUE(wasDestructed);
  }
}

// NOLINTNEXTLINE(cppcoreguidelines-avoid-non-const-global-variables)
TEST(
    IntrusivePtrTest,
    givenPtrWithBaseClassCopy_whenCopyAssigned_thenDestructsOldObjectAfterCopyIsDestructed) {
  bool dummy = false;
  bool resourcesReleased = false;
  bool wasDestructed = false;
  auto obj = make_intrusive<ChildDestructableMock>(&dummy, &dummy);
  {
    auto obj2 = make_intrusive<ChildDestructableMock>(
        &resourcesReleased, &wasDestructed);
    {
      intrusive_ptr<DestructableMock> copy = obj2;
      EXPECT_FALSE(resourcesReleased);
      EXPECT_FALSE(wasDestructed);
      obj2 = obj;
      EXPECT_FALSE(resourcesReleased);
      EXPECT_FALSE(wasDestructed);
    }
    EXPECT_TRUE(resourcesReleased);
    EXPECT_TRUE(wasDestructed);
  }
}

// NOLINTNEXTLINE(cppcoreguidelines-avoid-non-const-global-variables)
TEST(
    IntrusivePtrTest,
    givenPtrWithCopy_whenCopyAssignedToBaseClass_thenDestructsOldObjectAfterCopyIsDestructed) {
  bool dummy = false;
  bool resourcesReleased = false;
  bool wasDestructed = false;
  auto obj = make_intrusive<ChildDestructableMock>(&dummy, &dummy);
  {
    auto obj2 =
        make_intrusive<DestructableMock>(&resourcesReleased, &wasDestructed);
    {
      intrusive_ptr<DestructableMock> copy = obj2;
      EXPECT_FALSE(resourcesReleased);
      EXPECT_FALSE(wasDestructed);
      obj2 = obj;
      EXPECT_FALSE(resourcesReleased);
      EXPECT_FALSE(wasDestructed);
    }
    EXPECT_TRUE(resourcesReleased);
    EXPECT_TRUE(wasDestructed);
  }
}

// NOLINTNEXTLINE(cppcoreguidelines-avoid-non-const-global-variables)
TEST(IntrusivePtrTest, givenPtr_whenCallingReset_thenDestructs) {
  bool resourcesReleased = false;
  bool wasDestructed = false;
  auto obj =
      make_intrusive<DestructableMock>(&resourcesReleased, &wasDestructed);
  EXPECT_FALSE(resourcesReleased);
  EXPECT_FALSE(wasDestructed);
  obj.reset();
  EXPECT_TRUE(resourcesReleased);
  EXPECT_TRUE(wasDestructed);
}

// NOLINTNEXTLINE(cppcoreguidelines-avoid-non-const-global-variables)
TEST(
    IntrusivePtrTest,
    givenPtrWithCopy_whenCallingReset_thenDestructsAfterCopyDestructed) {
  bool resourcesReleased = false;
  bool wasDestructed = false;
  auto obj =
      make_intrusive<DestructableMock>(&resourcesReleased, &wasDestructed);
  {
    auto copy = obj;
    obj.reset();
    EXPECT_FALSE(resourcesReleased);
    EXPECT_FALSE(wasDestructed);
    copy.reset();
    EXPECT_TRUE(resourcesReleased);
    EXPECT_TRUE(wasDestructed);
  }
}

// NOLINTNEXTLINE(cppcoreguidelines-avoid-non-const-global-variables)
TEST(
    IntrusivePtrTest,
    givenPtrWithCopy_whenCallingResetOnCopy_thenDestructsAfterOriginalDestructed) {
  bool resourcesReleased = false;
  bool wasDestructed = false;
  auto obj =
      make_intrusive<DestructableMock>(&resourcesReleased, &wasDestructed);
  {
    auto copy = obj;
    copy.reset();
    EXPECT_FALSE(resourcesReleased);
    EXPECT_FALSE(wasDestructed);
    obj.reset();
    EXPECT_TRUE(resourcesReleased);
    EXPECT_TRUE(wasDestructed);
  }
}

// NOLINTNEXTLINE(cppcoreguidelines-avoid-non-const-global-variables)
TEST(
    IntrusivePtrTest,
    givenPtrWithMoved_whenCallingReset_thenDestructsAfterMovedDestructed) {
  bool resourcesReleased = false;
  bool wasDestructed = false;
  auto obj =
      make_intrusive<DestructableMock>(&resourcesReleased, &wasDestructed);
  {
    auto moved = std::move(obj);
    // NOLINTNEXTLINE(bugprone-use-after-move)
    obj.reset();
    EXPECT_FALSE(resourcesReleased);
    EXPECT_FALSE(wasDestructed);
    moved.reset();
    EXPECT_TRUE(resourcesReleased);
    EXPECT_TRUE(wasDestructed);
  }
}

// NOLINTNEXTLINE(cppcoreguidelines-avoid-non-const-global-variables)
TEST(
    IntrusivePtrTest,
    givenPtrWithMoved_whenCallingResetOnMoved_thenDestructsImmediately) {
  bool resourcesReleased = false;
  bool wasDestructed = false;
  auto obj =
      make_intrusive<DestructableMock>(&resourcesReleased, &wasDestructed);
  {
    auto moved = std::move(obj);
    moved.reset();
    EXPECT_TRUE(resourcesReleased);
    EXPECT_TRUE(wasDestructed);
  }
}

// NOLINTNEXTLINE(cppcoreguidelines-avoid-non-const-global-variables)
TEST(IntrusivePtrTest, AllowsMoveConstructingToConst) {
  intrusive_ptr<SomeClass> a = make_intrusive<SomeClass>();
  intrusive_ptr<const SomeClass> b = std::move(a);
}

// NOLINTNEXTLINE(cppcoreguidelines-avoid-non-const-global-variables)
TEST(IntrusivePtrTest, AllowsCopyConstructingToConst) {
  intrusive_ptr<SomeClass> a = make_intrusive<SomeClass>();
  intrusive_ptr<const SomeClass> b = a;
}

// NOLINTNEXTLINE(cppcoreguidelines-avoid-non-const-global-variables)
TEST(IntrusivePtrTest, AllowsMoveAssigningToConst) {
  intrusive_ptr<SomeClass> a = make_intrusive<SomeClass>();
  intrusive_ptr<const SomeClass> b = make_intrusive<SomeClass>();
  b = std::move(a);
}

// NOLINTNEXTLINE(cppcoreguidelines-avoid-non-const-global-variables)
TEST(IntrusivePtrTest, AllowsCopyAssigningToConst) {
  intrusive_ptr<SomeClass> a = make_intrusive<SomeClass>();
  intrusive_ptr<const SomeClass> b = make_intrusive<const SomeClass>();
  b = a;
}

// NOLINTNEXTLINE(cppcoreguidelines-avoid-non-const-global-variables)
TEST(IntrusivePtrTest, givenNewPtr_thenHasUseCount1) {
  intrusive_ptr<SomeClass> obj = make_intrusive<SomeClass>();
  EXPECT_EQ(1, obj.use_count());
}

// NOLINTNEXTLINE(cppcoreguidelines-avoid-non-const-global-variables)
TEST(IntrusivePtrTest, givenNewPtr_thenIsUnique) {
  intrusive_ptr<SomeClass> obj = make_intrusive<SomeClass>();
  EXPECT_TRUE(obj.unique());
}

// NOLINTNEXTLINE(cppcoreguidelines-avoid-non-const-global-variables)
TEST(IntrusivePtrTest, givenEmptyPtr_thenHasUseCount0) {
  intrusive_ptr<SomeClass> obj;
  EXPECT_EQ(0, obj.use_count());
}

// NOLINTNEXTLINE(cppcoreguidelines-avoid-non-const-global-variables)
TEST(IntrusivePtrTest, givenEmptyPtr_thenIsNotUnique) {
  intrusive_ptr<SomeClass> obj;
  EXPECT_FALSE(obj.unique());
}

// NOLINTNEXTLINE(cppcoreguidelines-avoid-non-const-global-variables)
TEST(IntrusivePtrTest, givenResetPtr_thenHasUseCount0) {
  intrusive_ptr<SomeClass> obj = make_intrusive<SomeClass>();
  obj.reset();
  EXPECT_EQ(0, obj.use_count());
}

// NOLINTNEXTLINE(cppcoreguidelines-avoid-non-const-global-variables)
TEST(IntrusivePtrTest, givenResetPtr_thenIsNotUnique) {
  intrusive_ptr<SomeClass> obj = make_intrusive<SomeClass>();
  obj.reset();
  EXPECT_FALSE(obj.unique());
}

// NOLINTNEXTLINE(cppcoreguidelines-avoid-non-const-global-variables)
TEST(IntrusivePtrTest, givenMoveConstructedPtr_thenHasUseCount1) {
  intrusive_ptr<SomeClass> obj = make_intrusive<SomeClass>();
  intrusive_ptr<SomeClass> obj2 = std::move(obj);
  EXPECT_EQ(1, obj2.use_count());
}

// NOLINTNEXTLINE(cppcoreguidelines-avoid-non-const-global-variables)
TEST(IntrusivePtrTest, givenMoveConstructedPtr_thenIsUnique) {
  intrusive_ptr<SomeClass> obj = make_intrusive<SomeClass>();
  intrusive_ptr<SomeClass> obj2 = std::move(obj);
  EXPECT_TRUE(obj2.unique());
}

// NOLINTNEXTLINE(cppcoreguidelines-avoid-non-const-global-variables)
TEST(IntrusivePtrTest, givenMoveConstructedPtr_thenOldHasUseCount0) {
  intrusive_ptr<SomeClass> obj = make_intrusive<SomeClass>();
  intrusive_ptr<SomeClass> obj2 = std::move(obj);
  // NOLINTNEXTLINE(clang-analyzer-cplusplus.Move,bugprone-use-after-move)
  EXPECT_EQ(0, obj.use_count());
}

// NOLINTNEXTLINE(cppcoreguidelines-avoid-non-const-global-variables)
TEST(IntrusivePtrTest, givenMoveConstructedPtr_thenOldIsNotUnique) {
  intrusive_ptr<SomeClass> obj = make_intrusive<SomeClass>();
  intrusive_ptr<SomeClass> obj2 = std::move(obj);
  // NOLINTNEXTLINE(clang-analyzer-cplusplus.Move,bugprone-use-after-move)
  EXPECT_FALSE(obj.unique());
}

// NOLINTNEXTLINE(cppcoreguidelines-avoid-non-const-global-variables)
TEST(IntrusivePtrTest, givenMoveAssignedPtr_thenHasUseCount1) {
  intrusive_ptr<SomeClass> obj = make_intrusive<SomeClass>();
  intrusive_ptr<SomeClass> obj2 = make_intrusive<SomeClass>();
  obj2 = std::move(obj);
  EXPECT_EQ(1, obj2.use_count());
}

// NOLINTNEXTLINE(cppcoreguidelines-avoid-non-const-global-variables)
TEST(IntrusivePtrTest, givenMoveAssignedPtr_thenIsUnique) {
  intrusive_ptr<SomeClass> obj = make_intrusive<SomeClass>();
  intrusive_ptr<SomeClass> obj2 = make_intrusive<SomeClass>();
  obj2 = std::move(obj);
  EXPECT_TRUE(obj2.unique());
}

// NOLINTNEXTLINE(cppcoreguidelines-avoid-non-const-global-variables)
TEST(IntrusivePtrTest, givenMoveAssignedPtr_thenOldHasUseCount0) {
  intrusive_ptr<SomeClass> obj = make_intrusive<SomeClass>();
  intrusive_ptr<SomeClass> obj2 = make_intrusive<SomeClass>();
  obj2 = std::move(obj);
  // NOLINTNEXTLINE(clang-analyzer-cplusplus.Move,bugprone-use-after-move)
  EXPECT_EQ(0, obj.use_count());
}

// NOLINTNEXTLINE(cppcoreguidelines-avoid-non-const-global-variables)
TEST(IntrusivePtrTest, givenMoveAssignedPtr_thenOldIsNotUnique) {
  intrusive_ptr<SomeClass> obj = make_intrusive<SomeClass>();
  intrusive_ptr<SomeClass> obj2 = make_intrusive<SomeClass>();
  obj2 = std::move(obj);
  // NOLINTNEXTLINE(clang-analyzer-cplusplus.Move,bugprone-use-after-move)
  EXPECT_FALSE(obj.unique());
}

// NOLINTNEXTLINE(cppcoreguidelines-avoid-non-const-global-variables)
TEST(IntrusivePtrTest, givenCopyConstructedPtr_thenHasUseCount2) {
  intrusive_ptr<SomeClass> obj = make_intrusive<SomeClass>();
  // NOLINTNEXTLINE(performance-unnecessary-copy-initialization)
  intrusive_ptr<SomeClass> obj2 = obj;
  EXPECT_EQ(2, obj2.use_count());
}

// NOLINTNEXTLINE(cppcoreguidelines-avoid-non-const-global-variables)
TEST(IntrusivePtrTest, givenCopyConstructedPtr_thenIsNotUnique) {
  intrusive_ptr<SomeClass> obj = make_intrusive<SomeClass>();
  // NOLINTNEXTLINE(performance-unnecessary-copy-initialization)
  intrusive_ptr<SomeClass> obj2 = obj;
  EXPECT_FALSE(obj2.unique());
}

// NOLINTNEXTLINE(cppcoreguidelines-avoid-non-const-global-variables)
TEST(IntrusivePtrTest, givenCopyConstructedPtr_thenOldHasUseCount2) {
  intrusive_ptr<SomeClass> obj = make_intrusive<SomeClass>();
  // NOLINTNEXTLINE(performance-unnecessary-copy-initialization)
  intrusive_ptr<SomeClass> obj2 = obj;
  EXPECT_EQ(2, obj.use_count());
}

// NOLINTNEXTLINE(cppcoreguidelines-avoid-non-const-global-variables)
TEST(IntrusivePtrTest, givenCopyConstructedPtr_thenOldIsNotUnique) {
  intrusive_ptr<SomeClass> obj = make_intrusive<SomeClass>();
  // NOLINTNEXTLINE(performance-unnecessary-copy-initialization)
  intrusive_ptr<SomeClass> obj2 = obj;
  EXPECT_FALSE(obj.unique());
}

// NOLINTNEXTLINE(cppcoreguidelines-avoid-non-const-global-variables)
TEST(
    IntrusivePtrTest,
    givenCopyConstructedPtr_whenDestructingCopy_thenHasUseCount1) {
  intrusive_ptr<SomeClass> obj = make_intrusive<SomeClass>();
  {
    // NOLINTNEXTLINE(performance-unnecessary-copy-initialization)
    intrusive_ptr<SomeClass> obj2 = obj;
    EXPECT_EQ(2, obj.use_count());
  }
  EXPECT_EQ(1, obj.use_count());
}

// NOLINTNEXTLINE(cppcoreguidelines-avoid-non-const-global-variables)
TEST(
    IntrusivePtrTest,
    givenCopyConstructedPtr_whenDestructingCopy_thenIsUnique) {
  intrusive_ptr<SomeClass> obj = make_intrusive<SomeClass>();
  {
    // NOLINTNEXTLINE(performance-unnecessary-copy-initialization)
    intrusive_ptr<SomeClass> obj2 = obj;
    EXPECT_FALSE(obj.unique());
  }
  EXPECT_TRUE(obj.unique());
}

// NOLINTNEXTLINE(cppcoreguidelines-avoid-non-const-global-variables)
TEST(
    IntrusivePtrTest,
    givenCopyConstructedPtr_whenReassigningCopy_thenHasUseCount1) {
  intrusive_ptr<SomeClass> obj = make_intrusive<SomeClass>();
  intrusive_ptr<SomeClass> obj2 = obj;
  EXPECT_EQ(2, obj.use_count());
  obj2 = make_intrusive<SomeClass>();
  EXPECT_EQ(1, obj.use_count());
  EXPECT_EQ(1, obj2.use_count());
}

// NOLINTNEXTLINE(cppcoreguidelines-avoid-non-const-global-variables)
TEST(
    IntrusivePtrTest,
    givenCopyConstructedPtr_whenReassigningCopy_thenIsUnique) {
  intrusive_ptr<SomeClass> obj = make_intrusive<SomeClass>();
  intrusive_ptr<SomeClass> obj2 = obj;
  EXPECT_FALSE(obj.unique());
  obj2 = make_intrusive<SomeClass>();
  EXPECT_TRUE(obj.unique());
  EXPECT_TRUE(obj2.unique());
}

// NOLINTNEXTLINE(cppcoreguidelines-avoid-non-const-global-variables)
TEST(IntrusivePtrTest, givenCopyAssignedPtr_thenHasUseCount2) {
  intrusive_ptr<SomeClass> obj = make_intrusive<SomeClass>();
  intrusive_ptr<SomeClass> obj2 = make_intrusive<SomeClass>();
  obj2 = obj;
  EXPECT_EQ(2, obj.use_count());
  EXPECT_EQ(2, obj2.use_count());
}

// NOLINTNEXTLINE(cppcoreguidelines-avoid-non-const-global-variables)
TEST(IntrusivePtrTest, givenCopyAssignedPtr_thenIsNotUnique) {
  intrusive_ptr<SomeClass> obj = make_intrusive<SomeClass>();
  intrusive_ptr<SomeClass> obj2 = make_intrusive<SomeClass>();
  obj2 = obj;
  EXPECT_FALSE(obj.unique());
  EXPECT_FALSE(obj2.unique());
}

// NOLINTNEXTLINE(cppcoreguidelines-avoid-non-const-global-variables)
TEST(
    IntrusivePtrTest,
    givenCopyAssignedPtr_whenDestructingCopy_thenHasUseCount1) {
  intrusive_ptr<SomeClass> obj = make_intrusive<SomeClass>();
  {
    intrusive_ptr<SomeClass> obj2 = make_intrusive<SomeClass>();
    obj2 = obj;
    EXPECT_EQ(2, obj.use_count());
  }
  EXPECT_EQ(1, obj.use_count());
}

// NOLINTNEXTLINE(cppcoreguidelines-avoid-non-const-global-variables)
TEST(IntrusivePtrTest, givenCopyAssignedPtr_whenDestructingCopy_thenIsUnique) {
  intrusive_ptr<SomeClass> obj = make_intrusive<SomeClass>();
  {
    intrusive_ptr<SomeClass> obj2 = make_intrusive<SomeClass>();
    obj2 = obj;
    EXPECT_FALSE(obj.unique());
  }
  EXPECT_TRUE(obj.unique());
}

// NOLINTNEXTLINE(cppcoreguidelines-avoid-non-const-global-variables)
TEST(
    IntrusivePtrTest,
    givenCopyAssignedPtr_whenReassigningCopy_thenHasUseCount1) {
  intrusive_ptr<SomeClass> obj = make_intrusive<SomeClass>();
  intrusive_ptr<SomeClass> obj2 = make_intrusive<SomeClass>();
  obj2 = obj;
  EXPECT_EQ(2, obj.use_count());
  obj2 = make_intrusive<SomeClass>();
  EXPECT_EQ(1, obj.use_count());
  EXPECT_EQ(1, obj2.use_count());
}

// NOLINTNEXTLINE(cppcoreguidelines-avoid-non-const-global-variables)
TEST(IntrusivePtrTest, givenCopyAssignedPtr_whenReassigningCopy_thenIsUnique) {
  intrusive_ptr<SomeClass> obj = make_intrusive<SomeClass>();
  intrusive_ptr<SomeClass> obj2 = make_intrusive<SomeClass>();
  obj2 = obj;
  EXPECT_FALSE(obj.unique());
  obj2 = make_intrusive<SomeClass>();
  EXPECT_TRUE(obj.unique());
  EXPECT_TRUE(obj2.unique());
}

// NOLINTNEXTLINE(cppcoreguidelines-avoid-non-const-global-variables)
TEST(IntrusivePtrTest, givenPtr_whenReleasedAndReclaimed_thenDoesntCrash) {
  intrusive_ptr<SomeClass> obj = make_intrusive<SomeClass>();
  SomeClass* ptr = obj.release();
  EXPECT_FALSE(obj.defined());
  intrusive_ptr<SomeClass> reclaimed = intrusive_ptr<SomeClass>::reclaim(ptr);
}

// NOLINTNEXTLINE(cppcoreguidelines-avoid-non-const-global-variables)
TEST(
    IntrusivePtrTest,
    givenPtr_whenReleasedAndReclaimed_thenIsDestructedAtEnd) {
  bool resourcesReleased = false;
  bool wasDestructed = false;
  {
    intrusive_ptr<DestructableMock> outer;
    {
      intrusive_ptr<DestructableMock> inner =
          make_intrusive<DestructableMock>(&resourcesReleased, &wasDestructed);
      DestructableMock* ptr = inner.release();
      EXPECT_FALSE(resourcesReleased);
      EXPECT_FALSE(wasDestructed);
      outer = intrusive_ptr<DestructableMock>::reclaim(ptr);
    }
    // inner is destructed
    EXPECT_FALSE(resourcesReleased);
    EXPECT_FALSE(wasDestructed);
  }
  // outer is destructed
  EXPECT_TRUE(resourcesReleased);
  EXPECT_TRUE(wasDestructed);
}

/*
TEST(IntrusivePtrTest, givenStackObject_whenReclaimed_thenCrashes) {
  // This would cause very weird bugs on destruction.
  // Better to crash early on creation.
  SomeClass obj;
  intrusive_ptr<SomeClass> ptr;
#ifdef NDEBUG
  EXPECT_NO_THROW(ptr = intrusive_ptr<SomeClass>::reclaim(&obj));
#else
  EXPECT_ANY_THROW(ptr = intrusive_ptr<SomeClass>::reclaim(&obj));
#endif
}*/

// NOLINTNEXTLINE(cppcoreguidelines-avoid-non-const-global-variables)
TEST(IntrusivePtrTest, givenPtr_whenNonOwningReclaimed_thenDoesntCrash) {
  intrusive_ptr<SomeClass> obj = make_intrusive<SomeClass>();
  SomeClass* raw_ptr = obj.get();
  EXPECT_TRUE(obj.defined());
  intrusive_ptr<SomeClass> reclaimed =
      intrusive_ptr<SomeClass>::unsafe_reclaim_from_nonowning(raw_ptr);
  EXPECT_TRUE(reclaimed.defined());
  EXPECT_EQ(reclaimed.get(), obj.get());
}

// NOLINTNEXTLINE(cppcoreguidelines-avoid-non-const-global-variables)
<<<<<<< HEAD
TEST(
    IntrusivePtrTest,
    givenPtr_whenNonOwningReclaimed_thenIsDestructedAtEnd) {
=======
TEST(IntrusivePtrTest, givenPtr_whenNonOwningReclaimed_thenIsDestructedAtEnd) {
>>>>>>> ec502873
  bool resourcesReleased = false;
  bool wasDestructed = false;
  {
    intrusive_ptr<DestructableMock> outer;
    {
      intrusive_ptr<DestructableMock> inner =
          make_intrusive<DestructableMock>(&resourcesReleased, &wasDestructed);
      DestructableMock* raw_ptr = inner.get();
      outer = intrusive_ptr<DestructableMock>::unsafe_reclaim_from_nonowning(
          raw_ptr);
    }
    // inner is destructed
    EXPECT_FALSE(resourcesReleased);
    EXPECT_FALSE(wasDestructed);
  }
  // outer is destructed
  EXPECT_TRUE(resourcesReleased);
  EXPECT_TRUE(wasDestructed);
}

namespace {
template <class T>
struct IntrusiveAndWeak final {
  IntrusiveAndWeak(intrusive_ptr<T> ptr_) : ptr(std::move(ptr_)), weak(ptr) {}

  intrusive_ptr<T> ptr;
  weak_intrusive_ptr<T> weak;
};
template <class T, class... Args>
IntrusiveAndWeak<T> make_weak_intrusive(Args&&... args) {
  return IntrusiveAndWeak<T>(make_intrusive<T>(std::forward<Args>(args)...));
}
template <class T, class... Args>
weak_intrusive_ptr<T> make_weak_only(Args&&... args) {
  auto intrusive = make_intrusive<T>(std::forward<Args>(args)...);
  return weak_intrusive_ptr<T>(intrusive);
}
template <
    class T,
    class NullType = c10::detail::intrusive_target_default_null_type<T>>
weak_intrusive_ptr<T, NullType> make_invalid_weak() {
  return weak_intrusive_ptr<T, NullType>(intrusive_ptr<T, NullType>());
}
} // namespace

static_assert(
    std::is_same<SomeClass, weak_intrusive_ptr<SomeClass>::element_type>::value,
    "weak_intrusive_ptr<T>::element_type is wrong");

// NOLINTNEXTLINE(cppcoreguidelines-avoid-non-const-global-variables)
TEST(
    WeakIntrusivePtrTest,
    givenPtr_whenCreatingAndDestructing_thenDoesntCrash) {
  IntrusiveAndWeak<SomeClass> var = make_weak_intrusive<SomeClass>();
}

// NOLINTNEXTLINE(cppcoreguidelines-avoid-non-const-global-variables)
TEST(WeakIntrusivePtrTest, givenPtr_whenLocking_thenReturnsCorrectObject) {
  IntrusiveAndWeak<SomeClass> var = make_weak_intrusive<SomeClass>();
  intrusive_ptr<SomeClass> locked = var.weak.lock();
  EXPECT_EQ(var.ptr.get(), locked.get());
}

// NOLINTNEXTLINE(cppcoreguidelines-avoid-non-const-global-variables)
TEST(WeakIntrusivePtrTest, expiredPtr_whenLocking_thenReturnsNullType) {
  IntrusiveAndWeak<SomeClass> var = make_weak_intrusive<SomeClass>();
  // reset the intrusive_ptr to test if weak pointer still valid
  var.ptr.reset();
  EXPECT_TRUE(var.weak.expired());
  intrusive_ptr<SomeClass> locked = var.weak.lock();
  EXPECT_FALSE(locked.defined());
}

// NOLINTNEXTLINE(cppcoreguidelines-avoid-non-const-global-variables)
TEST(WeakIntrusivePtrTest, weakNullPtr_locking) {
  auto weak_ptr = make_invalid_weak<SomeClass>();
  intrusive_ptr<SomeClass> locked = weak_ptr.lock();
  EXPECT_FALSE(locked.defined());
}

// NOLINTNEXTLINE(cppcoreguidelines-avoid-non-const-global-variables)
TEST(
    WeakIntrusivePtrTest,
    givenValidPtr_whenMoveAssigning_thenPointsToSameObject) {
  IntrusiveAndWeak<SomeClass> obj1 = make_weak_intrusive<SomeClass>();
  IntrusiveAndWeak<SomeClass> obj2 = make_weak_intrusive<SomeClass>();
  SomeClass* obj1ptr = obj1.weak.lock().get();
  obj2.weak = std::move(obj1.weak);
  EXPECT_EQ(obj1ptr, obj2.weak.lock().get());
}

// NOLINTNEXTLINE(cppcoreguidelines-avoid-non-const-global-variables)
TEST(
    WeakIntrusivePtrTest,
    givenValidPtr_whenMoveAssigning_thenOldInstanceInvalid) {
  IntrusiveAndWeak<SomeClass> obj1 = make_weak_intrusive<SomeClass>();
  IntrusiveAndWeak<SomeClass> obj2 = make_weak_intrusive<SomeClass>();
  obj2.weak = std::move(obj1.weak);
  EXPECT_TRUE(obj1.weak.expired());
}

// NOLINTNEXTLINE(cppcoreguidelines-avoid-non-const-global-variables)
<<<<<<< HEAD
TEST(
    WeakIntrusivePtrTest,
    vector_insert_weak_intrusive) {
=======
TEST(WeakIntrusivePtrTest, vector_insert_weak_intrusive) {
>>>>>>> ec502873
  std::vector<weak_intrusive_ptr<SomeClass>> priorWorks;
  std::vector<intrusive_ptr<SomeClass>> wips;
  wips.push_back(make_intrusive<SomeClass>());
  priorWorks.insert(priorWorks.end(), wips.begin(), wips.end());
  EXPECT_EQ(priorWorks.size(), 1);
}
// NOLINTNEXTLINE(cppcoreguidelines-avoid-non-const-global-variables)
TEST(
    WeakIntrusivePtrTest,
    givenInvalidPtr_whenMoveAssigning_thenNewInstanceIsValid) {
  IntrusiveAndWeak<SomeClass> obj1 = make_weak_intrusive<SomeClass>();
  weak_intrusive_ptr<SomeClass> obj2 = make_invalid_weak<SomeClass>();
  // NOLINTNEXTLINE(clang-analyzer-deadcode.DeadStores)
  SomeClass* obj1ptr = obj1.weak.lock().get();
  obj2 = std::move(obj1.weak);
  EXPECT_FALSE(obj2.expired());
}

// NOLINTNEXTLINE(cppcoreguidelines-avoid-non-const-global-variables)
TEST(
    WeakIntrusivePtrTest,
    givenValidPtr_whenMoveAssigningToSelf_thenPointsToSameObject) {
  IntrusiveAndWeak<SomeClass> obj1 = make_weak_intrusive<SomeClass>();
  SomeClass* obj1ptr = obj1.weak.lock().get();
  obj1.weak = std::move(obj1.weak);
  EXPECT_EQ(obj1ptr, obj1.weak.lock().get());
}

// NOLINTNEXTLINE(cppcoreguidelines-avoid-non-const-global-variables)
TEST(
    WeakIntrusivePtrTest,
    givenValidPtr_whenMoveAssigningToSelf_thenStaysValid) {
  IntrusiveAndWeak<SomeClass> obj1 = make_weak_intrusive<SomeClass>();
  obj1.weak = std::move(obj1.weak);
  EXPECT_FALSE(obj1.weak.expired());
}

// NOLINTNEXTLINE(cppcoreguidelines-avoid-non-const-global-variables)
TEST(
    WeakIntrusivePtrTest,
    givenInvalidPtr_whenMoveAssigning_thenPointsToSameObject) {
  IntrusiveAndWeak<SomeClass> obj1 = make_weak_intrusive<SomeClass>();
  weak_intrusive_ptr<SomeClass> obj2 = make_invalid_weak<SomeClass>();
  SomeClass* obj1ptr = obj1.weak.lock().get();
  obj2 = std::move(obj1.weak);
  EXPECT_EQ(obj1ptr, obj2.lock().get());
}

// NOLINTNEXTLINE(cppcoreguidelines-avoid-non-const-global-variables)
TEST(
    WeakIntrusivePtrTest,
    givenInvalidPtr_whenMoveAssigningToSelf_thenStaysInvalid) {
  weak_intrusive_ptr<SomeClass> obj1 = make_invalid_weak<SomeClass>();
  obj1 = std::move(obj1);
  // NOLINTNEXTLINE(bugprone-use-after-move)
  EXPECT_TRUE(obj1.expired());
}

// NOLINTNEXTLINE(cppcoreguidelines-avoid-non-const-global-variables)
TEST(
    WeakIntrusivePtrTest,
    givenWeakOnlyPtr_whenMoveAssigning_thenNewInstanceIsValid) {
  IntrusiveAndWeak<SomeClass> obj1 = make_weak_intrusive<SomeClass>();
  weak_intrusive_ptr<SomeClass> obj2 = make_weak_only<SomeClass>();
  // NOLINTNEXTLINE(clang-analyzer-deadcode.DeadStores)
  SomeClass* obj1ptr = obj1.weak.lock().get();
  obj2 = std::move(obj1.weak);
  EXPECT_FALSE(obj2.expired());
}

// NOLINTNEXTLINE(cppcoreguidelines-avoid-non-const-global-variables)
TEST(
    WeakIntrusivePtrTest,
    givenWeakOnlyPtr_whenMoveAssigning_thenPointsToSameObject) {
  IntrusiveAndWeak<SomeClass> obj1 = make_weak_intrusive<SomeClass>();
  weak_intrusive_ptr<SomeClass> obj2 = make_weak_only<SomeClass>();
  SomeClass* obj1ptr = obj1.weak.lock().get();
  obj2 = std::move(obj1.weak);
  EXPECT_EQ(obj1ptr, obj2.lock().get());
}

// NOLINTNEXTLINE(cppcoreguidelines-avoid-non-const-global-variables)
TEST(
    WeakIntrusivePtrTest,
    givenWeakOnlyPtr_whenMoveAssigningToSelf_thenStaysInvalid) {
  weak_intrusive_ptr<SomeClass> obj1 = make_weak_only<SomeClass>();
  // NOLINTNEXTLINE(clang-analyzer-deadcode.DeadStores)
  SomeClass* obj1ptr = obj1.lock().get();
  obj1 = std::move(obj1);
  // NOLINTNEXTLINE(bugprone-use-after-move)
  EXPECT_TRUE(obj1.expired());
}

// NOLINTNEXTLINE(cppcoreguidelines-avoid-non-const-global-variables)
TEST(
    WeakIntrusivePtrTest,
    givenWeakOnlyPtr_whenMoveAssigningToSelf_thenPointsToSameObject) {
  weak_intrusive_ptr<SomeClass> obj1 = make_weak_only<SomeClass>();
  SomeClass* obj1ptr = obj1.lock().get();
  obj1 = std::move(obj1);
  // NOLINTNEXTLINE(bugprone-use-after-move)
  EXPECT_EQ(obj1ptr, obj1.lock().get());
}

// NOLINTNEXTLINE(cppcoreguidelines-avoid-non-const-global-variables)
TEST(
    WeakIntrusivePtrTest,
    givenValidPtr_whenMoveAssigningFromInvalidPtr_thenNewInstanceIsInvalid) {
  weak_intrusive_ptr<SomeClass> obj1 = make_invalid_weak<SomeClass>();
  IntrusiveAndWeak<SomeClass> obj2 = make_weak_intrusive<SomeClass>();
  EXPECT_FALSE(obj2.weak.expired());
  obj2.weak = std::move(obj1);
  EXPECT_TRUE(obj2.weak.expired());
}

// NOLINTNEXTLINE(cppcoreguidelines-avoid-non-const-global-variables)
TEST(
    WeakIntrusivePtrTest,
    givenValidPtr_whenMoveAssigningFromWeakOnlyPtr_thenNewInstanceIsInvalid) {
  weak_intrusive_ptr<SomeClass> obj1 = make_weak_only<SomeClass>();
  IntrusiveAndWeak<SomeClass> obj2 = make_weak_intrusive<SomeClass>();
  EXPECT_FALSE(obj2.weak.expired());
  obj2.weak = std::move(obj1);
  EXPECT_TRUE(obj2.weak.expired());
}

// NOLINTNEXTLINE(cppcoreguidelines-avoid-non-const-global-variables)
TEST(
    WeakIntrusivePtrTest,
    givenValidPtr_whenMoveAssigningToBaseClass_thenPointsToSameObject) {
  IntrusiveAndWeak<SomeChildClass> obj1 =
      make_weak_intrusive<SomeChildClass>(1);
  IntrusiveAndWeak<SomeBaseClass> obj2 = make_weak_intrusive<SomeBaseClass>(2);
  SomeBaseClass* obj1ptr = obj1.weak.lock().get();
  obj2.weak = std::move(obj1.weak);
  EXPECT_EQ(obj1ptr, obj2.weak.lock().get());
  EXPECT_EQ(1, obj2.weak.lock()->v);
}

// NOLINTNEXTLINE(cppcoreguidelines-avoid-non-const-global-variables)
TEST(
    WeakIntrusivePtrTest,
    givenValidPtr_whenMoveAssigningToBaseClass_thenOldInstanceInvalid) {
  IntrusiveAndWeak<SomeChildClass> obj1 =
      make_weak_intrusive<SomeChildClass>(1);
  IntrusiveAndWeak<SomeBaseClass> obj2 = make_weak_intrusive<SomeBaseClass>(2);
  obj2.weak = std::move(obj1.weak);
  EXPECT_TRUE(obj1.weak.expired());
}

// NOLINTNEXTLINE(cppcoreguidelines-avoid-non-const-global-variables)
TEST(
    WeakIntrusivePtrTest,
    givenInvalidPtr_whenMoveAssigningToBaseClass_thenNewInstanceIsValid) {
  IntrusiveAndWeak<SomeChildClass> obj1 =
      // NOLINTNEXTLINE(cppcoreguidelines-avoid-magic-numbers)
      make_weak_intrusive<SomeChildClass>(5);
  weak_intrusive_ptr<SomeBaseClass> obj2 = make_invalid_weak<SomeBaseClass>();
  // NOLINTNEXTLINE(clang-analyzer-deadcode.DeadStores)
  SomeBaseClass* obj1ptr = obj1.weak.lock().get();
  obj2 = std::move(obj1.weak);
  EXPECT_FALSE(obj2.expired());
}

// NOLINTNEXTLINE(cppcoreguidelines-avoid-non-const-global-variables)
TEST(
    WeakIntrusivePtrTest,
    givenInvalidPtr_whenMoveAssigningToBaseClass_thenPointsToSameObject) {
  IntrusiveAndWeak<SomeChildClass> obj1 =
      // NOLINTNEXTLINE(cppcoreguidelines-avoid-magic-numbers)
      make_weak_intrusive<SomeChildClass>(5);
  weak_intrusive_ptr<SomeBaseClass> obj2 = make_invalid_weak<SomeBaseClass>();
  SomeBaseClass* obj1ptr = obj1.weak.lock().get();
  obj2 = std::move(obj1.weak);
  EXPECT_EQ(obj1ptr, obj2.lock().get());
  EXPECT_EQ(5, obj2.lock()->v);
}

// NOLINTNEXTLINE(cppcoreguidelines-avoid-non-const-global-variables)
TEST(
    WeakIntrusivePtrTest,
    givenInvalidPtr_whenMoveAssigningInvalidPtrToBaseClass_thenNewInstanceIsValid) {
  weak_intrusive_ptr<SomeChildClass> obj1 = make_invalid_weak<SomeChildClass>();
  IntrusiveAndWeak<SomeBaseClass> obj2 = make_weak_intrusive<SomeBaseClass>(2);
  EXPECT_FALSE(obj2.weak.expired());
  obj2.weak = std::move(obj1);
  EXPECT_TRUE(obj2.weak.expired());
}

// NOLINTNEXTLINE(cppcoreguidelines-avoid-non-const-global-variables)
TEST(
    WeakIntrusivePtrTest,
    givenWeakOnlyPtr_whenMoveAssigningToBaseClass_thenNewInstanceIsValid) {
  IntrusiveAndWeak<SomeChildClass> obj1 =
      // NOLINTNEXTLINE(cppcoreguidelines-avoid-magic-numbers)
      make_weak_intrusive<SomeChildClass>(5);
  weak_intrusive_ptr<SomeBaseClass> obj2 = make_weak_only<SomeBaseClass>(2);
  // NOLINTNEXTLINE(clang-analyzer-deadcode.DeadStores)
  SomeBaseClass* obj1ptr = obj1.weak.lock().get();
  obj2 = std::move(obj1.weak);
  EXPECT_FALSE(obj2.expired());
}

// NOLINTNEXTLINE(cppcoreguidelines-avoid-non-const-global-variables)
TEST(
    WeakIntrusivePtrTest,
    givenWeakOnlyPtr_whenMoveAssigningToBaseClass_thenPointsToSameObject) {
  IntrusiveAndWeak<SomeChildClass> obj1 =
      // NOLINTNEXTLINE(cppcoreguidelines-avoid-magic-numbers)
      make_weak_intrusive<SomeChildClass>(5);
  weak_intrusive_ptr<SomeBaseClass> obj2 = make_weak_only<SomeBaseClass>(2);
  SomeBaseClass* obj1ptr = obj1.weak.lock().get();
  obj2 = std::move(obj1.weak);
  EXPECT_EQ(obj1ptr, obj2.lock().get());
  EXPECT_EQ(5, obj2.lock()->v);
}

// NOLINTNEXTLINE(cppcoreguidelines-avoid-non-const-global-variables)
TEST(
    WeakIntrusivePtrTest,
    givenWeakOnlyPtr_whenMoveAssigningInvalidPtrToBaseClass_thenNewInstanceIsValid) {
  // NOLINTNEXTLINE(cppcoreguidelines-avoid-magic-numbers)
  weak_intrusive_ptr<SomeChildClass> obj1 = make_weak_only<SomeChildClass>(5);
  IntrusiveAndWeak<SomeBaseClass> obj2 = make_weak_intrusive<SomeBaseClass>(2);
  EXPECT_FALSE(obj2.weak.expired());
  obj2.weak = std::move(obj1);
  EXPECT_TRUE(obj2.weak.expired());
}

// NOLINTNEXTLINE(cppcoreguidelines-avoid-non-const-global-variables)
TEST(
    WeakIntrusivePtrTest,
    givenNullPtr_whenMoveAssigningToDifferentNullptr_thenHasNewNullptr) {
  weak_intrusive_ptr<SomeClass, NullType1> obj1 =
      make_invalid_weak<SomeClass, NullType1>();
  weak_intrusive_ptr<SomeClass, NullType2> obj2 =
      make_invalid_weak<SomeClass, NullType2>();
  obj2 = std::move(obj1);
  EXPECT_NE(NullType1::singleton(), NullType2::singleton());
  // NOLINTNEXTLINE(bugprone-use-after-move)
  EXPECT_TRUE(obj1.expired());
  EXPECT_TRUE(obj2.expired());
}

// NOLINTNEXTLINE(cppcoreguidelines-avoid-non-const-global-variables)
TEST(
    WeakIntrusivePtrTest,
    givenValidPtr_whenCopyAssigning_thenPointsToSameObject) {
  IntrusiveAndWeak<SomeClass> obj1 = make_weak_intrusive<SomeClass>();
  IntrusiveAndWeak<SomeClass> obj2 = make_weak_intrusive<SomeClass>();
  SomeClass* obj1ptr = obj1.weak.lock().get();
  obj2.weak = obj1.weak;
  EXPECT_EQ(obj1ptr, obj2.weak.lock().get());
}

// NOLINTNEXTLINE(cppcoreguidelines-avoid-non-const-global-variables)
TEST(
    WeakIntrusivePtrTest,
    givenValidPtr_whenCopyAssigning_thenOldInstanceValid) {
  IntrusiveAndWeak<SomeClass> obj1 = make_weak_intrusive<SomeClass>();
  IntrusiveAndWeak<SomeClass> obj2 = make_weak_intrusive<SomeClass>();
  obj2.weak = obj1.weak;
  EXPECT_FALSE(obj1.weak.expired());
}

// NOLINTNEXTLINE(cppcoreguidelines-avoid-non-const-global-variables)
TEST(
    WeakIntrusivePtrTest,
    givenValidPtr_whenCopyAssigningToSelf_thenPointsToSameObject) {
  IntrusiveAndWeak<SomeClass> obj1 = make_weak_intrusive<SomeClass>();
  SomeClass* obj1ptr = obj1.weak.lock().get();
  obj1.weak = obj1.weak;
  EXPECT_EQ(obj1ptr, obj1.weak.lock().get());
}

// NOLINTNEXTLINE(cppcoreguidelines-avoid-non-const-global-variables)
TEST(
    WeakIntrusivePtrTest,
    givenValidPtr_whenCopyAssigningToSelf_thenStaysValid) {
  IntrusiveAndWeak<SomeClass> obj1 = make_weak_intrusive<SomeClass>();
  obj1.weak = obj1.weak;
  EXPECT_FALSE(obj1.weak.expired());
}

// NOLINTNEXTLINE(cppcoreguidelines-avoid-non-const-global-variables)
TEST(
    WeakIntrusivePtrTest,
    givenInvalidPtr_whenCopyAssigning_thenNewInstanceIsValid) {
  IntrusiveAndWeak<SomeClass> obj1 = make_weak_intrusive<SomeClass>();
  weak_intrusive_ptr<SomeClass> obj2 = make_invalid_weak<SomeClass>();
  // NOLINTNEXTLINE(clang-analyzer-deadcode.DeadStores)
  SomeClass* obj1ptr = obj1.weak.lock().get();
  obj2 = obj1.weak;
  EXPECT_FALSE(obj2.expired());
}

// NOLINTNEXTLINE(cppcoreguidelines-avoid-non-const-global-variables)
TEST(
    WeakIntrusivePtrTest,
    givenInvalidPtr_whenCopyAssigningToSelf_thenStaysInvalid) {
  weak_intrusive_ptr<SomeClass> obj1 = make_invalid_weak<SomeClass>();
  // NOLINTNEXTLINE(clang-diagnostic-self-assign-overloaded)
  obj1 = obj1;
  EXPECT_TRUE(obj1.expired());
}

// NOLINTNEXTLINE(cppcoreguidelines-avoid-non-const-global-variables)
TEST(
    WeakIntrusivePtrTest,
    givenWeakOnlyPtr_whenCopyAssigning_thenNewInstanceIsValid) {
  IntrusiveAndWeak<SomeClass> obj1 = make_weak_intrusive<SomeClass>();
  weak_intrusive_ptr<SomeClass> obj2 = make_weak_only<SomeClass>();
  // NOLINTNEXTLINE(clang-analyzer-deadcode.DeadStores)
  SomeClass* obj1ptr = obj1.weak.lock().get();
  obj2 = obj1.weak;
  EXPECT_FALSE(obj2.expired());
}

// NOLINTNEXTLINE(cppcoreguidelines-avoid-non-const-global-variables)
TEST(
    WeakIntrusivePtrTest,
    givenWeakOnlyPtr_whenCopyAssigning_thenPointsToSameObject) {
  IntrusiveAndWeak<SomeClass> obj1 = make_weak_intrusive<SomeClass>();
  weak_intrusive_ptr<SomeClass> obj2 = make_weak_only<SomeClass>();
  SomeClass* obj1ptr = obj1.weak.lock().get();
  obj2 = obj1.weak;
  EXPECT_EQ(obj1ptr, obj2.lock().get());
}

// NOLINTNEXTLINE(cppcoreguidelines-avoid-non-const-global-variables)
TEST(
    WeakIntrusivePtrTest,
    givenWeakOnlyPtr_whenCopyAssigningToSelf_thenStaysInvalid) {
  weak_intrusive_ptr<SomeClass> obj1 = make_weak_only<SomeClass>();
  // NOLINTNEXTLINE(clang-analyzer-deadcode.DeadStores)
  SomeClass* obj1ptr = obj1.lock().get();
  // NOLINTNEXTLINE(clang-diagnostic-self-assign-overloaded)
  obj1 = obj1;
  EXPECT_TRUE(obj1.expired());
}

// NOLINTNEXTLINE(cppcoreguidelines-avoid-non-const-global-variables)
TEST(
    WeakIntrusivePtrTest,
    givenWeakOnlyPtr_whenCopyAssigningToSelf_thenPointsToSameObject) {
  weak_intrusive_ptr<SomeClass> obj1 = make_weak_only<SomeClass>();
  SomeClass* obj1ptr = obj1.lock().get();
  // NOLINTNEXTLINE(clang-diagnostic-self-assign-overloaded)
  obj1 = obj1;
  EXPECT_EQ(obj1ptr, obj1.lock().get());
}

// NOLINTNEXTLINE(cppcoreguidelines-avoid-non-const-global-variables)
TEST(
    WeakIntrusivePtrTest,
    givenValidPtr_whenCopyAssigningToBaseClass_thenPointsToSameObject) {
  IntrusiveAndWeak<SomeChildClass> child =
      make_weak_intrusive<SomeChildClass>(3);
  // NOLINTNEXTLINE(cppcoreguidelines-avoid-magic-numbers)
  IntrusiveAndWeak<SomeBaseClass> base = make_weak_intrusive<SomeBaseClass>(10);
  base.weak = child.weak;
  EXPECT_EQ(3, base.weak.lock()->v);
}

// NOLINTNEXTLINE(cppcoreguidelines-avoid-non-const-global-variables)
TEST(
    WeakIntrusivePtrTest,
    givenValidPtr_whenCopyAssigningToBaseClass_thenOldInstanceInvalid) {
  IntrusiveAndWeak<SomeChildClass> obj1 =
      make_weak_intrusive<SomeChildClass>(3);
  // NOLINTNEXTLINE(cppcoreguidelines-avoid-magic-numbers)
  IntrusiveAndWeak<SomeBaseClass> obj2 = make_weak_intrusive<SomeBaseClass>(10);
  obj2.weak = obj1.weak;
  EXPECT_FALSE(obj1.weak.expired());
}

// NOLINTNEXTLINE(cppcoreguidelines-avoid-non-const-global-variables)
TEST(
    WeakIntrusivePtrTest,
    givenInvalidPtr_whenCopyAssigningToBaseClass_thenNewInstanceIsValid) {
  IntrusiveAndWeak<SomeChildClass> obj1 =
      // NOLINTNEXTLINE(cppcoreguidelines-avoid-magic-numbers)
      make_weak_intrusive<SomeChildClass>(5);
  weak_intrusive_ptr<SomeBaseClass> obj2 = make_invalid_weak<SomeBaseClass>();
  // NOLINTNEXTLINE(clang-analyzer-deadcode.DeadStores)
  SomeBaseClass* obj1ptr = obj1.weak.lock().get();
  obj2 = obj1.weak;
  EXPECT_FALSE(obj2.expired());
}

// NOLINTNEXTLINE(cppcoreguidelines-avoid-non-const-global-variables)
TEST(
    WeakIntrusivePtrTest,
    givenInvalidPtr_whenCopyAssigningToBaseClass_thenPointsToSameObject) {
  IntrusiveAndWeak<SomeChildClass> obj1 =
      // NOLINTNEXTLINE(cppcoreguidelines-avoid-magic-numbers)
      make_weak_intrusive<SomeChildClass>(5);
  weak_intrusive_ptr<SomeBaseClass> obj2 = make_invalid_weak<SomeBaseClass>();
  SomeBaseClass* obj1ptr = obj1.weak.lock().get();
  obj2 = obj1.weak;
  EXPECT_EQ(obj1ptr, obj2.lock().get());
  EXPECT_EQ(5, obj2.lock()->v);
}

// NOLINTNEXTLINE(cppcoreguidelines-avoid-non-const-global-variables)
TEST(
    WeakIntrusivePtrTest,
    givenPtr_whenCopyAssigningInvalidPtrToBaseClass_thenNewInstanceIsInvalid) {
  weak_intrusive_ptr<SomeChildClass> obj1 = make_invalid_weak<SomeChildClass>();
  IntrusiveAndWeak<SomeBaseClass> obj2 = make_weak_intrusive<SomeBaseClass>(2);
  EXPECT_FALSE(obj2.weak.expired());
  obj2.weak = obj1;
  EXPECT_TRUE(obj2.weak.expired());
}

// NOLINTNEXTLINE(cppcoreguidelines-avoid-non-const-global-variables)
TEST(
    WeakIntrusivePtrTest,
    givenWeakOnlyPtr_whenCopyAssigningToBaseClass_thenNewInstanceIsValid) {
  IntrusiveAndWeak<SomeChildClass> obj1 =
      // NOLINTNEXTLINE(cppcoreguidelines-avoid-magic-numbers)
      make_weak_intrusive<SomeChildClass>(5);
  weak_intrusive_ptr<SomeBaseClass> obj2 = make_weak_only<SomeBaseClass>(2);
  // NOLINTNEXTLINE(clang-analyzer-deadcode.DeadStores)
  SomeBaseClass* obj1ptr = obj1.weak.lock().get();
  obj2 = obj1.weak;
  EXPECT_FALSE(obj2.expired());
}

// NOLINTNEXTLINE(cppcoreguidelines-avoid-non-const-global-variables)
TEST(
    WeakIntrusivePtrTest,
    givenWeakOnlyPtr_whenCopyAssigningToBaseClass_thenPointsToSameObject) {
  IntrusiveAndWeak<SomeChildClass> obj1 =
      // NOLINTNEXTLINE(cppcoreguidelines-avoid-magic-numbers)
      make_weak_intrusive<SomeChildClass>(5);
  weak_intrusive_ptr<SomeBaseClass> obj2 = make_weak_only<SomeBaseClass>(2);
  SomeBaseClass* obj1ptr = obj1.weak.lock().get();
  obj2 = obj1.weak;
  EXPECT_EQ(obj1ptr, obj2.lock().get());
  EXPECT_EQ(5, obj2.lock()->v);
}

// NOLINTNEXTLINE(cppcoreguidelines-avoid-non-const-global-variables)
TEST(
    WeakIntrusivePtrTest,
    givenPtr_whenCopyAssigningWeakOnlyPtrToBaseClass_thenNewInstanceIsValid) {
  weak_intrusive_ptr<SomeChildClass> obj1 = make_weak_only<SomeChildClass>(2);
  IntrusiveAndWeak<SomeBaseClass> obj2 = make_weak_intrusive<SomeBaseClass>(2);
  EXPECT_FALSE(obj2.weak.expired());
  obj2.weak = obj1;
  EXPECT_TRUE(obj2.weak.expired());
}

// NOLINTNEXTLINE(cppcoreguidelines-avoid-non-const-global-variables)
TEST(
    WeakIntrusivePtrTest,
    givenNullPtr_whenCopyAssigningToDifferentNullptr_thenHasNewNullptr) {
  weak_intrusive_ptr<SomeClass, NullType1> obj1 =
      make_invalid_weak<SomeClass, NullType1>();
  weak_intrusive_ptr<SomeClass, NullType2> obj2 =
      make_invalid_weak<SomeClass, NullType2>();
  obj2 = obj1;
  EXPECT_NE(NullType1::singleton(), NullType2::singleton());
  EXPECT_TRUE(obj1.expired());
  EXPECT_TRUE(obj2.expired());
}

// NOLINTNEXTLINE(cppcoreguidelines-avoid-non-const-global-variables)
TEST(
    WeakIntrusivePtrTest,
    givenPtr_whenMoveConstructing_thenPointsToSameObject) {
  IntrusiveAndWeak<SomeClass> obj1 = make_weak_intrusive<SomeClass>();
  SomeClass* obj1ptr = obj1.weak.lock().get();
  weak_intrusive_ptr<SomeClass> obj2 = std::move(obj1.weak);
  EXPECT_EQ(obj1ptr, obj2.lock().get());
}

// NOLINTNEXTLINE(cppcoreguidelines-avoid-non-const-global-variables)
TEST(
    WeakIntrusivePtrTest,
    givenPtr_whenMoveConstructing_thenOldInstanceInvalid) {
  IntrusiveAndWeak<SomeClass> obj1 = make_weak_intrusive<SomeClass>();
  weak_intrusive_ptr<SomeClass> obj2 = std::move(obj1.weak);
  EXPECT_TRUE(obj1.weak.expired());
}

// NOLINTNEXTLINE(cppcoreguidelines-avoid-non-const-global-variables)
TEST(WeakIntrusivePtrTest, givenPtr_whenMoveConstructing_thenNewInstanceValid) {
  IntrusiveAndWeak<SomeClass> obj1 = make_weak_intrusive<SomeClass>();
  weak_intrusive_ptr<SomeClass> obj2 = std::move(obj1.weak);
  EXPECT_FALSE(obj2.expired());
}

// NOLINTNEXTLINE(cppcoreguidelines-avoid-non-const-global-variables)
TEST(
    WeakIntrusivePtrTest,
    givenPtr_whenMoveConstructingFromInvalidPtr_thenNewInstanceInvalid) {
  weak_intrusive_ptr<SomeClass> obj1 = make_invalid_weak<SomeClass>();
  weak_intrusive_ptr<SomeClass> obj2 = std::move(obj1);
  EXPECT_TRUE(obj2.expired());
}

// NOLINTNEXTLINE(cppcoreguidelines-avoid-non-const-global-variables)
TEST(
    WeakIntrusivePtrTest,
    givenPtr_whenMoveConstructingFromWeakOnlyPtr_thenNewInstanceInvalid) {
  weak_intrusive_ptr<SomeClass> obj1 = make_weak_only<SomeClass>();
  weak_intrusive_ptr<SomeClass> obj2 = std::move(obj1);
  EXPECT_TRUE(obj2.expired());
}

// NOLINTNEXTLINE(cppcoreguidelines-avoid-non-const-global-variables)
TEST(
    WeakIntrusivePtrTest,
    givenPtr_whenMoveConstructingToBaseClass_thenPointsToSameObject) {
  IntrusiveAndWeak<SomeChildClass> child =
      make_weak_intrusive<SomeChildClass>(3);
  SomeBaseClass* objptr = child.weak.lock().get();
  weak_intrusive_ptr<SomeBaseClass> base = std::move(child.weak);
  EXPECT_EQ(3, base.lock()->v);
  EXPECT_EQ(objptr, base.lock().get());
}

// NOLINTNEXTLINE(cppcoreguidelines-avoid-non-const-global-variables)
TEST(
    WeakIntrusivePtrTest,
    givenPtr_whenMoveConstructingToBaseClass_thenOldInstanceInvalid) {
  IntrusiveAndWeak<SomeChildClass> child =
      make_weak_intrusive<SomeChildClass>(3);
  weak_intrusive_ptr<SomeBaseClass> base = std::move(child.weak);
  EXPECT_TRUE(child.weak.expired());
}

// NOLINTNEXTLINE(cppcoreguidelines-avoid-non-const-global-variables)
TEST(
    WeakIntrusivePtrTest,
    givenPtr_whenMoveConstructingToBaseClass_thenNewInstanceValid) {
  IntrusiveAndWeak<SomeChildClass> obj1 =
      make_weak_intrusive<SomeChildClass>(2);
  weak_intrusive_ptr<SomeBaseClass> obj2 = std::move(obj1.weak);
  EXPECT_FALSE(obj2.expired());
}

// NOLINTNEXTLINE(cppcoreguidelines-avoid-non-const-global-variables)
TEST(
    WeakIntrusivePtrTest,
    givenPtr_whenMoveConstructingToBaseClassFromInvalidPtr_thenNewInstanceInvalid) {
  weak_intrusive_ptr<SomeChildClass> obj1 = make_invalid_weak<SomeChildClass>();
  weak_intrusive_ptr<SomeBaseClass> obj2 = std::move(obj1);
  EXPECT_TRUE(obj2.expired());
}

// NOLINTNEXTLINE(cppcoreguidelines-avoid-non-const-global-variables)
TEST(
    WeakIntrusivePtrTest,
    givenPtr_whenMoveConstructingToBaseClassFromWeakOnlyPtr_thenNewInstanceInvalid) {
  weak_intrusive_ptr<SomeChildClass> obj1 = make_weak_only<SomeChildClass>(2);
  weak_intrusive_ptr<SomeBaseClass> obj2 = std::move(obj1);
  EXPECT_TRUE(obj2.expired());
}

// NOLINTNEXTLINE(cppcoreguidelines-avoid-non-const-global-variables)
TEST(
    WeakIntrusivePtrTest,
    givenNullPtr_whenMoveConstructingToDifferentNullptr_thenHasNewNullptr) {
  weak_intrusive_ptr<SomeClass, NullType1> obj1 =
      make_invalid_weak<SomeClass, NullType1>();
  weak_intrusive_ptr<SomeClass, NullType2> obj2 = std::move(obj1);
  EXPECT_NE(NullType1::singleton(), NullType2::singleton());
  // NOLINTNEXTLINE(bugprone-use-after-move)
  EXPECT_TRUE(obj1.expired());
  EXPECT_TRUE(obj2.expired());
}

// NOLINTNEXTLINE(cppcoreguidelines-avoid-non-const-global-variables)
TEST(
    WeakIntrusivePtrTest,
    givenPtr_whenCopyConstructing_thenPointsToSameObject) {
  IntrusiveAndWeak<SomeClass> obj1 = make_weak_intrusive<SomeClass>();
  SomeClass* obj1ptr = obj1.weak.lock().get();
  weak_intrusive_ptr<SomeClass> obj2 = obj1.weak;
  EXPECT_EQ(obj1ptr, obj2.lock().get());
  EXPECT_FALSE(obj1.weak.expired());
}

// NOLINTNEXTLINE(cppcoreguidelines-avoid-non-const-global-variables)
TEST(WeakIntrusivePtrTest, givenPtr_whenCopyConstructing_thenOldInstanceValid) {
  IntrusiveAndWeak<SomeClass> obj1 = make_weak_intrusive<SomeClass>();
  weak_intrusive_ptr<SomeClass> obj2 = obj1.weak;
  EXPECT_FALSE(obj1.weak.expired());
}

// NOLINTNEXTLINE(cppcoreguidelines-avoid-non-const-global-variables)
TEST(WeakIntrusivePtrTest, givenPtr_whenCopyConstructing_thenNewInstanceValid) {
  IntrusiveAndWeak<SomeClass> obj1 = make_weak_intrusive<SomeClass>();
  weak_intrusive_ptr<SomeClass> obj2 = obj1.weak;
  EXPECT_FALSE(obj2.expired());
}

// NOLINTNEXTLINE(cppcoreguidelines-avoid-non-const-global-variables)
TEST(
    WeakIntrusivePtrTest,
    givenPtr_whenCopyConstructingFromInvalidPtr_thenNewInstanceInvalid) {
  weak_intrusive_ptr<SomeClass> obj1 = make_invalid_weak<SomeClass>();
  // NOLINTNEXTLINE(performance-unnecessary-copy-initialization)
  weak_intrusive_ptr<SomeClass> obj2 = obj1;
  EXPECT_TRUE(obj2.expired());
}

// NOLINTNEXTLINE(cppcoreguidelines-avoid-non-const-global-variables)
TEST(
    WeakIntrusivePtrTest,
    givenPtr_whenCopyConstructingFromWeakOnlyPtr_thenNewInstanceInvalid) {
  weak_intrusive_ptr<SomeClass> obj1 = make_weak_only<SomeClass>();
  // NOLINTNEXTLINE(performance-unnecessary-copy-initialization)
  weak_intrusive_ptr<SomeClass> obj2 = obj1;
  EXPECT_TRUE(obj2.expired());
}

// NOLINTNEXTLINE(cppcoreguidelines-avoid-non-const-global-variables)
TEST(
    WeakIntrusivePtrTest,
    givenPtr_whenCopyConstructingToBaseClass_thenPointsToSameObject) {
  IntrusiveAndWeak<SomeChildClass> child =
      make_weak_intrusive<SomeChildClass>(3);
  SomeBaseClass* objptr = child.weak.lock().get();
  weak_intrusive_ptr<SomeBaseClass> base = child.weak;
  EXPECT_EQ(3, base.lock()->v);
  EXPECT_EQ(objptr, base.lock().get());
}

// NOLINTNEXTLINE(cppcoreguidelines-avoid-non-const-global-variables)
TEST(
    WeakIntrusivePtrTest,
    givenPtr_whenCopyConstructingToBaseClass_thenOldInstanceInvalid) {
  IntrusiveAndWeak<SomeChildClass> child =
      make_weak_intrusive<SomeChildClass>(3);
  weak_intrusive_ptr<SomeBaseClass> base = child.weak;
  EXPECT_FALSE(child.weak.expired());
}

// NOLINTNEXTLINE(cppcoreguidelines-avoid-non-const-global-variables)
TEST(
    WeakIntrusivePtrTest,
    givenPtr_whenCopyConstructingToBaseClass_thenNewInstanceInvalid) {
  IntrusiveAndWeak<SomeChildClass> child =
      make_weak_intrusive<SomeChildClass>(3);
  weak_intrusive_ptr<SomeBaseClass> base = child.weak;
  EXPECT_FALSE(base.expired());
}

// NOLINTNEXTLINE(cppcoreguidelines-avoid-non-const-global-variables)
TEST(
    WeakIntrusivePtrTest,
    givenPtr_whenCopyConstructingToBaseClassFromInvalidPtr_thenNewInstanceInvalid) {
  weak_intrusive_ptr<SomeChildClass> obj1 = make_invalid_weak<SomeChildClass>();
  weak_intrusive_ptr<SomeBaseClass> obj2 = obj1;
  EXPECT_TRUE(obj2.expired());
}

// NOLINTNEXTLINE(cppcoreguidelines-avoid-non-const-global-variables)
TEST(
    WeakIntrusivePtrTest,
    givenPtr_whenCopyConstructingToBaseClassFromWeakOnlyPtr_thenNewInstanceInvalid) {
  weak_intrusive_ptr<SomeChildClass> obj1 = make_weak_only<SomeChildClass>(2);
  weak_intrusive_ptr<SomeBaseClass> obj2 = obj1;
  EXPECT_TRUE(obj2.expired());
}

// NOLINTNEXTLINE(cppcoreguidelines-avoid-non-const-global-variables)
TEST(
    WeakIntrusivePtrTest,
    givenNullPtr_whenCopyConstructingToDifferentNullptr_thenHasNewNullptr) {
  weak_intrusive_ptr<SomeClass, NullType1> obj1 =
      make_invalid_weak<SomeClass, NullType1>();
  weak_intrusive_ptr<SomeClass, NullType2> obj2 = obj1;
  EXPECT_NE(NullType1::singleton(), NullType2::singleton());
  EXPECT_TRUE(obj1.expired());
  EXPECT_TRUE(obj2.expired());
}

// NOLINTNEXTLINE(cppcoreguidelines-avoid-non-const-global-variables)
TEST(WeakIntrusivePtrTest, SwapFunction) {
  IntrusiveAndWeak<SomeClass> obj1 = make_weak_intrusive<SomeClass>();
  IntrusiveAndWeak<SomeClass> obj2 = make_weak_intrusive<SomeClass>();
  SomeClass* obj1ptr = obj1.weak.lock().get();
  SomeClass* obj2ptr = obj2.weak.lock().get();
  swap(obj1.weak, obj2.weak);
  EXPECT_EQ(obj2ptr, obj1.weak.lock().get());
  EXPECT_EQ(obj1ptr, obj2.weak.lock().get());
}

// NOLINTNEXTLINE(cppcoreguidelines-avoid-non-const-global-variables)
TEST(WeakIntrusivePtrTest, SwapMethod) {
  IntrusiveAndWeak<SomeClass> obj1 = make_weak_intrusive<SomeClass>();
  IntrusiveAndWeak<SomeClass> obj2 = make_weak_intrusive<SomeClass>();
  SomeClass* obj1ptr = obj1.weak.lock().get();
  SomeClass* obj2ptr = obj2.weak.lock().get();
  obj1.weak.swap(obj2.weak);
  EXPECT_EQ(obj2ptr, obj1.weak.lock().get());
  EXPECT_EQ(obj1ptr, obj2.weak.lock().get());
}

// NOLINTNEXTLINE(cppcoreguidelines-avoid-non-const-global-variables)
TEST(WeakIntrusivePtrTest, SwapFunctionFromInvalid) {
  weak_intrusive_ptr<SomeClass> obj1 = make_invalid_weak<SomeClass>();
  IntrusiveAndWeak<SomeClass> obj2 = make_weak_intrusive<SomeClass>();
  SomeClass* obj2ptr = obj2.weak.lock().get();
  swap(obj1, obj2.weak);
  EXPECT_EQ(obj2ptr, obj1.lock().get());
  EXPECT_FALSE(obj1.expired());
  EXPECT_TRUE(obj2.weak.expired());
}

// NOLINTNEXTLINE(cppcoreguidelines-avoid-non-const-global-variables)
TEST(WeakIntrusivePtrTest, SwapMethodFromInvalid) {
  weak_intrusive_ptr<SomeClass> obj1 = make_invalid_weak<SomeClass>();
  IntrusiveAndWeak<SomeClass> obj2 = make_weak_intrusive<SomeClass>();
  SomeClass* obj2ptr = obj2.weak.lock().get();
  obj1.swap(obj2.weak);
  EXPECT_EQ(obj2ptr, obj1.lock().get());
  EXPECT_FALSE(obj1.expired());
  EXPECT_TRUE(obj2.weak.expired());
}

// NOLINTNEXTLINE(cppcoreguidelines-avoid-non-const-global-variables)
TEST(WeakIntrusivePtrTest, SwapFunctionWithInvalid) {
  IntrusiveAndWeak<SomeClass> obj1 = make_weak_intrusive<SomeClass>();
  weak_intrusive_ptr<SomeClass> obj2 = make_invalid_weak<SomeClass>();
  SomeClass* obj1ptr = obj1.weak.lock().get();
  swap(obj1.weak, obj2);
  EXPECT_TRUE(obj1.weak.expired());
  EXPECT_FALSE(obj2.expired());
  EXPECT_EQ(obj1ptr, obj2.lock().get());
}

// NOLINTNEXTLINE(cppcoreguidelines-avoid-non-const-global-variables)
TEST(WeakIntrusivePtrTest, SwapMethodWithInvalid) {
  IntrusiveAndWeak<SomeClass> obj1 = make_weak_intrusive<SomeClass>();
  weak_intrusive_ptr<SomeClass> obj2 = make_invalid_weak<SomeClass>();
  SomeClass* obj1ptr = obj1.weak.lock().get();
  obj1.weak.swap(obj2);
  EXPECT_TRUE(obj1.weak.expired());
  EXPECT_FALSE(obj2.expired());
  EXPECT_EQ(obj1ptr, obj2.lock().get());
}

// NOLINTNEXTLINE(cppcoreguidelines-avoid-non-const-global-variables)
TEST(WeakIntrusivePtrTest, SwapFunctionInvalidWithInvalid) {
  weak_intrusive_ptr<SomeClass> obj1 = make_invalid_weak<SomeClass>();
  weak_intrusive_ptr<SomeClass> obj2 = make_invalid_weak<SomeClass>();
  swap(obj1, obj2);
  EXPECT_TRUE(obj1.expired());
  EXPECT_TRUE(obj2.expired());
}

// NOLINTNEXTLINE(cppcoreguidelines-avoid-non-const-global-variables)
TEST(WeakIntrusivePtrTest, SwapMethodInvalidWithInvalid) {
  weak_intrusive_ptr<SomeClass> obj1 = make_invalid_weak<SomeClass>();
  weak_intrusive_ptr<SomeClass> obj2 = make_invalid_weak<SomeClass>();
  obj1.swap(obj2);
  EXPECT_TRUE(obj1.expired());
  EXPECT_TRUE(obj2.expired());
}

// NOLINTNEXTLINE(cppcoreguidelines-avoid-non-const-global-variables)
TEST(WeakIntrusivePtrTest, SwapFunctionFromWeakOnlyPtr) {
  weak_intrusive_ptr<SomeClass> obj1 = make_weak_only<SomeClass>();
  IntrusiveAndWeak<SomeClass> obj2 = make_weak_intrusive<SomeClass>();
  SomeClass* obj2ptr = obj2.weak.lock().get();
  swap(obj1, obj2.weak);
  EXPECT_EQ(obj2ptr, obj1.lock().get());
  EXPECT_FALSE(obj1.expired());
  EXPECT_TRUE(obj2.weak.expired());
}

// NOLINTNEXTLINE(cppcoreguidelines-avoid-non-const-global-variables)
TEST(WeakIntrusivePtrTest, SwapMethodFromWeakOnlyPtr) {
  weak_intrusive_ptr<SomeClass> obj1 = make_weak_only<SomeClass>();
  IntrusiveAndWeak<SomeClass> obj2 = make_weak_intrusive<SomeClass>();
  SomeClass* obj2ptr = obj2.weak.lock().get();
  obj1.swap(obj2.weak);
  EXPECT_EQ(obj2ptr, obj1.lock().get());
  EXPECT_FALSE(obj1.expired());
  EXPECT_TRUE(obj2.weak.expired());
}

// NOLINTNEXTLINE(cppcoreguidelines-avoid-non-const-global-variables)
TEST(WeakIntrusivePtrTest, SwapFunctionWithWeakOnlyPtr) {
  IntrusiveAndWeak<SomeClass> obj1 = make_weak_intrusive<SomeClass>();
  weak_intrusive_ptr<SomeClass> obj2 = make_weak_only<SomeClass>();
  SomeClass* obj1ptr = obj1.weak.lock().get();
  swap(obj1.weak, obj2);
  EXPECT_TRUE(obj1.weak.expired());
  EXPECT_FALSE(obj2.expired());
  EXPECT_EQ(obj1ptr, obj2.lock().get());
}

// NOLINTNEXTLINE(cppcoreguidelines-avoid-non-const-global-variables)
TEST(WeakIntrusivePtrTest, SwapMethodWithWeakOnlyPtr) {
  IntrusiveAndWeak<SomeClass> obj1 = make_weak_intrusive<SomeClass>();
  weak_intrusive_ptr<SomeClass> obj2 = make_weak_only<SomeClass>();
  SomeClass* obj1ptr = obj1.weak.lock().get();
  obj1.weak.swap(obj2);
  EXPECT_TRUE(obj1.weak.expired());
  EXPECT_FALSE(obj2.expired());
  EXPECT_EQ(obj1ptr, obj2.lock().get());
}

// NOLINTNEXTLINE(cppcoreguidelines-avoid-non-const-global-variables)
TEST(WeakIntrusivePtrTest, SwapFunctionWeakOnlyPtrWithWeakOnlyPtr) {
  weak_intrusive_ptr<SomeClass> obj1 = make_weak_only<SomeClass>();
  weak_intrusive_ptr<SomeClass> obj2 = make_weak_only<SomeClass>();
  swap(obj1, obj2);
  EXPECT_TRUE(obj1.expired());
  EXPECT_TRUE(obj2.expired());
}

// NOLINTNEXTLINE(cppcoreguidelines-avoid-non-const-global-variables)
TEST(WeakIntrusivePtrTest, SwapMethodWeakOnlyPtrWithWeakOnlyPtr) {
  weak_intrusive_ptr<SomeClass> obj1 = make_weak_only<SomeClass>();
  weak_intrusive_ptr<SomeClass> obj2 = make_weak_only<SomeClass>();
  obj1.swap(obj2);
  EXPECT_TRUE(obj1.expired());
  EXPECT_TRUE(obj2.expired());
}

// NOLINTNEXTLINE(cppcoreguidelines-avoid-non-const-global-variables)
TEST(WeakIntrusivePtrTest, CanBePutInContainer) {
  std::vector<weak_intrusive_ptr<SomeClass1Parameter>> vec;
  IntrusiveAndWeak<SomeClass1Parameter> obj =
      // NOLINTNEXTLINE(cppcoreguidelines-avoid-magic-numbers)
      make_weak_intrusive<SomeClass1Parameter>(5);
  vec.push_back(obj.weak);
  EXPECT_EQ(5, vec[0].lock()->param);
}

// NOLINTNEXTLINE(cppcoreguidelines-avoid-non-const-global-variables)
TEST(WeakIntrusivePtrTest, CanBePutInSet) {
  std::set<weak_intrusive_ptr<SomeClass1Parameter>> set;
  IntrusiveAndWeak<SomeClass1Parameter> obj =
      // NOLINTNEXTLINE(cppcoreguidelines-avoid-magic-numbers)
      make_weak_intrusive<SomeClass1Parameter>(5);
  set.insert(obj.weak);
  EXPECT_EQ(5, set.begin()->lock()->param);
}

// NOLINTNEXTLINE(cppcoreguidelines-avoid-non-const-global-variables)
TEST(WeakIntrusivePtrTest, CanBePutInUnorderedSet) {
  std::unordered_set<weak_intrusive_ptr<SomeClass1Parameter>> set;
  IntrusiveAndWeak<SomeClass1Parameter> obj =
      // NOLINTNEXTLINE(cppcoreguidelines-avoid-magic-numbers)
      make_weak_intrusive<SomeClass1Parameter>(5);
  set.insert(obj.weak);
  EXPECT_EQ(5, set.begin()->lock()->param);
}

// NOLINTNEXTLINE(cppcoreguidelines-avoid-non-const-global-variables)
TEST(WeakIntrusivePtrTest, CanBePutInMap) {
  std::map<
      weak_intrusive_ptr<SomeClass1Parameter>,
      weak_intrusive_ptr<SomeClass1Parameter>>
      map;
  IntrusiveAndWeak<SomeClass1Parameter> obj1 =
      // NOLINTNEXTLINE(cppcoreguidelines-avoid-magic-numbers)
      make_weak_intrusive<SomeClass1Parameter>(5);
  IntrusiveAndWeak<SomeClass1Parameter> obj2 =
      make_weak_intrusive<SomeClass1Parameter>(3);
  map.insert(std::make_pair(obj1.weak, obj2.weak));
  EXPECT_EQ(5, map.begin()->first.lock()->param);
  EXPECT_EQ(3, map.begin()->second.lock()->param);
}

// NOLINTNEXTLINE(cppcoreguidelines-avoid-non-const-global-variables)
TEST(WeakIntrusivePtrTest, CanBePutInUnorderedMap) {
  std::unordered_map<
      weak_intrusive_ptr<SomeClass1Parameter>,
      weak_intrusive_ptr<SomeClass1Parameter>>
      map;
  IntrusiveAndWeak<SomeClass1Parameter> obj1 =
      // NOLINTNEXTLINE(cppcoreguidelines-avoid-magic-numbers)
      make_weak_intrusive<SomeClass1Parameter>(5);
  IntrusiveAndWeak<SomeClass1Parameter> obj2 =
      make_weak_intrusive<SomeClass1Parameter>(3);
  map.insert(std::make_pair(obj1.weak, obj2.weak));
  EXPECT_EQ(5, map.begin()->first.lock()->param);
  EXPECT_EQ(3, map.begin()->second.lock()->param);
}

// NOLINTNEXTLINE(cppcoreguidelines-avoid-non-const-global-variables)
TEST(WeakIntrusivePtrTest, Equality_AfterCopyConstructor) {
  IntrusiveAndWeak<SomeClass> var1 = make_weak_intrusive<SomeClass>();
  weak_intrusive_ptr<SomeClass> var2 = var1.weak;
  EXPECT_TRUE(var1.weak == var2);
  EXPECT_FALSE(var1.weak != var2);
}

// NOLINTNEXTLINE(cppcoreguidelines-avoid-non-const-global-variables)
TEST(WeakIntrusivePtrTest, Equality_AfterCopyAssignment) {
  IntrusiveAndWeak<SomeClass> var1 = make_weak_intrusive<SomeClass>();
  IntrusiveAndWeak<SomeClass> var2 = make_weak_intrusive<SomeClass>();
  var2.weak = var1.weak;
  EXPECT_TRUE(var1.weak == var2.weak);
  EXPECT_FALSE(var1.weak != var2.weak);
}

// NOLINTNEXTLINE(cppcoreguidelines-avoid-non-const-global-variables)
TEST(WeakIntrusivePtrTest, Equality_AfterCopyAssignment_WeakOnly) {
  weak_intrusive_ptr<SomeClass> var1 = make_weak_only<SomeClass>();
  // NOLINTNEXTLINE(performance-unnecessary-copy-initialization)
  weak_intrusive_ptr<SomeClass> var2 = var1;
  EXPECT_TRUE(var1 == var2);
  EXPECT_FALSE(var1 != var2);
}

// NOLINTNEXTLINE(cppcoreguidelines-avoid-non-const-global-variables)
TEST(WeakIntrusivePtrTest, Equality_Invalid) {
  weak_intrusive_ptr<SomeClass> var1 = make_invalid_weak<SomeClass>();
  weak_intrusive_ptr<SomeClass> var2 = make_invalid_weak<SomeClass>();
  EXPECT_TRUE(var1 == var2);
  EXPECT_FALSE(var1 != var2);
}

// NOLINTNEXTLINE(cppcoreguidelines-avoid-non-const-global-variables)
TEST(WeakIntrusivePtrTest, Inequality) {
  IntrusiveAndWeak<SomeClass> var1 = make_intrusive<SomeClass>();
  IntrusiveAndWeak<SomeClass> var2 = make_intrusive<SomeClass>();
  EXPECT_TRUE(var1.weak != var2.weak);
  EXPECT_FALSE(var1.weak == var2.weak);
}

// NOLINTNEXTLINE(cppcoreguidelines-avoid-non-const-global-variables)
TEST(WeakIntrusivePtrTest, Inequality_InvalidLeft) {
  weak_intrusive_ptr<SomeClass> var1 = make_invalid_weak<SomeClass>();
  IntrusiveAndWeak<SomeClass> var2 = make_intrusive<SomeClass>();
  EXPECT_TRUE(var1 != var2.weak);
  EXPECT_FALSE(var1 == var2.weak);
}

// NOLINTNEXTLINE(cppcoreguidelines-avoid-non-const-global-variables)
TEST(WeakIntrusivePtrTest, Inequality_InvalidRight) {
  IntrusiveAndWeak<SomeClass> var1 = make_intrusive<SomeClass>();
  weak_intrusive_ptr<SomeClass> var2 = make_invalid_weak<SomeClass>();
  EXPECT_TRUE(var1.weak != var2);
  EXPECT_FALSE(var1.weak == var2);
}

// NOLINTNEXTLINE(cppcoreguidelines-avoid-non-const-global-variables)
TEST(WeakIntrusivePtrTest, Inequality_WeakOnly) {
  weak_intrusive_ptr<SomeClass> var1 = make_weak_only<SomeClass>();
  weak_intrusive_ptr<SomeClass> var2 = make_weak_only<SomeClass>();
  EXPECT_TRUE(var1 != var2);
  EXPECT_FALSE(var1 == var2);
}

// NOLINTNEXTLINE(cppcoreguidelines-avoid-non-const-global-variables)
TEST(WeakIntrusivePtrTest, HashIsDifferent) {
  IntrusiveAndWeak<SomeClass> var1 = make_weak_intrusive<SomeClass>();
  IntrusiveAndWeak<SomeClass> var2 = make_weak_intrusive<SomeClass>();
  EXPECT_NE(
      std::hash<weak_intrusive_ptr<SomeClass>>()(var1.weak),
      std::hash<weak_intrusive_ptr<SomeClass>>()(var2.weak));
}

// NOLINTNEXTLINE(cppcoreguidelines-avoid-non-const-global-variables)
TEST(WeakIntrusivePtrTest, HashIsDifferent_ValidAndInvalid) {
  weak_intrusive_ptr<SomeClass> var1 = make_invalid_weak<SomeClass>();
  IntrusiveAndWeak<SomeClass> var2 = make_weak_intrusive<SomeClass>();
  EXPECT_NE(
      std::hash<weak_intrusive_ptr<SomeClass>>()(var1),
      std::hash<weak_intrusive_ptr<SomeClass>>()(var2.weak));
}

// NOLINTNEXTLINE(cppcoreguidelines-avoid-non-const-global-variables)
TEST(WeakIntrusivePtrTest, HashIsDifferent_ValidAndWeakOnly) {
  weak_intrusive_ptr<SomeClass> var1 = make_weak_only<SomeClass>();
  IntrusiveAndWeak<SomeClass> var2 = make_weak_intrusive<SomeClass>();
  EXPECT_NE(
      std::hash<weak_intrusive_ptr<SomeClass>>()(var1),
      std::hash<weak_intrusive_ptr<SomeClass>>()(var2.weak));
}

// NOLINTNEXTLINE(cppcoreguidelines-avoid-non-const-global-variables)
TEST(WeakIntrusivePtrTest, HashIsDifferent_WeakOnlyAndWeakOnly) {
  weak_intrusive_ptr<SomeClass> var1 = make_weak_only<SomeClass>();
  weak_intrusive_ptr<SomeClass> var2 = make_weak_only<SomeClass>();
  EXPECT_NE(
      std::hash<weak_intrusive_ptr<SomeClass>>()(var1),
      std::hash<weak_intrusive_ptr<SomeClass>>()(var2));
}

// NOLINTNEXTLINE(cppcoreguidelines-avoid-non-const-global-variables)
TEST(WeakIntrusivePtrTest, HashIsSame_AfterCopyConstructor) {
  IntrusiveAndWeak<SomeClass> var1 = make_weak_intrusive<SomeClass>();
  weak_intrusive_ptr<SomeClass> var2 = var1.weak;
  EXPECT_EQ(
      std::hash<weak_intrusive_ptr<SomeClass>>()(var1.weak),
      std::hash<weak_intrusive_ptr<SomeClass>>()(var2));
}

// NOLINTNEXTLINE(cppcoreguidelines-avoid-non-const-global-variables)
TEST(WeakIntrusivePtrTest, HashIsSame_AfterCopyConstructor_WeakOnly) {
  weak_intrusive_ptr<SomeClass> var1 = make_weak_only<SomeClass>();
  // NOLINTNEXTLINE(performance-unnecessary-copy-initialization)
  weak_intrusive_ptr<SomeClass> var2 = var1;
  EXPECT_EQ(
      std::hash<weak_intrusive_ptr<SomeClass>>()(var1),
      std::hash<weak_intrusive_ptr<SomeClass>>()(var2));
}

// NOLINTNEXTLINE(cppcoreguidelines-avoid-non-const-global-variables)
TEST(WeakIntrusivePtrTest, HashIsSame_AfterCopyAssignment) {
  IntrusiveAndWeak<SomeClass> var1 = make_weak_intrusive<SomeClass>();
  IntrusiveAndWeak<SomeClass> var2 = make_weak_intrusive<SomeClass>();
  var2.weak = var1.weak;
  EXPECT_EQ(
      std::hash<weak_intrusive_ptr<SomeClass>>()(var1.weak),
      std::hash<weak_intrusive_ptr<SomeClass>>()(var2.weak));
}

// NOLINTNEXTLINE(cppcoreguidelines-avoid-non-const-global-variables)
TEST(WeakIntrusivePtrTest, HashIsSame_AfterCopyAssignment_WeakOnly) {
  weak_intrusive_ptr<SomeClass> var1 = make_weak_only<SomeClass>();
  weak_intrusive_ptr<SomeClass> var2 = make_invalid_weak<SomeClass>();
  var2 = var1;
  EXPECT_EQ(
      std::hash<weak_intrusive_ptr<SomeClass>>()(var1),
      std::hash<weak_intrusive_ptr<SomeClass>>()(var2));
}

// NOLINTNEXTLINE(cppcoreguidelines-avoid-non-const-global-variables)
TEST(WeakIntrusivePtrTest, HashIsSame_BothInvalid) {
  weak_intrusive_ptr<SomeClass> var1 = make_invalid_weak<SomeClass>();
  weak_intrusive_ptr<SomeClass> var2 = make_invalid_weak<SomeClass>();
  EXPECT_EQ(
      std::hash<weak_intrusive_ptr<SomeClass>>()(var1),
      std::hash<weak_intrusive_ptr<SomeClass>>()(var2));
}

// NOLINTNEXTLINE(cppcoreguidelines-avoid-non-const-global-variables)
TEST(WeakIntrusivePtrTest, OneIsLess) {
  IntrusiveAndWeak<SomeClass> var1 = make_weak_intrusive<SomeClass>();
  IntrusiveAndWeak<SomeClass> var2 = make_weak_intrusive<SomeClass>();
  EXPECT_TRUE(
      // NOLINTNEXTLINE(modernize-use-transparent-functors)
      std::less<weak_intrusive_ptr<SomeClass>>()(var1.weak, var2.weak) !=
      // NOLINTNEXTLINE(modernize-use-transparent-functors)
      std::less<weak_intrusive_ptr<SomeClass>>()(var2.weak, var1.weak));
}

// NOLINTNEXTLINE(cppcoreguidelines-avoid-non-const-global-variables)
TEST(WeakIntrusivePtrTest, InvalidIsLess1) {
  weak_intrusive_ptr<SomeClass> var1 = make_invalid_weak<SomeClass>();
  IntrusiveAndWeak<SomeClass> var2 = make_weak_intrusive<SomeClass>();
  // NOLINTNEXTLINE(modernize-use-transparent-functors)
  EXPECT_TRUE(std::less<weak_intrusive_ptr<SomeClass>>()(var1, var2.weak));
}

// NOLINTNEXTLINE(cppcoreguidelines-avoid-non-const-global-variables)
TEST(WeakIntrusivePtrTest, InvalidIsLess2) {
  IntrusiveAndWeak<SomeClass> var1 = make_weak_intrusive<SomeClass>();
  weak_intrusive_ptr<SomeClass> var2 = make_invalid_weak<SomeClass>();
  // NOLINTNEXTLINE(modernize-use-transparent-functors)
  EXPECT_FALSE(std::less<weak_intrusive_ptr<SomeClass>>()(var1.weak, var2));
}

// NOLINTNEXTLINE(cppcoreguidelines-avoid-non-const-global-variables)
TEST(WeakIntrusivePtrTest, InvalidIsNotLessThanInvalid) {
  weak_intrusive_ptr<SomeClass> var1 = make_invalid_weak<SomeClass>();
  weak_intrusive_ptr<SomeClass> var2 = make_invalid_weak<SomeClass>();
  // NOLINTNEXTLINE(modernize-use-transparent-functors)
  EXPECT_FALSE(std::less<weak_intrusive_ptr<SomeClass>>()(var1, var2));
}

// NOLINTNEXTLINE(cppcoreguidelines-avoid-non-const-global-variables)
TEST(WeakIntrusivePtrTest, givenPtr_whenCallingResetOnWeakPtr_thenIsInvalid) {
  IntrusiveAndWeak<SomeClass> obj = make_weak_intrusive<SomeClass>();
  EXPECT_FALSE(obj.weak.expired());
  obj.weak.reset();
  EXPECT_TRUE(obj.weak.expired());
}

// NOLINTNEXTLINE(cppcoreguidelines-avoid-non-const-global-variables)
TEST(WeakIntrusivePtrTest, givenPtr_whenCallingResetOnStrongPtr_thenIsInvalid) {
  IntrusiveAndWeak<SomeClass> obj = make_weak_intrusive<SomeClass>();
  EXPECT_FALSE(obj.weak.expired());
  obj.ptr.reset();
  EXPECT_TRUE(obj.weak.expired());
}

// NOLINTNEXTLINE(cppcoreguidelines-avoid-non-const-global-variables)
TEST(WeakIntrusivePtrTest, AllowsMoveConstructingToConst) {
  IntrusiveAndWeak<SomeClass> a = make_weak_intrusive<SomeClass>();
  weak_intrusive_ptr<const SomeClass> b = std::move(a.weak);
}

// NOLINTNEXTLINE(cppcoreguidelines-avoid-non-const-global-variables)
TEST(WeakIntrusivePtrTest, AllowsCopyConstructingToConst) {
  IntrusiveAndWeak<SomeClass> a = make_weak_intrusive<SomeClass>();
  weak_intrusive_ptr<const SomeClass> b = a.weak;
}

// NOLINTNEXTLINE(cppcoreguidelines-avoid-non-const-global-variables)
TEST(WeakIntrusivePtrTest, AllowsMoveAssigningToConst) {
  IntrusiveAndWeak<SomeClass> a = make_weak_intrusive<SomeClass>();
  IntrusiveAndWeak<const SomeClass> b = make_weak_intrusive<const SomeClass>();
  b.weak = std::move(a.weak);
}

// NOLINTNEXTLINE(cppcoreguidelines-avoid-non-const-global-variables)
TEST(WeakIntrusivePtrTest, AllowsCopyAssigningToConst) {
  IntrusiveAndWeak<SomeClass> a = make_weak_intrusive<SomeClass>();
  IntrusiveAndWeak<const SomeClass> b = make_weak_intrusive<const SomeClass>();
  b.weak = a.weak;
}

// NOLINTNEXTLINE(cppcoreguidelines-avoid-non-const-global-variables)
TEST(WeakIntrusivePtrTest, givenNewPtr_thenHasUseCount1) {
  IntrusiveAndWeak<SomeClass> obj = make_weak_intrusive<SomeClass>();
  EXPECT_EQ(1, obj.weak.use_count());
}

// NOLINTNEXTLINE(cppcoreguidelines-avoid-non-const-global-variables)
TEST(WeakIntrusivePtrTest, givenNewPtr_thenIsNotExpired) {
  IntrusiveAndWeak<SomeClass> obj = make_weak_intrusive<SomeClass>();
  EXPECT_FALSE(obj.weak.expired());
}

// NOLINTNEXTLINE(cppcoreguidelines-avoid-non-const-global-variables)
TEST(WeakIntrusivePtrTest, givenInvalidPtr_thenHasUseCount0) {
  weak_intrusive_ptr<SomeClass> obj = make_invalid_weak<SomeClass>();
  EXPECT_EQ(0, obj.use_count());
}

// NOLINTNEXTLINE(cppcoreguidelines-avoid-non-const-global-variables)
TEST(WeakIntrusivePtrTest, givenInvalidPtr_thenIsExpired) {
  weak_intrusive_ptr<SomeClass> obj = make_invalid_weak<SomeClass>();
  EXPECT_TRUE(obj.expired());
}

// NOLINTNEXTLINE(cppcoreguidelines-avoid-non-const-global-variables)
TEST(WeakIntrusivePtrTest, givenWeakOnlyPtr_thenHasUseCount0) {
  weak_intrusive_ptr<SomeClass> obj = make_weak_only<SomeClass>();
  EXPECT_EQ(0, obj.use_count());
}

// NOLINTNEXTLINE(cppcoreguidelines-avoid-non-const-global-variables)
TEST(WeakIntrusivePtrTest, givenWeakOnlyPtr_thenIsExpired) {
  weak_intrusive_ptr<SomeClass> obj = make_weak_only<SomeClass>();
  EXPECT_TRUE(obj.expired());
}

// NOLINTNEXTLINE(cppcoreguidelines-avoid-non-const-global-variables)
TEST(WeakIntrusivePtrTest, givenPtr_whenCallingWeakReset_thenHasUseCount0) {
  IntrusiveAndWeak<SomeClass> obj = make_weak_intrusive<SomeClass>();
  obj.weak.reset();
  EXPECT_EQ(0, obj.weak.use_count());
}

// NOLINTNEXTLINE(cppcoreguidelines-avoid-non-const-global-variables)
TEST(WeakIntrusivePtrTest, givenPtr_whenCallingWeakReset_thenIsExpired) {
  IntrusiveAndWeak<SomeClass> obj = make_weak_intrusive<SomeClass>();
  obj.weak.reset();
  EXPECT_TRUE(obj.weak.expired());
}

// NOLINTNEXTLINE(cppcoreguidelines-avoid-non-const-global-variables)
TEST(WeakIntrusivePtrTest, givenPtr_whenCallingStrongReset_thenHasUseCount0) {
  IntrusiveAndWeak<SomeClass> obj = make_weak_intrusive<SomeClass>();
  obj.ptr.reset();
  EXPECT_EQ(0, obj.weak.use_count());
}

// NOLINTNEXTLINE(cppcoreguidelines-avoid-non-const-global-variables)
TEST(WeakIntrusivePtrTest, givenPtr_whenCallingStrongReset_thenIsExpired) {
  IntrusiveAndWeak<SomeClass> obj = make_weak_intrusive<SomeClass>();
  obj.ptr.reset();
  EXPECT_TRUE(obj.weak.expired());
}

// NOLINTNEXTLINE(cppcoreguidelines-avoid-non-const-global-variables)
TEST(WeakIntrusivePtrTest, givenMoveConstructedPtr_thenHasUseCount1) {
  IntrusiveAndWeak<SomeClass> obj = make_weak_intrusive<SomeClass>();
  weak_intrusive_ptr<SomeClass> obj2 = std::move(obj.weak);
  EXPECT_EQ(1, obj2.use_count());
}

// NOLINTNEXTLINE(cppcoreguidelines-avoid-non-const-global-variables)
TEST(WeakIntrusivePtrTest, givenMoveConstructedPtr_thenIsNotExpired) {
  IntrusiveAndWeak<SomeClass> obj = make_weak_intrusive<SomeClass>();
  weak_intrusive_ptr<SomeClass> obj2 = std::move(obj.weak);
  EXPECT_FALSE(obj2.expired());
}

// NOLINTNEXTLINE(cppcoreguidelines-avoid-non-const-global-variables)
TEST(WeakIntrusivePtrTest, givenMoveConstructedPtr_thenOldHasUseCount0) {
  IntrusiveAndWeak<SomeClass> obj = make_weak_intrusive<SomeClass>();
  weak_intrusive_ptr<SomeClass> obj2 = std::move(obj.weak);
  EXPECT_EQ(0, obj.weak.use_count());
}

// NOLINTNEXTLINE(cppcoreguidelines-avoid-non-const-global-variables)
TEST(WeakIntrusivePtrTest, givenMoveConstructedPtr_thenOldIsExpired) {
  IntrusiveAndWeak<SomeClass> obj = make_weak_intrusive<SomeClass>();
  weak_intrusive_ptr<SomeClass> obj2 = std::move(obj.weak);
  EXPECT_TRUE(obj.weak.expired());
}

// NOLINTNEXTLINE(cppcoreguidelines-avoid-non-const-global-variables)
TEST(WeakIntrusivePtrTest, givenMoveAssignedPtr_thenHasUseCount1) {
  IntrusiveAndWeak<SomeClass> obj = make_weak_intrusive<SomeClass>();
  IntrusiveAndWeak<SomeClass> obj2 = make_weak_intrusive<SomeClass>();
  obj2.weak = std::move(obj.weak);
  EXPECT_EQ(1, obj2.weak.use_count());
}

// NOLINTNEXTLINE(cppcoreguidelines-avoid-non-const-global-variables)
TEST(WeakIntrusivePtrTest, givenMoveAssignedPtr_thenIsNotExpired) {
  IntrusiveAndWeak<SomeClass> obj = make_weak_intrusive<SomeClass>();
  IntrusiveAndWeak<SomeClass> obj2 = make_weak_intrusive<SomeClass>();
  obj2.weak = std::move(obj.weak);
  EXPECT_FALSE(obj2.weak.expired());
}

// NOLINTNEXTLINE(cppcoreguidelines-avoid-non-const-global-variables)
TEST(WeakIntrusivePtrTest, givenMoveAssignedPtr_thenOldHasUseCount0) {
  IntrusiveAndWeak<SomeClass> obj = make_weak_intrusive<SomeClass>();
  IntrusiveAndWeak<SomeClass> obj2 = make_weak_intrusive<SomeClass>();
  obj2.weak = std::move(obj.weak);
  EXPECT_EQ(0, obj.weak.use_count());
}

// NOLINTNEXTLINE(cppcoreguidelines-avoid-non-const-global-variables)
TEST(WeakIntrusivePtrTest, givenMoveAssignedPtr_thenOldIsExpired) {
  IntrusiveAndWeak<SomeClass> obj = make_weak_intrusive<SomeClass>();
  IntrusiveAndWeak<SomeClass> obj2 = make_weak_intrusive<SomeClass>();
  obj2.weak = std::move(obj.weak);
  EXPECT_TRUE(obj.weak.expired());
}

// NOLINTNEXTLINE(cppcoreguidelines-avoid-non-const-global-variables)
TEST(WeakIntrusivePtrTest, givenCopyConstructedPtr_thenHasUseCount1) {
  IntrusiveAndWeak<SomeClass> obj = make_weak_intrusive<SomeClass>();
  weak_intrusive_ptr<SomeClass> obj2 = obj.weak;
  EXPECT_EQ(1, obj2.use_count());
}

// NOLINTNEXTLINE(cppcoreguidelines-avoid-non-const-global-variables)
TEST(WeakIntrusivePtrTest, givenCopyConstructedPtr_thenIsNotExpired) {
  IntrusiveAndWeak<SomeClass> obj = make_weak_intrusive<SomeClass>();
  weak_intrusive_ptr<SomeClass> obj2 = obj.weak;
  EXPECT_FALSE(obj2.expired());
}

// NOLINTNEXTLINE(cppcoreguidelines-avoid-non-const-global-variables)
TEST(WeakIntrusivePtrTest, givenCopyConstructedPtr_thenOldHasUseCount1) {
  IntrusiveAndWeak<SomeClass> obj = make_weak_intrusive<SomeClass>();
  weak_intrusive_ptr<SomeClass> obj2 = obj.weak;
  EXPECT_EQ(1, obj.weak.use_count());
}

// NOLINTNEXTLINE(cppcoreguidelines-avoid-non-const-global-variables)
TEST(WeakIntrusivePtrTest, givenCopyConstructedPtr_thenOldIsNotExpired) {
  IntrusiveAndWeak<SomeClass> obj = make_weak_intrusive<SomeClass>();
  weak_intrusive_ptr<SomeClass> obj2 = obj.weak;
  EXPECT_FALSE(obj.weak.expired());
}

// NOLINTNEXTLINE(cppcoreguidelines-avoid-non-const-global-variables)
TEST(
    WeakIntrusivePtrTest,
    givenPtr_whenLastStrongPointerResets_thenReleasesResources) {
  bool resourcesReleased = false;
  bool wasDestructed = false;
  auto obj =
      make_weak_intrusive<DestructableMock>(&resourcesReleased, &wasDestructed);
  EXPECT_FALSE(resourcesReleased);
  EXPECT_FALSE(wasDestructed);
  obj.ptr.reset();
  EXPECT_TRUE(resourcesReleased);
  EXPECT_FALSE(wasDestructed);
  obj.weak.reset();
  EXPECT_TRUE(resourcesReleased);
  EXPECT_TRUE(wasDestructed);
}

// NOLINTNEXTLINE(cppcoreguidelines-avoid-non-const-global-variables)
TEST(
    WeakIntrusivePtrTest,
    givenPtr_whenDestructedButStillHasStrongPointers_thenDoesntReleaseResources) {
  bool resourcesReleased = false;
  bool wasDestructed = false;
  auto obj =
      make_weak_intrusive<DestructableMock>(&resourcesReleased, &wasDestructed);
  EXPECT_FALSE(resourcesReleased);
  EXPECT_FALSE(wasDestructed);
  obj.weak.reset();
  EXPECT_FALSE(resourcesReleased);
  EXPECT_FALSE(wasDestructed);
  obj.ptr.reset();
  EXPECT_TRUE(resourcesReleased);
  EXPECT_TRUE(wasDestructed);
}

// NOLINTNEXTLINE(cppcoreguidelines-avoid-non-const-global-variables)
TEST(WeakIntrusivePtrTest, givenPtr_whenDestructed_thenDestructsObject) {
  bool resourcesReleased = false;
  bool wasDestructed = false;
  {
    auto obj =
        make_weak_only<DestructableMock>(&resourcesReleased, &wasDestructed);
    EXPECT_TRUE(resourcesReleased);
    EXPECT_FALSE(wasDestructed);
  }
  EXPECT_TRUE(resourcesReleased);
  EXPECT_TRUE(wasDestructed);
}

// NOLINTNEXTLINE(cppcoreguidelines-avoid-non-const-global-variables)
TEST(
    WeakIntrusivePtrTest,
    givenPtr_whenMoveConstructed_thenDestructsObjectAfterSecondDestructed) {
  bool resourcesReleased = false;
  bool wasDestructed = false;
  auto obj =
      make_weak_only<DestructableMock>(&resourcesReleased, &wasDestructed);
  {
    auto obj2 = std::move(obj);
    EXPECT_TRUE(resourcesReleased);
    EXPECT_FALSE(wasDestructed);
  }
  EXPECT_TRUE(resourcesReleased);
  EXPECT_TRUE(wasDestructed);
}

// NOLINTNEXTLINE(cppcoreguidelines-avoid-non-const-global-variables)
TEST(
    WeakIntrusivePtrTest,
    givenPtr_whenMoveConstructedToBaseClass_thenDestructsObjectAfterSecondDestructed) {
  bool resourcesReleased = false;
  bool wasDestructed = false;
  auto obj =
      make_weak_only<ChildDestructableMock>(&resourcesReleased, &wasDestructed);
  {
    weak_intrusive_ptr<DestructableMock> obj2 = std::move(obj);
    EXPECT_TRUE(resourcesReleased);
    EXPECT_FALSE(wasDestructed);
  }
  EXPECT_TRUE(resourcesReleased);
  EXPECT_TRUE(wasDestructed);
}

// NOLINTNEXTLINE(cppcoreguidelines-avoid-non-const-global-variables)
TEST(WeakIntrusivePtrTest, givenPtr_whenMoveAssigned_thenDestructsOldObject) {
  bool dummy = false;
  bool resourcesReleased = false;
  bool wasDestructed = false;
  auto obj = make_weak_only<DestructableMock>(&dummy, &dummy);
  {
    auto obj2 =
        make_weak_only<DestructableMock>(&resourcesReleased, &wasDestructed);
    EXPECT_TRUE(resourcesReleased);
    EXPECT_FALSE(wasDestructed);
    obj2 = std::move(obj);
    EXPECT_TRUE(resourcesReleased);
    EXPECT_TRUE(wasDestructed);
  }
}

// NOLINTNEXTLINE(cppcoreguidelines-avoid-non-const-global-variables)
TEST(
    WeakIntrusivePtrTest,
    givenPtr_whenMoveAssignedToBaseClass_thenDestructsOldObject) {
  bool dummy = false;
  bool resourcesReleased = false;
  bool wasDestructed = false;
  auto obj = make_weak_only<ChildDestructableMock>(&dummy, &dummy);
  {
    auto obj2 =
        make_weak_only<DestructableMock>(&resourcesReleased, &wasDestructed);
    EXPECT_TRUE(resourcesReleased);
    EXPECT_FALSE(wasDestructed);
    obj2 = std::move(obj);
    EXPECT_TRUE(resourcesReleased);
    EXPECT_TRUE(wasDestructed);
  }
}

// NOLINTNEXTLINE(cppcoreguidelines-avoid-non-const-global-variables)
TEST(
    WeakIntrusivePtrTest,
    givenPtrWithCopy_whenMoveAssigned_thenDestructsOldObjectAfterCopyIsDestructed) {
  bool dummy = false;
  bool resourcesReleased = false;
  bool wasDestructed = false;
  auto obj = make_weak_only<DestructableMock>(&dummy, &dummy);
  {
    auto obj2 =
        make_weak_only<DestructableMock>(&resourcesReleased, &wasDestructed);
    {
      auto copy = obj2;
      EXPECT_TRUE(resourcesReleased);
      EXPECT_FALSE(wasDestructed);
      obj2 = std::move(obj);
      EXPECT_TRUE(resourcesReleased);
      EXPECT_FALSE(wasDestructed);
    }
    EXPECT_TRUE(resourcesReleased);
    EXPECT_TRUE(wasDestructed);
  }
}

// NOLINTNEXTLINE(cppcoreguidelines-avoid-non-const-global-variables)
TEST(
    WeakIntrusivePtrTest,
    givenPtrWithBaseClassCopy_whenMoveAssigned_thenDestructsOldObjectAfterCopyIsDestructed) {
  bool dummy = false;
  bool resourcesReleased = false;
  bool wasDestructed = false;
  auto obj = make_weak_only<ChildDestructableMock>(&dummy, &dummy);
  {
    auto obj2 = make_weak_only<ChildDestructableMock>(
        &resourcesReleased, &wasDestructed);
    {
      weak_intrusive_ptr<DestructableMock> copy = obj2;
      EXPECT_TRUE(resourcesReleased);
      EXPECT_FALSE(wasDestructed);
      obj2 = std::move(obj);
      EXPECT_TRUE(resourcesReleased);
      EXPECT_FALSE(wasDestructed);
    }
    EXPECT_TRUE(resourcesReleased);
    EXPECT_TRUE(wasDestructed);
  }
}

// NOLINTNEXTLINE(cppcoreguidelines-avoid-non-const-global-variables)
TEST(
    WeakIntrusivePtrTest,
    givenPtrWithCopy_whenMoveAssignedToBaseClass_thenDestructsOldObjectAfterCopyIsDestructed) {
  bool dummy = false;
  bool resourcesReleased = false;
  bool wasDestructed = false;
  auto obj = make_weak_only<ChildDestructableMock>(&dummy, &dummy);
  {
    auto obj2 =
        make_weak_only<DestructableMock>(&resourcesReleased, &wasDestructed);
    {
      weak_intrusive_ptr<DestructableMock> copy = obj2;
      EXPECT_TRUE(resourcesReleased);
      EXPECT_FALSE(wasDestructed);
      obj2 = std::move(obj);
      EXPECT_TRUE(resourcesReleased);
      EXPECT_FALSE(wasDestructed);
    }
    EXPECT_TRUE(resourcesReleased);
    EXPECT_TRUE(wasDestructed);
  }
}

// NOLINTNEXTLINE(cppcoreguidelines-avoid-non-const-global-variables)
TEST(
    WeakIntrusivePtrTest,
    givenPtr_whenMoveAssigned_thenDestructsObjectAfterSecondDestructed) {
  bool dummy = false;
  bool resourcesReleased = false;
  bool wasDestructed = false;
  auto obj =
      make_weak_only<DestructableMock>(&resourcesReleased, &wasDestructed);
  {
    auto obj2 = make_weak_only<DestructableMock>(&dummy, &dummy);
    obj2 = std::move(obj);
    EXPECT_TRUE(resourcesReleased);
    EXPECT_FALSE(wasDestructed);
  }
  EXPECT_TRUE(resourcesReleased);
  EXPECT_TRUE(wasDestructed);
}

// NOLINTNEXTLINE(cppcoreguidelines-avoid-non-const-global-variables)
TEST(
    WeakIntrusivePtrTest,
    givenPtr_whenMoveAssignedToBaseClass_thenDestructsObjectAfterSecondDestructed) {
  bool dummy = false;
  bool resourcesReleased = false;
  bool wasDestructed = false;
  auto obj =
      make_weak_only<ChildDestructableMock>(&resourcesReleased, &wasDestructed);
  {
    auto obj2 = make_weak_only<DestructableMock>(&dummy, &dummy);
    obj2 = std::move(obj);
    EXPECT_TRUE(resourcesReleased);
    EXPECT_FALSE(wasDestructed);
  }
  EXPECT_TRUE(resourcesReleased);
  EXPECT_TRUE(wasDestructed);
}

// NOLINTNEXTLINE(cppcoreguidelines-avoid-non-const-global-variables)
TEST(
    WeakIntrusivePtrTest,
    givenPtr_whenCopyConstructedAndDestructed_thenDestructsObjectAfterLastDestruction) {
  bool resourcesReleased = false;
  bool wasDestructed = false;
  {
    auto obj =
        make_weak_only<DestructableMock>(&resourcesReleased, &wasDestructed);
    {
      // NOLINTNEXTLINE(performance-unnecessary-copy-initialization)
      weak_intrusive_ptr<DestructableMock> copy = obj;
      EXPECT_TRUE(resourcesReleased);
      EXPECT_FALSE(wasDestructed);
    }
    EXPECT_TRUE(resourcesReleased);
    EXPECT_FALSE(wasDestructed);
  }
  EXPECT_TRUE(resourcesReleased);
  EXPECT_TRUE(wasDestructed);
}

// NOLINTNEXTLINE(cppcoreguidelines-avoid-non-const-global-variables)
TEST(
    WeakIntrusivePtrTest,
    givenPtr_whenCopyConstructedToBaseClassAndDestructed_thenDestructsObjectAfterLastDestruction) {
  bool resourcesReleased = false;
  bool wasDestructed = false;
  {
    auto obj = make_weak_only<ChildDestructableMock>(
        &resourcesReleased, &wasDestructed);
    {
      weak_intrusive_ptr<DestructableMock> copy = obj;
      EXPECT_TRUE(resourcesReleased);
      EXPECT_FALSE(wasDestructed);
    }
    EXPECT_TRUE(resourcesReleased);
    EXPECT_FALSE(wasDestructed);
  }
  EXPECT_TRUE(resourcesReleased);
  EXPECT_TRUE(wasDestructed);
}

// NOLINTNEXTLINE(cppcoreguidelines-avoid-non-const-global-variables)
TEST(
    WeakIntrusivePtrTest,
    givenPtr_whenCopyConstructedAndOriginalDestructed_thenDestructsObjectAfterLastDestruction) {
  bool resourcesReleased = false;
  bool wasDestructed = false;
  {
    auto obj =
        make_weak_only<DestructableMock>(&resourcesReleased, &wasDestructed);
    weak_intrusive_ptr<DestructableMock> copy = obj;
    obj.reset();
    EXPECT_TRUE(resourcesReleased);
    EXPECT_FALSE(wasDestructed);
  }
  EXPECT_TRUE(resourcesReleased);
  EXPECT_TRUE(wasDestructed);
}

// NOLINTNEXTLINE(cppcoreguidelines-avoid-non-const-global-variables)
TEST(
    WeakIntrusivePtrTest,
    givenPtr_whenCopyConstructedToBaseClassAndOriginalDestructed_thenDestructsObjectAfterLastDestruction) {
  bool resourcesReleased = false;
  bool wasDestructed = false;
  {
    auto obj = make_weak_only<ChildDestructableMock>(
        &resourcesReleased, &wasDestructed);
    weak_intrusive_ptr<DestructableMock> copy = obj;
    obj.reset();
    EXPECT_TRUE(resourcesReleased);
    EXPECT_FALSE(wasDestructed);
  }
  EXPECT_TRUE(resourcesReleased);
  EXPECT_TRUE(wasDestructed);
}

// NOLINTNEXTLINE(cppcoreguidelines-avoid-non-const-global-variables)
TEST(
    WeakIntrusivePtrTest,
    givenPtr_whenCopyAssignedAndDestructed_thenDestructsObjectAfterLastDestruction) {
  bool resourcesReleased = false;
  bool wasDestructed = false;
  bool dummy = false;
  {
    auto obj =
        make_weak_only<DestructableMock>(&resourcesReleased, &wasDestructed);
    {
      weak_intrusive_ptr<DestructableMock> copy =
          make_weak_only<DestructableMock>(&dummy, &dummy);
      copy = obj;
      EXPECT_TRUE(resourcesReleased);
      EXPECT_FALSE(wasDestructed);
    }
    EXPECT_TRUE(resourcesReleased);
    EXPECT_FALSE(wasDestructed);
  }
  EXPECT_TRUE(resourcesReleased);
  EXPECT_TRUE(wasDestructed);
}

// NOLINTNEXTLINE(cppcoreguidelines-avoid-non-const-global-variables)
TEST(
    WeakIntrusivePtrTest,
    givenPtr_whenCopyAssignedToBaseClassAndDestructed_thenDestructsObjectAfterLastDestruction) {
  bool resourcesReleased = false;
  bool wasDestructed = false;
  bool dummy = false;
  {
    auto obj = make_weak_only<ChildDestructableMock>(
        &resourcesReleased, &wasDestructed);
    {
      weak_intrusive_ptr<DestructableMock> copy =
          make_weak_only<DestructableMock>(&dummy, &dummy);
      copy = obj;
      EXPECT_TRUE(resourcesReleased);
      EXPECT_FALSE(wasDestructed);
    }
    EXPECT_TRUE(resourcesReleased);
    EXPECT_FALSE(wasDestructed);
  }
  EXPECT_TRUE(resourcesReleased);
  EXPECT_TRUE(wasDestructed);
}

// NOLINTNEXTLINE(cppcoreguidelines-avoid-non-const-global-variables)
TEST(
    WeakIntrusivePtrTest,
    givenPtr_whenCopyAssignedAndOriginalDestructed_thenDestructsObjectAfterLastDestruction) {
  bool resourcesReleased = false;
  bool wasDestructed = false;
  bool dummy = false;
  {
    auto copy = make_weak_only<DestructableMock>(&dummy, &dummy);
    {
      auto obj =
          make_weak_only<DestructableMock>(&resourcesReleased, &wasDestructed);
      copy = obj;
      EXPECT_TRUE(resourcesReleased);
      EXPECT_FALSE(wasDestructed);
    }
    EXPECT_TRUE(resourcesReleased);
    EXPECT_FALSE(wasDestructed);
  }
  EXPECT_TRUE(resourcesReleased);
  EXPECT_TRUE(wasDestructed);
}

// NOLINTNEXTLINE(cppcoreguidelines-avoid-non-const-global-variables)
TEST(
    WeakIntrusivePtrTest,
    givenPtr_whenCopyAssignedToBaseClassAndOriginalDestructed_thenDestructsObjectAfterLastDestruction) {
  bool wasDestructed = false;
  bool resourcesReleased = false;
  bool dummy = false;
  {
    auto copy = make_weak_only<DestructableMock>(&dummy, &dummy);
    {
      auto obj = make_weak_only<ChildDestructableMock>(
          &resourcesReleased, &wasDestructed);
      copy = obj;
      EXPECT_TRUE(resourcesReleased);
      EXPECT_FALSE(wasDestructed);
    }
    EXPECT_TRUE(resourcesReleased);
    EXPECT_FALSE(wasDestructed);
  }
  EXPECT_TRUE(resourcesReleased);
  EXPECT_TRUE(wasDestructed);
}

// NOLINTNEXTLINE(cppcoreguidelines-avoid-non-const-global-variables)
TEST(WeakIntrusivePtrTest, givenPtr_whenCopyAssigned_thenDestructsOldObject) {
  bool dummy = false;
  bool resourcesReleased = false;
  bool wasDestructed = false;
  auto obj = make_weak_only<DestructableMock>(&dummy, &dummy);
  {
    auto obj2 =
        make_weak_only<DestructableMock>(&resourcesReleased, &wasDestructed);
    EXPECT_TRUE(resourcesReleased);
    EXPECT_FALSE(wasDestructed);
    obj2 = obj;
    EXPECT_TRUE(resourcesReleased);
    EXPECT_TRUE(wasDestructed);
  }
}

// NOLINTNEXTLINE(cppcoreguidelines-avoid-non-const-global-variables)
TEST(
    WeakIntrusivePtrTest,
    givenPtr_whenCopyAssignedToBaseClass_thenDestructsOldObject) {
  bool dummy = false;
  bool resourcesReleased = false;
  bool wasDestructed = false;
  auto obj = make_weak_only<ChildDestructableMock>(&dummy, &dummy);
  {
    auto obj2 =
        make_weak_only<DestructableMock>(&resourcesReleased, &wasDestructed);
    EXPECT_TRUE(resourcesReleased);
    EXPECT_FALSE(wasDestructed);
    obj2 = obj;
    EXPECT_TRUE(resourcesReleased);
    EXPECT_TRUE(wasDestructed);
  }
}

// NOLINTNEXTLINE(cppcoreguidelines-avoid-non-const-global-variables)
TEST(
    WeakIntrusivePtrTest,
    givenPtrWithCopy_whenCopyAssigned_thenDestructsOldObjectAfterCopyIsDestructed) {
  bool dummy = false;
  bool resourcesReleased = false;
  bool wasDestructed = false;
  auto obj = make_weak_only<DestructableMock>(&dummy, &dummy);
  {
    auto obj2 =
        make_weak_only<DestructableMock>(&resourcesReleased, &wasDestructed);
    {
      auto copy = obj2;
      EXPECT_TRUE(resourcesReleased);
      EXPECT_FALSE(wasDestructed);
      obj2 = obj;
      EXPECT_TRUE(resourcesReleased);
      EXPECT_FALSE(wasDestructed);
    }
    EXPECT_TRUE(resourcesReleased);
    EXPECT_TRUE(wasDestructed);
  }
}

// NOLINTNEXTLINE(cppcoreguidelines-avoid-non-const-global-variables)
TEST(
    WeakIntrusivePtrTest,
    givenPtrWithBaseClassCopy_whenCopyAssigned_thenDestructsOldObjectAfterCopyIsDestructed) {
  bool dummy = false;
  bool resourcesReleased = false;
  bool wasDestructed = false;
  auto obj = make_weak_only<ChildDestructableMock>(&dummy, &dummy);
  {
    auto obj2 = make_weak_only<ChildDestructableMock>(
        &resourcesReleased, &wasDestructed);
    {
      weak_intrusive_ptr<DestructableMock> copy = obj2;
      EXPECT_TRUE(resourcesReleased);
      EXPECT_FALSE(wasDestructed);
      obj2 = obj;
      EXPECT_TRUE(resourcesReleased);
      EXPECT_FALSE(wasDestructed);
    }
    EXPECT_TRUE(resourcesReleased);
    EXPECT_TRUE(wasDestructed);
  }
}

// NOLINTNEXTLINE(cppcoreguidelines-avoid-non-const-global-variables)
TEST(
    WeakIntrusivePtrTest,
    givenPtrWithCopy_whenCopyAssignedToBaseClass_thenDestructsOldObjectAfterCopyIsDestructed) {
  bool dummy = false;
  bool resourcesReleased = false;
  bool wasDestructed = false;
  auto obj = make_weak_only<ChildDestructableMock>(&dummy, &dummy);
  {
    auto obj2 =
        make_weak_only<DestructableMock>(&resourcesReleased, &wasDestructed);
    {
      weak_intrusive_ptr<DestructableMock> copy = obj2;
      EXPECT_TRUE(resourcesReleased);
      EXPECT_FALSE(wasDestructed);
      obj2 = obj;
      EXPECT_TRUE(resourcesReleased);
      EXPECT_FALSE(wasDestructed);
    }
    EXPECT_TRUE(resourcesReleased);
    EXPECT_TRUE(wasDestructed);
  }
}

// NOLINTNEXTLINE(cppcoreguidelines-avoid-non-const-global-variables)
TEST(WeakIntrusivePtrTest, givenPtr_whenCallingReset_thenDestructs) {
  bool resourcesReleased = false;
  bool wasDestructed = false;
  auto obj =
      make_weak_only<DestructableMock>(&resourcesReleased, &wasDestructed);
  EXPECT_TRUE(resourcesReleased);
  EXPECT_FALSE(wasDestructed);
  obj.reset();
  EXPECT_TRUE(resourcesReleased);
  EXPECT_TRUE(wasDestructed);
}

// NOLINTNEXTLINE(cppcoreguidelines-avoid-non-const-global-variables)
TEST(
    WeakIntrusivePtrTest,
    givenPtrWithCopy_whenCallingReset_thenDestructsAfterCopyDestructed) {
  bool resourcesReleased = false;
  bool wasDestructed = false;
  auto obj =
      make_weak_only<DestructableMock>(&resourcesReleased, &wasDestructed);
  {
    auto copy = obj;
    obj.reset();
    EXPECT_TRUE(resourcesReleased);
    EXPECT_FALSE(wasDestructed);
    copy.reset();
    EXPECT_TRUE(resourcesReleased);
    EXPECT_TRUE(wasDestructed);
  }
}

// NOLINTNEXTLINE(cppcoreguidelines-avoid-non-const-global-variables)
TEST(
    WeakIntrusivePtrTest,
    givenPtrWithCopy_whenCallingResetOnCopy_thenDestructsAfterOriginalDestructed) {
  bool resourcesReleased = false;
  bool wasDestructed = false;
  auto obj =
      make_weak_only<DestructableMock>(&resourcesReleased, &wasDestructed);
  {
    auto copy = obj;
    copy.reset();
    EXPECT_TRUE(resourcesReleased);
    EXPECT_FALSE(wasDestructed);
    obj.reset();
    EXPECT_TRUE(resourcesReleased);
    EXPECT_TRUE(wasDestructed);
  }
}

// NOLINTNEXTLINE(cppcoreguidelines-avoid-non-const-global-variables)
TEST(
    WeakIntrusivePtrTest,
    givenPtrWithMoved_whenCallingReset_thenDestructsAfterMovedDestructed) {
  bool resourcesReleased = false;
  bool wasDestructed = false;
  auto obj =
      make_weak_only<DestructableMock>(&resourcesReleased, &wasDestructed);
  {
    auto moved = std::move(obj);
    // NOLINTNEXTLINE(bugprone-use-after-move)
    obj.reset();
    EXPECT_TRUE(resourcesReleased);
    EXPECT_FALSE(wasDestructed);
    moved.reset();
    EXPECT_TRUE(resourcesReleased);
    EXPECT_TRUE(wasDestructed);
  }
}

// NOLINTNEXTLINE(cppcoreguidelines-avoid-non-const-global-variables)
TEST(
    WeakIntrusivePtrTest,
    givenPtrWithMoved_whenCallingResetOnMoved_thenDestructsImmediately) {
  bool resourcesReleased = false;
  bool wasDestructed = false;
  auto obj =
      make_weak_only<DestructableMock>(&resourcesReleased, &wasDestructed);
  {
    auto moved = std::move(obj);
    moved.reset();
    EXPECT_TRUE(resourcesReleased);
    EXPECT_TRUE(wasDestructed);
  }
}

// NOLINTNEXTLINE(cppcoreguidelines-avoid-non-const-global-variables)
TEST(WeakIntrusivePtrTest, givenPtr_whenReleasedAndReclaimed_thenDoesntCrash) {
  IntrusiveAndWeak<SomeClass> obj = make_weak_intrusive<SomeClass>();
  SomeClass* ptr = obj.weak.release();
  weak_intrusive_ptr<SomeClass> reclaimed =
      weak_intrusive_ptr<SomeClass>::reclaim(ptr);
}

// NOLINTNEXTLINE(cppcoreguidelines-avoid-non-const-global-variables)
TEST(
    WeakIntrusivePtrTest,
    givenWeakOnlyPtr_whenReleasedAndReclaimed_thenDoesntCrash) {
  weak_intrusive_ptr<SomeClass> obj = make_weak_only<SomeClass>();
  SomeClass* ptr = obj.release();
  weak_intrusive_ptr<SomeClass> reclaimed =
      weak_intrusive_ptr<SomeClass>::reclaim(ptr);
}

// NOLINTNEXTLINE(cppcoreguidelines-avoid-non-const-global-variables)
TEST(
    WeakIntrusivePtrTest,
    givenPtr_whenReleasedAndReclaimed_thenIsDestructedAtEnd) {
  bool resourcesReleased = false;
  bool wasDestructed = false;
  bool dummy = false;
  {
    IntrusiveAndWeak<DestructableMock> outer =
        make_weak_intrusive<DestructableMock>(&dummy, &dummy);
    {
      IntrusiveAndWeak<DestructableMock> inner =
          make_weak_intrusive<DestructableMock>(
              &resourcesReleased, &wasDestructed);
      EXPECT_FALSE(resourcesReleased);
      EXPECT_FALSE(wasDestructed);
      DestructableMock* ptr = inner.weak.release();
      EXPECT_FALSE(resourcesReleased);
      EXPECT_FALSE(wasDestructed);
      outer.ptr = inner.ptr;
      outer.weak = weak_intrusive_ptr<DestructableMock>::reclaim(ptr);
    }
    // inner is destructed
    EXPECT_FALSE(resourcesReleased);
    EXPECT_FALSE(wasDestructed);
    outer.weak.reset();
    EXPECT_FALSE(resourcesReleased);
    EXPECT_FALSE(wasDestructed);
  }
  // outer is destructed
  EXPECT_TRUE(resourcesReleased);
  EXPECT_TRUE(wasDestructed);
}

// NOLINTNEXTLINE(cppcoreguidelines-avoid-non-const-global-variables)
TEST(
    WeakIntrusivePtrTest,
    givenWeakOnlyPtr_whenReleasedAndReclaimed_thenIsDestructedAtEnd) {
  bool resourcesReleased = false;
  bool wasDestructed = false;
  {
    weak_intrusive_ptr<DestructableMock> outer =
        make_invalid_weak<DestructableMock>();
    {
      weak_intrusive_ptr<DestructableMock> inner =
          make_weak_only<DestructableMock>(&resourcesReleased, &wasDestructed);
      EXPECT_TRUE(resourcesReleased);
      EXPECT_FALSE(wasDestructed);
      DestructableMock* ptr = inner.release();
      EXPECT_TRUE(resourcesReleased);
      EXPECT_FALSE(wasDestructed);
      outer = weak_intrusive_ptr<DestructableMock>::reclaim(ptr);
    }
    // inner is destructed
    EXPECT_TRUE(resourcesReleased);
    EXPECT_FALSE(wasDestructed);
  }
  // outer is destructed
  EXPECT_TRUE(resourcesReleased);
  EXPECT_TRUE(wasDestructed);
}

// NOLINTNEXTLINE(cppcoreguidelines-avoid-non-const-global-variables)
TEST(WeakIntrusivePtrTest, givenStackObject_whenReclaimed_thenCrashes) {
  // This would cause very weird bugs on destruction.
  // Better to crash early on creation.
  SomeClass obj;
  weak_intrusive_ptr<SomeClass> ptr = make_invalid_weak<SomeClass>();
#ifdef NDEBUG
  // NOLINTNEXTLINE(cppcoreguidelines-avoid-goto,hicpp-avoid-goto)
  EXPECT_NO_THROW(ptr = weak_intrusive_ptr<SomeClass>::reclaim(&obj));
#else
  EXPECT_ANY_THROW(ptr = weak_intrusive_ptr<SomeClass>::reclaim(&obj));
#endif
}<|MERGE_RESOLUTION|>--- conflicted
+++ resolved
@@ -104,7 +104,6 @@
 // NOLINTNEXTLINE(cppcoreguidelines-avoid-non-const-global-variables)
 TEST(MakeIntrusiveTest, ClassWith1Parameter) {
   intrusive_ptr<SomeClass1Parameter> var =
-      // NOLINTNEXTLINE(cppcoreguidelines-avoid-magic-numbers)
       make_intrusive<SomeClass1Parameter>(5);
   EXPECT_EQ(5, var->param);
 }
@@ -112,7 +111,6 @@
 // NOLINTNEXTLINE(cppcoreguidelines-avoid-non-const-global-variables)
 TEST(MakeIntrusiveTest, ClassWith2Parameters) {
   intrusive_ptr<SomeClass2Parameters> var =
-      // NOLINTNEXTLINE(cppcoreguidelines-avoid-magic-numbers)
       make_intrusive<SomeClass2Parameters>(7, 2);
   EXPECT_EQ(7, var->param1);
   EXPECT_EQ(2, var->param2);
@@ -139,7 +137,6 @@
 // NOLINTNEXTLINE(cppcoreguidelines-avoid-non-const-global-variables)
 TEST(IntrusivePtrTest, givenValidPtr_whenCallingGet_thenReturnsObject) {
   intrusive_ptr<SomeClass1Parameter> obj =
-      // NOLINTNEXTLINE(cppcoreguidelines-avoid-magic-numbers)
       make_intrusive<SomeClass1Parameter>(5);
   EXPECT_EQ(5, obj.get()->param);
 }
@@ -160,7 +157,6 @@
 // NOLINTNEXTLINE(cppcoreguidelines-avoid-non-const-global-variables)
 TEST(IntrusivePtrTest, givenValidPtr_whenDereferencing_thenReturnsObject) {
   intrusive_ptr<SomeClass1Parameter> obj =
-      // NOLINTNEXTLINE(cppcoreguidelines-avoid-magic-numbers)
       make_intrusive<SomeClass1Parameter>(5);
   EXPECT_EQ(5, (*obj).param);
 }
@@ -296,7 +292,6 @@
 TEST(
     IntrusivePtrTest,
     givenInvalidPtr_whenMoveAssigningToBaseClass_thenNewInstanceIsValid) {
-  // NOLINTNEXTLINE(cppcoreguidelines-avoid-magic-numbers)
   intrusive_ptr<SomeChildClass> obj1 = make_intrusive<SomeChildClass>(5);
   intrusive_ptr<SomeBaseClass> obj2;
   // NOLINTNEXTLINE(clang-analyzer-deadcode.DeadStores)
@@ -309,7 +304,6 @@
 TEST(
     IntrusivePtrTest,
     givenInvalidPtr_whenMoveAssigningToBaseClass_thenPointsToSameObject) {
-  // NOLINTNEXTLINE(cppcoreguidelines-avoid-magic-numbers)
   intrusive_ptr<SomeChildClass> obj1 = make_intrusive<SomeChildClass>(5);
   intrusive_ptr<SomeBaseClass> obj2;
   SomeBaseClass* obj1ptr = obj1.get();
@@ -407,7 +401,6 @@
     IntrusivePtrTest,
     givenValidPtr_whenCopyAssigningToBaseClass_thenPointsToSameObject) {
   intrusive_ptr<SomeChildClass> child = make_intrusive<SomeChildClass>(3);
-  // NOLINTNEXTLINE(cppcoreguidelines-avoid-magic-numbers)
   intrusive_ptr<SomeBaseClass> base = make_intrusive<SomeBaseClass>(10);
   base = child;
   EXPECT_EQ(3, base->v);
@@ -418,7 +411,6 @@
     IntrusivePtrTest,
     givenValidPtr_whenCopyAssigningToBaseClass_thenOldInstanceInvalid) {
   intrusive_ptr<SomeChildClass> obj1 = make_intrusive<SomeChildClass>(3);
-  // NOLINTNEXTLINE(cppcoreguidelines-avoid-magic-numbers)
   intrusive_ptr<SomeBaseClass> obj2 = make_intrusive<SomeBaseClass>(10);
   obj2 = obj1;
   EXPECT_TRUE(obj1.defined());
@@ -428,7 +420,6 @@
 TEST(
     IntrusivePtrTest,
     givenInvalidPtr_whenCopyAssigningToBaseClass_thenNewInstanceIsValid) {
-  // NOLINTNEXTLINE(cppcoreguidelines-avoid-magic-numbers)
   intrusive_ptr<SomeChildClass> obj1 = make_intrusive<SomeChildClass>(5);
   intrusive_ptr<SomeBaseClass> obj2;
   // NOLINTNEXTLINE(clang-analyzer-deadcode.DeadStores)
@@ -441,7 +432,6 @@
 TEST(
     IntrusivePtrTest,
     givenInvalidPtr_whenCopyAssigningToBaseClass_thenPointsToSameObject) {
-  // NOLINTNEXTLINE(cppcoreguidelines-avoid-magic-numbers)
   intrusive_ptr<SomeChildClass> obj1 = make_intrusive<SomeChildClass>(5);
   intrusive_ptr<SomeBaseClass> obj2;
   SomeBaseClass* obj1ptr = obj1.get();
@@ -734,7 +724,6 @@
 // NOLINTNEXTLINE(cppcoreguidelines-avoid-non-const-global-variables)
 TEST(IntrusivePtrTest, CanBePutInContainer) {
   std::vector<intrusive_ptr<SomeClass1Parameter>> vec;
-  // NOLINTNEXTLINE(cppcoreguidelines-avoid-magic-numbers)
   vec.push_back(make_intrusive<SomeClass1Parameter>(5));
   EXPECT_EQ(5, vec[0]->param);
 }
@@ -742,7 +731,6 @@
 // NOLINTNEXTLINE(cppcoreguidelines-avoid-non-const-global-variables)
 TEST(IntrusivePtrTest, CanBePutInSet) {
   std::set<intrusive_ptr<SomeClass1Parameter>> set;
-  // NOLINTNEXTLINE(cppcoreguidelines-avoid-magic-numbers)
   set.insert(make_intrusive<SomeClass1Parameter>(5));
   EXPECT_EQ(5, (*set.begin())->param);
 }
@@ -750,7 +738,6 @@
 // NOLINTNEXTLINE(cppcoreguidelines-avoid-non-const-global-variables)
 TEST(IntrusivePtrTest, CanBePutInUnorderedSet) {
   std::unordered_set<intrusive_ptr<SomeClass1Parameter>> set;
-  // NOLINTNEXTLINE(cppcoreguidelines-avoid-magic-numbers)
   set.insert(make_intrusive<SomeClass1Parameter>(5));
   EXPECT_EQ(5, (*set.begin())->param);
 }
@@ -762,7 +749,6 @@
       intrusive_ptr<SomeClass1Parameter>>
       map;
   map.insert(std::make_pair(
-      // NOLINTNEXTLINE(cppcoreguidelines-avoid-magic-numbers)
       make_intrusive<SomeClass1Parameter>(5),
       make_intrusive<SomeClass1Parameter>(3)));
   EXPECT_EQ(5, map.begin()->first->param);
@@ -777,7 +763,6 @@
       map;
   map.insert(std::make_pair(
       make_intrusive<SomeClass1Parameter>(3),
-      // NOLINTNEXTLINE(cppcoreguidelines-avoid-magic-numbers)
       make_intrusive<SomeClass1Parameter>(5)));
   EXPECT_EQ(3, map.begin()->first->param);
   EXPECT_EQ(5, map.begin()->second->param);
@@ -1827,13 +1812,7 @@
 }
 
 // NOLINTNEXTLINE(cppcoreguidelines-avoid-non-const-global-variables)
-<<<<<<< HEAD
-TEST(
-    IntrusivePtrTest,
-    givenPtr_whenNonOwningReclaimed_thenIsDestructedAtEnd) {
-=======
 TEST(IntrusivePtrTest, givenPtr_whenNonOwningReclaimed_thenIsDestructedAtEnd) {
->>>>>>> ec502873
   bool resourcesReleased = false;
   bool wasDestructed = false;
   {
@@ -1936,13 +1915,7 @@
 }
 
 // NOLINTNEXTLINE(cppcoreguidelines-avoid-non-const-global-variables)
-<<<<<<< HEAD
-TEST(
-    WeakIntrusivePtrTest,
-    vector_insert_weak_intrusive) {
-=======
 TEST(WeakIntrusivePtrTest, vector_insert_weak_intrusive) {
->>>>>>> ec502873
   std::vector<weak_intrusive_ptr<SomeClass>> priorWorks;
   std::vector<intrusive_ptr<SomeClass>> wips;
   wips.push_back(make_intrusive<SomeClass>());
@@ -2098,7 +2071,6 @@
     WeakIntrusivePtrTest,
     givenInvalidPtr_whenMoveAssigningToBaseClass_thenNewInstanceIsValid) {
   IntrusiveAndWeak<SomeChildClass> obj1 =
-      // NOLINTNEXTLINE(cppcoreguidelines-avoid-magic-numbers)
       make_weak_intrusive<SomeChildClass>(5);
   weak_intrusive_ptr<SomeBaseClass> obj2 = make_invalid_weak<SomeBaseClass>();
   // NOLINTNEXTLINE(clang-analyzer-deadcode.DeadStores)
@@ -2112,7 +2084,6 @@
     WeakIntrusivePtrTest,
     givenInvalidPtr_whenMoveAssigningToBaseClass_thenPointsToSameObject) {
   IntrusiveAndWeak<SomeChildClass> obj1 =
-      // NOLINTNEXTLINE(cppcoreguidelines-avoid-magic-numbers)
       make_weak_intrusive<SomeChildClass>(5);
   weak_intrusive_ptr<SomeBaseClass> obj2 = make_invalid_weak<SomeBaseClass>();
   SomeBaseClass* obj1ptr = obj1.weak.lock().get();
@@ -2137,7 +2108,6 @@
     WeakIntrusivePtrTest,
     givenWeakOnlyPtr_whenMoveAssigningToBaseClass_thenNewInstanceIsValid) {
   IntrusiveAndWeak<SomeChildClass> obj1 =
-      // NOLINTNEXTLINE(cppcoreguidelines-avoid-magic-numbers)
       make_weak_intrusive<SomeChildClass>(5);
   weak_intrusive_ptr<SomeBaseClass> obj2 = make_weak_only<SomeBaseClass>(2);
   // NOLINTNEXTLINE(clang-analyzer-deadcode.DeadStores)
@@ -2151,7 +2121,6 @@
     WeakIntrusivePtrTest,
     givenWeakOnlyPtr_whenMoveAssigningToBaseClass_thenPointsToSameObject) {
   IntrusiveAndWeak<SomeChildClass> obj1 =
-      // NOLINTNEXTLINE(cppcoreguidelines-avoid-magic-numbers)
       make_weak_intrusive<SomeChildClass>(5);
   weak_intrusive_ptr<SomeBaseClass> obj2 = make_weak_only<SomeBaseClass>(2);
   SomeBaseClass* obj1ptr = obj1.weak.lock().get();
@@ -2164,7 +2133,6 @@
 TEST(
     WeakIntrusivePtrTest,
     givenWeakOnlyPtr_whenMoveAssigningInvalidPtrToBaseClass_thenNewInstanceIsValid) {
-  // NOLINTNEXTLINE(cppcoreguidelines-avoid-magic-numbers)
   weak_intrusive_ptr<SomeChildClass> obj1 = make_weak_only<SomeChildClass>(5);
   IntrusiveAndWeak<SomeBaseClass> obj2 = make_weak_intrusive<SomeBaseClass>(2);
   EXPECT_FALSE(obj2.weak.expired());
@@ -2301,7 +2269,6 @@
     givenValidPtr_whenCopyAssigningToBaseClass_thenPointsToSameObject) {
   IntrusiveAndWeak<SomeChildClass> child =
       make_weak_intrusive<SomeChildClass>(3);
-  // NOLINTNEXTLINE(cppcoreguidelines-avoid-magic-numbers)
   IntrusiveAndWeak<SomeBaseClass> base = make_weak_intrusive<SomeBaseClass>(10);
   base.weak = child.weak;
   EXPECT_EQ(3, base.weak.lock()->v);
@@ -2313,7 +2280,6 @@
     givenValidPtr_whenCopyAssigningToBaseClass_thenOldInstanceInvalid) {
   IntrusiveAndWeak<SomeChildClass> obj1 =
       make_weak_intrusive<SomeChildClass>(3);
-  // NOLINTNEXTLINE(cppcoreguidelines-avoid-magic-numbers)
   IntrusiveAndWeak<SomeBaseClass> obj2 = make_weak_intrusive<SomeBaseClass>(10);
   obj2.weak = obj1.weak;
   EXPECT_FALSE(obj1.weak.expired());
@@ -2324,7 +2290,6 @@
     WeakIntrusivePtrTest,
     givenInvalidPtr_whenCopyAssigningToBaseClass_thenNewInstanceIsValid) {
   IntrusiveAndWeak<SomeChildClass> obj1 =
-      // NOLINTNEXTLINE(cppcoreguidelines-avoid-magic-numbers)
       make_weak_intrusive<SomeChildClass>(5);
   weak_intrusive_ptr<SomeBaseClass> obj2 = make_invalid_weak<SomeBaseClass>();
   // NOLINTNEXTLINE(clang-analyzer-deadcode.DeadStores)
@@ -2338,7 +2303,6 @@
     WeakIntrusivePtrTest,
     givenInvalidPtr_whenCopyAssigningToBaseClass_thenPointsToSameObject) {
   IntrusiveAndWeak<SomeChildClass> obj1 =
-      // NOLINTNEXTLINE(cppcoreguidelines-avoid-magic-numbers)
       make_weak_intrusive<SomeChildClass>(5);
   weak_intrusive_ptr<SomeBaseClass> obj2 = make_invalid_weak<SomeBaseClass>();
   SomeBaseClass* obj1ptr = obj1.weak.lock().get();
@@ -2363,7 +2327,6 @@
     WeakIntrusivePtrTest,
     givenWeakOnlyPtr_whenCopyAssigningToBaseClass_thenNewInstanceIsValid) {
   IntrusiveAndWeak<SomeChildClass> obj1 =
-      // NOLINTNEXTLINE(cppcoreguidelines-avoid-magic-numbers)
       make_weak_intrusive<SomeChildClass>(5);
   weak_intrusive_ptr<SomeBaseClass> obj2 = make_weak_only<SomeBaseClass>(2);
   // NOLINTNEXTLINE(clang-analyzer-deadcode.DeadStores)
@@ -2377,7 +2340,6 @@
     WeakIntrusivePtrTest,
     givenWeakOnlyPtr_whenCopyAssigningToBaseClass_thenPointsToSameObject) {
   IntrusiveAndWeak<SomeChildClass> obj1 =
-      // NOLINTNEXTLINE(cppcoreguidelines-avoid-magic-numbers)
       make_weak_intrusive<SomeChildClass>(5);
   weak_intrusive_ptr<SomeBaseClass> obj2 = make_weak_only<SomeBaseClass>(2);
   SomeBaseClass* obj1ptr = obj1.weak.lock().get();
@@ -2775,7 +2737,6 @@
 TEST(WeakIntrusivePtrTest, CanBePutInContainer) {
   std::vector<weak_intrusive_ptr<SomeClass1Parameter>> vec;
   IntrusiveAndWeak<SomeClass1Parameter> obj =
-      // NOLINTNEXTLINE(cppcoreguidelines-avoid-magic-numbers)
       make_weak_intrusive<SomeClass1Parameter>(5);
   vec.push_back(obj.weak);
   EXPECT_EQ(5, vec[0].lock()->param);
@@ -2785,7 +2746,6 @@
 TEST(WeakIntrusivePtrTest, CanBePutInSet) {
   std::set<weak_intrusive_ptr<SomeClass1Parameter>> set;
   IntrusiveAndWeak<SomeClass1Parameter> obj =
-      // NOLINTNEXTLINE(cppcoreguidelines-avoid-magic-numbers)
       make_weak_intrusive<SomeClass1Parameter>(5);
   set.insert(obj.weak);
   EXPECT_EQ(5, set.begin()->lock()->param);
@@ -2795,7 +2755,6 @@
 TEST(WeakIntrusivePtrTest, CanBePutInUnorderedSet) {
   std::unordered_set<weak_intrusive_ptr<SomeClass1Parameter>> set;
   IntrusiveAndWeak<SomeClass1Parameter> obj =
-      // NOLINTNEXTLINE(cppcoreguidelines-avoid-magic-numbers)
       make_weak_intrusive<SomeClass1Parameter>(5);
   set.insert(obj.weak);
   EXPECT_EQ(5, set.begin()->lock()->param);
@@ -2808,7 +2767,6 @@
       weak_intrusive_ptr<SomeClass1Parameter>>
       map;
   IntrusiveAndWeak<SomeClass1Parameter> obj1 =
-      // NOLINTNEXTLINE(cppcoreguidelines-avoid-magic-numbers)
       make_weak_intrusive<SomeClass1Parameter>(5);
   IntrusiveAndWeak<SomeClass1Parameter> obj2 =
       make_weak_intrusive<SomeClass1Parameter>(3);
@@ -2824,7 +2782,6 @@
       weak_intrusive_ptr<SomeClass1Parameter>>
       map;
   IntrusiveAndWeak<SomeClass1Parameter> obj1 =
-      // NOLINTNEXTLINE(cppcoreguidelines-avoid-magic-numbers)
       make_weak_intrusive<SomeClass1Parameter>(5);
   IntrusiveAndWeak<SomeClass1Parameter> obj2 =
       make_weak_intrusive<SomeClass1Parameter>(3);
