--- conflicted
+++ resolved
@@ -242,14 +242,13 @@
       - name: Zip test reports for upload
         if: always()
         env:
-          COMMIT_SHA1: ${{ github.event.pull_request.head.sha || github.sha }}
-          WORKFLOW_ID: '${{ github.run_id }}_${{ github.run_number }}'
+          FILE_SUFFIX: '${{ github.job }}-${{ matrix.config }}-${{ matrix.shard }}-${{ matrix.num_shards }}-${{ matrix.runner }}'
         shell: powershell
         run: |
           # -ir => recursive include all files in pattern
-          7z a "test-reports-$Env:COMMIT_SHA1-$Env:WORKFLOW_ID.zip" -ir'!test\*.xml'
+          7z a "test-reports-$Env:FILE_SUFFIX.zip" -ir'!test\*.xml'
       - uses: actions/upload-artifact@v2
-        name: Store PyTorch Test Reports
+        name: Store Test Reports
         if: always()
         with:
           name: test-reports-${{ matrix.config }}
@@ -257,8 +256,6 @@
           if-no-files-found: error
           path:
             pytorch-${{ github.run_id }}/test-reports-*.zip
-<<<<<<< HEAD
-=======
       - uses: seemethere/upload-artifact-s3@v3
         name: Store Test Reports on S3
         if: always()
@@ -280,7 +277,6 @@
           PYTHONIOENCODING: "utf-8"
         run: |
           python3 tools/render_junit.py test/
->>>>>>> 85222c05
       - name: Wait until all sessions have drained
         shell: powershell
         if: always()
@@ -296,6 +292,7 @@
         id: parse-ref
         run: .github/scripts/parse_ref.py
       - name: Display and upload test statistics (Click Me)
+        if: always()
         # temporary hack: set CIRCLE_* vars, until we update
         # tools/stats/print_test_stats.py to natively support GitHub Actions
         env:
