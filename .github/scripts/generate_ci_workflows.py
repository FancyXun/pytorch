--- conflicted
+++ resolved
@@ -246,21 +246,9 @@
     #     docker_image_base=f"{DOCKER_REGISTRY}/pytorch/pytorch-linux-xenial-py3-clang7-onnx",
     #     test_runner_type=LINUX_CPU_TEST_RUNNER,
     # ),
-<<<<<<< HEAD
-    PyTorchLinuxWorkflow(
-        build_environment="pytorch-linux-focal-cuda11.1-cudnn8-pypy7.3.5-gcc9",
-        docker_image_base=f"{DOCKER_REGISTRY}/pytorch/pytorch-linux-focal-cuda11.1-cudnn8-pypy7.3.5-gcc9",
-        test_runner_type=LINUX_CUDA_TEST_RUNNER,
-        num_test_shards=2,
-        on_pull_request=True,
-    ),
-    PyTorchLinuxWorkflow(
-        build_environment="pytorch-linux-bionic-cuda10.2-cudnn7-py3.9-gcc7",
-=======
     CIWorkflow(
         arch="linux",
         build_environment="linux-bionic-cuda10.2-cudnn7-py3.9-gcc7",
->>>>>>> c3bc10c8
         docker_image_base=f"{DOCKER_REGISTRY}/pytorch/pytorch-linux-bionic-cuda10.2-cudnn7-py3.9-gcc7",
         test_runner_type=LINUX_CUDA_TEST_RUNNER,
         num_test_shards=2,
@@ -285,6 +273,24 @@
     ),
     CIWorkflow(
         arch="linux",
+        build_environment="pytorch-linux-focal-cuda11.1-cudnn8-pypy7.3.5-gcc9",
+        docker_image_base=f"{DOCKER_REGISTRY}/pytorch/pytorch-linux-focal-cuda11.1-cudnn8-pypy7.3.5-gcc9",
+        test_runner_type=LINUX_CUDA_TEST_RUNNER,
+        # enable_jit_legacy_test=1,
+        # enable_multigpu_test=1,
+        # enable_nogpu_no_avx_test=1,
+        # enable_nogpu_no_avx2_test=1,
+        # enable_slow_test=1,
+        num_test_shards=2,
+        on_pull_request=True,
+        # ciflow_config=CIFlowConfig(
+        #     enabled=True,
+        #     trigger_action_only=True,
+        #     labels=set(['ciflow/slow']),
+        # ),
+    ),
+    CIWorkflow(
+        arch="linux",
         build_environment="libtorch-linux-xenial-cuda10.2-cudnn7-py3.6-gcc7",
         docker_image_base=f"{DOCKER_REGISTRY}/pytorch/pytorch-linux-xenial-cuda10.2-cudnn7-py3-gcc7",
         test_runner_type=LINUX_CUDA_TEST_RUNNER,
@@ -407,8 +413,7 @@
 ]
 
 
-
-LINUX_WORKFLOWS = [x for x in LINUX_WORKFLOWS if "pypy" in x["build_environment"]]
+LINUX_WORKFLOWS = [x for x in LINUX_WORKFLOWS if "pypy" in x.build_environment]
 
 BAZEL_WORKFLOWS = [
     CIWorkflow(
