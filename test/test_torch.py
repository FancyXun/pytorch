--- conflicted
+++ resolved
@@ -34,12 +34,8 @@
     do_test_dtypes, IS_SANDCASTLE, IS_FBCODE, IS_REMOTE_GPU, load_tests, slowTest,
     skipCUDAMemoryLeakCheckIf, BytesIOContext, noarchTest,
     skipIfRocm, skipIfNoSciPy, TemporaryFileName, TemporaryDirectoryName,
-<<<<<<< HEAD
-    wrapDeterministicFlagAPITest, DeterministicGuard, make_tensor,
+    wrapDeterministicFlagAPITest, DeterministicGuard, CudaSyncGuard,
     bytes_to_scalar)
-=======
-    wrapDeterministicFlagAPITest, DeterministicGuard, CudaSyncGuard)
->>>>>>> 2d7649f7
 from multiprocessing.reduction import ForkingPickler
 from torch.testing._internal.common_device_type import (
     instantiate_device_type_tests,
