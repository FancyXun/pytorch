// *** Tensor Expressions ***
//
// This tutorial covers basics of NNC's tensor expressions, shows basic APIs to
// work with them, and outlines how they are used in the overall TorchScript
// compilation pipeline. This doc is permanently a "work in progress" since NNC
// is under active development and things change fast.
//
// This Tutorial's code is compiled in the standard pytorch build, and the
// executable can be found in `build/bin/tutorial_tensorexpr`.
//
// *** What is NNC ***
//
// NNC stands for Neural Net Compiler. It is a component of TorchScript JIT
// and it performs on-the-fly code generation for kernels, which are often a
// combination of multiple aten (torch) operators.
//
// When the JIT interpreter executes a torchscript model, it automatically
// extracts subgraphs from the torchscript IR graph for which specialized code
// can be JIT generated. This usually improves performance as the 'combined'
// kernel created from the subgraph could avoid unnecessary memory traffic that
// is unavoidable when the subgraph is interpreted as-is, operator by operator.
// This optimization is often referred to as 'fusion'. Relatedly, the process of
// finding and extracting subgraphs suitable for NNC code generation is done by
// a JIT pass called 'fuser'.
//
// *** What is TE ***
//
// TE stands for Tensor Expressions. TE is a commonly used approach for
// compiling kernels performing tensor (~matrix) computation. The idea behind it
// is that operators are represented as a mathematical formula describing what
// computation they do (as TEs) and then the TE engine can perform mathematical
// simplification and other optimizations using those formulas and eventually
// generate executable code that would produce the same results as the original
// sequence of operators, but more efficiently.
//
// NNC's design and implementation of TE was heavily inspired by Halide and TVM
// projects.
#include <iostream>
#include <string>

#include <torch/csrc/jit/ir/ir.h>
#include <torch/csrc/jit/ir/irparser.h>
#include <torch/csrc/jit/tensorexpr/eval.h>
#include <torch/csrc/jit/tensorexpr/expr.h>
#include <torch/csrc/jit/tensorexpr/ir.h>
#include <torch/csrc/jit/tensorexpr/ir_printer.h>
#include <torch/csrc/jit/tensorexpr/ir_simplifier.h>
#include <torch/csrc/jit/tensorexpr/kernel.h>
#include <torch/csrc/jit/tensorexpr/loopnest.h>
#include <torch/csrc/jit/tensorexpr/stmt.h>
#include <torch/csrc/jit/tensorexpr/tensor.h>
#include <torch/torch.h>

using namespace torch::jit::tensorexpr;

// Helper function to print a snippet from a big multi-line string
static void printLinesToFrom(const std::string& input_str, int from, int to);

int main(int argc, char* argv[]) {
<<<<<<< HEAD
  // Memory management for tensor expressions is currently done with memory
  // arenas. That is, whenever an object is created it registers itself in an
  // arena and the object is kept alive as long as the arena is alive. When the
  // arena gets destructed, it deletes all objects registered in it.
  //
  // The easiest way to set up a memory arena is to use `KernelScope` class - it
  // is a resource guard that creates a new arena on construction and restores
  // the previously set arena on destruction.
  //
  // We will create a kernel scope here, and thus we'll set up a mem arena for
  // the entire tutorial.
  KernelScope kernel_scope;

  std::cout << "*** Structure of tensor expressions ***" << std::endl;
=======
  std::cout << "*** Structure of tensor expressions and statements ***"
            << std::endl;
>>>>>>> 3cd0a4ac
  {
    // A tensor expression is a tree of expressions. Each expression has a type,
    // and that type defines what sub-expressions the current expression has.
    // For instance, an expression of type 'Mul' would have a type 'kMul' and
    // two subexpressions: LHS and RHS. Each of these two sub-expressions could
    // also be a 'Mul' or some other expression.
    //
    // Let's construct a simple TE:
    ExprPtr lhs = alloc<IntImm>(5);
    ExprPtr rhs = alloc<Var>("x", kInt);
    ExprPtr mul = alloc<Mul>(lhs, rhs);
    std::cout << "Tensor expression: " << *mul << std::endl;
    // Prints: Tensor expression: 5 * x

    // Here we created an expression representing a 5*x computation, where x is
    // an int variable.

    // Another, probably a more convenient, way to construct tensor expressions
    // is to use so called expression handles (as opposed to raw expressions
    // like we did in the previous example). Expression handles overload common
    // operations and allow us to express the same semantics in a more natural
    // way:
    ExprHandle l = 5;
    ExprHandle r = Var::make("x", kInt);
    ExprHandle m = l * r;
    std::cout << "Tensor expression: " << *m.node() << std::endl;
    // Prints: Tensor expression: 5 * x

    // Converting from handles to raw expressions and back is easy:
    ExprHandle handle = Var::make("x", kInt);
    ExprPtr raw_expr_from_handle = handle.node();
    ExprPtr raw_expr = alloc<Var>("x", kInt);
    ExprHandle handle_from_raw_expr = ExprHandle(raw_expr);

    // We could construct arbitrarily complex expressions using mathematical
    // and logical operations, casts between various data types, and a bunch of
    // intrinsics.
    ExprHandle a = Var::make("a", kInt);
    ExprHandle b = Var::make("b", kFloat);
    ExprHandle c = Var::make("c", kFloat);
    ExprHandle x = ExprHandle(5) * a + b / (sigmoid(c) - 3.0f);
    std::cout << "Tensor expression: " << *x.node() << std::endl;
    // Prints: Tensor expression: float(5 * a) + b / ((sigmoid(c)) - 3.f)

    // An ultimate purpose of tensor expressions is to optimize tensor
    // computations, and in order to represent accesses to tensors data, there
    // is a special kind of expression - a load.
    // To construct a load we need two pieces: the base and the indices. The
    // base of a load is a Buf expression, which could be thought of as a
    // placeholder similar to Var, but with dimensions info.
    //
    // Let's construct a simple load:
    BufHandle A("A", {64, 32}, kInt);
    VarPtr i_var = alloc<Var>("i", kInt), j_var = alloc<Var>("j", kInt);
    ExprHandle i(i_var), j(j_var);
    ExprHandle load = Load::make(A.dtype(), A, {i, j});
    std::cout << "Tensor expression: " << *load.node() << std::endl;
    // Prints: Tensor expression: A[i, j]

<<<<<<< HEAD
  std::cout << "*** Tensors, Functions, and Placeholders ***" << std::endl;
  {
    // A tensor computation is represented by Tensor class objects and
    // consists of the following pieces:
    //   - domain, which is specified by a Buf expression
    //   - a tensor statement, specified by a Stmt object, that computation to
    //   be performed in this domain

    // Let's start with defining a domain. We do this by creating a Buf object.

    // First, let's specify the sizes:
    std::vector<ExprPtr> dims = {
        alloc<IntImm>(64),
        alloc<IntImm>(32)}; // IntImm stands for Integer Immediate
    // and represents an integer constant

    // Now we can create a Buf object by providing a name, dimensions, and a
    // data type of the elements:
    BufPtr buf = alloc<Buf>("X", dims, kInt);

    // Next we need to spefify the computation. We can do that by either
    // constructing a complete tensor statement for it (statements are
    // examined in details in subsequent section), or by using a convenience
    // method where we could specify axis and an element expression for the
    // computation. In the latter case a corresponding statement would be
    // constructed automatically.

    // Let's define two variables, i and j - they will be axis in our
    // computation.
    VarPtr i = alloc<Var>("i", kInt);
    VarPtr j = alloc<Var>("j", kInt);
    std::vector<VarPtr> args = {i, j};

    // Now we can define the body of the tensor computation using these
    // variables. What this means is that values in our tensor are:
    //   X[i, j] = i * j
    ExprPtr body = alloc<Mul>(i, j);

    // Finally, we pass all these pieces together to Tensor constructor:
    Tensor* X = new Tensor(buf, args, body);
    std::cout << "Tensor computation: " << *X << std::endl;
=======
    // Tensor Expressions constitute Tensor Statements, which are used to
    // represent computation of a given operator or a group of operators from a
    // fusion group.
    //
    // There are three main kinds of tensor statements:
    //  - block
    //  - store
    //  - loop
    //
    // A Store represents a store to a single element of a tensor (or to a
    // group of elements if it's a vectorized store). Store statements,
    // similarly to Load expressions, have a base and indices, but on top of
    // that they also include a value - an expression representing what needs
    // to be stored at the given memory location. Let's create a Store stmt:
    StmtPtr store_a = Store::make(A, {i, j}, i + j);
    std::cout << "Store statement: " << *store_a << std::endl;
    // Prints: Store statement: A[i, j] = i + j;

    // An operator fills the entire tensor, not just a single element, and to
    // represent this we need to use For stmt: let's wrap our store stmt with
    // two nested loops to represent that variables i and j need to iterate
    // over some ranges.
    ForPtr loop_j_a = For::make(VarHandle(j_var), 0, 32, store_a);
    ForPtr loop_i_a = For::make(VarHandle(i_var), 0, 64, loop_j_a);

    std::cout << "Nested for loops: " << std::endl << *loop_i_a << std::endl;
>>>>>>> 3cd0a4ac
    // Prints:
    // Nested for loops:
    // for (int i = 0; i < 64; i++) {
    //   for (int j = 0; j < 32; j++) {
    //     A[i, j] = i + j;
    //   }
    // }

<<<<<<< HEAD
    // TODO: Add an example of constructing a Tensor with a complete Stmt.

    // Similarly to how we provide a more convenient way of using handles for
    // constructing Exprs, Tensors also have a more convenient API for
    // construction. It is based on Compute API, which takes a name,
    // dimensions, and a lambda specifying the computation body:
    Tensor* Z = Compute(
        "Z",
        {{64, "i"}, {32, "j"}},
        [](const VarHandle& i, const VarHandle& j) { return i / j; });
    std::cout << "Tensor computation: " << *Z << std::endl;
=======
    // A Block statement is used when we need a sequence of other statements.
    // E.g. if a fusion group contains several operators, we initially define
    // separate loopnest for each of them and put them all into a common block:
    BufHandle B("B", {64, 32}, kInt);
    StmtPtr store_b = Store::make(B, {i, j}, A.load(i, j));
    ForPtr loop_j_b = For::make(VarHandle(j_var), 0, 32, store_b);
    ForPtr loop_i_b = For::make(VarHandle(i_var), 0, 64, loop_j_b);

    BlockPtr block = Block::make({loop_i_a, loop_i_b});
    std::cout << "Compound Block statement: " << std::endl
              << *block << std::endl;
>>>>>>> 3cd0a4ac
    // Prints:
    // Compound Block statement:
    // {
    //   for (int i = 0; i < 64; i++) {
    //     for (int j = 0; j < 32; j++) {
    //       A[i, j] = i + j;
    //     }
    //   }
    //   for (int i = 0; i < 64; i++) {
    //     for (int j = 0; j < 32; j++) {
    //       B[i, j] = A[i, j];
    //     }
    //   }
    // }

<<<<<<< HEAD
    // Tensors might access other tensors and external placeholders in their
    // expressions. It can be done like so:
    Placeholder P("P", kInt, {64, 32});
    Tensor* R = Compute(
        "R",
        {{64, "i"}, {32, "j"}},
        [&](const VarHandle& i, const VarHandle& j) {
          return Z->load(i, j) * P.load(i, j);
        });
    std::cout << "Tensor computation: " << *R << std::endl;
=======
    // Manually constructing nested loops and blocks to represent a computation
    // might be laborious, and instead we can use a 'Compute' API. This API
    // requires us to specify dimensions and a lambda to compute a single
    // element of the resulting tensor and returns a `Tensor` structure. This
    // structure is simply a pair of a buffer that was created to represent the
    // result of the computation (BufPtr) and a statement representing the
    // computation itself (StmtPtr).
    Tensor C = Compute(
        "C",
        {{64, "i"}, {32, "j"}},
        [&](const VarHandle& i, const VarHandle& j) { return i * j; });
    std::cout << "Stmt produced by 'Compute' API: " << std::endl
              << *C.stmt() << std::endl;
>>>>>>> 3cd0a4ac
    // Prints:
    // Stmt produced by 'Compute' API:
    // for (int i = 0; i < 64; i++) {
    //   for (int j = 0; j < 32; j++) {
    //     C[i, j] = i * j;
    //   }
    // }

    // To construct statements to represent computations with reductions, we
    // can use a 'Reduce' API - it is similar to 'Compute' but takes a couple
    // of extra arguments defining how to perform the reduction. Let's define a
    // simple 2D sum of C using that:
    Tensor D = Reduce(
        "D",
        {},
        Sum(),
        [&](const VarHandle& i, const VarHandle& j) { return C.load(i, j); },
        {{64, "i"}, {32, "j"}});
    std::cout << "Stmt produced by 'Reduce' API: " << std::endl
              << *D.stmt() << std::endl;
  }

  std::cout << "*** Loopnests transformations ***" << std::endl;
  {
    // When a statement for the computation is generated, we might want to
    // apply some optimizations to it. These transformations allow us to end up
    // with a statement producing the same results, but more efficiently.
    //
<<<<<<< HEAD
    // Let's create a simple tensor expression and construct a loop nest for it.
    Placeholder A("A", kFloat, {64, 32});
    Placeholder B("B", kFloat, {64, 32});
    Tensor* X = Compute(
        "X",
        {{64, "i"}, {32, "j"}},
        [&](const VarHandle& i, const VarHandle& j) {
          return A.load(i, j) + B.load(i, j);
        });
    Tensor* Y = Compute(
        "Y",
        {{64, "i"}, {32, "j"}},
        [&](const VarHandle& i, const VarHandle& j) {
          return sigmoid(X->load(i, j));
        });
    std::cout << "Tensor computation X: " << *X
              << "Tensor computation Y: " << *Y << std::endl;
=======
    // Let's look at a couple of transformations that are used in NNC. We will
    // begin with constructing a Block statement like we did before.

    Tensor C = Compute(
        "C",
        {{64, "i"}, {32, "j"}},
        [&](const VarHandle& i, const VarHandle& j) { return i * (j + 1); });
    BufHandle c_buf(C.buf());
    Tensor D = Compute(
        "D",
        {{64, "i"}, {32, "j"}},
        [&](const VarHandle& i, const VarHandle& j) {
          return c_buf.load(i, j) - i;
        });
    StmtPtr block = Block::make({C.stmt(), D.stmt()});
    std::cout << "Stmt produced by 'Compute' API: " << std::endl
              << *block << std::endl;
>>>>>>> 3cd0a4ac
    // Prints:
    // Stmt produced by 'Compute' API:
    // {
    //   for (int i = 0; i < 64; i++) {
    //     for (int j = 0; j < 32; j++) {
    //       C[i, j] = i * (j + 1);
    //     }
    //   }
    //   for (int i_1 = 0; i_1 < 64; i_1++) {
    //     for (int j_1 = 0; j_1 < 32; j_1++) {
    //       D[i_1, j_1] = (C[i_1, j_1]) - i_1;
    //     }
    //   }
    // }

    // One transformation we can apply to this computation is inlining: i.e.
    // taking the expression that defines values of C and substituting a load
    // from C with it.
    // To do that, we first need to create a special object called LoopNest -
    // all transformations are methods of this class. To create a loopnest we
    // need to provide a list of output buffers and the root statement:
    LoopNest nest(block, {D.buf()});

    // We can always retrieve the Stmt back from LoopNest:
    std::cout << "LoopNest root stmt: " << std::endl
              << *nest.root_stmt() << std::endl;
    // Prints:
    // LoopNest root stmt:
    // {
    //   for (int i = 0; i < 64; i++) {
    //     for (int j = 0; j < 32; j++) {
    //       C[i, j] = i * (j + 1);
    //     }
    //   }
    //   for (int i_1 = 0; i_1 < 64; i_1++) {
    //     for (int j_1 = 0; j_1 < 32; j_1++) {
    //       D[i_1, j_1] = (C[i_1, j_1]) - i_1;
    //     }
    //   }
    // }

    // Now we can apply the inlining transformation:
    nest.computeInline(C.buf());
    std::cout << "Stmt after inlining:" << std::endl
              << *nest.root_stmt() << std::endl;
    // Prints:
    // Stmt after inlining:
    // {
    //   for (int i = 0; i < 64; i++) {
    //     for (int j = 0; j < 32; j++) {
    //       D[i, j] = i * (j + 1) - i;
    //     }
    //   }
    // }

    // We can also apply algebraic simplification to a statement:
    StmtPtr simplified = IRSimplifier::simplify(nest.root_stmt());
    std::cout << "Stmt after simplification:" << std::endl
              << *simplified << std::endl;
    // Prints:
    // Stmt after simplification:
    // {
    //   for (int i = 0; i < 64; i++) {
    //     for (int j = 0; j < 32; j++) {
    //       D[i, j] = i * j;
    //     }
    //   }
    // }

    // Many loopnest transformations are stateless and can be applied without
    // creating a LoopNest object. In fact, we plan to make all transformations
    // stateless.
    // splitWithTail is one such transformation: it splits an iteration space
    // of a given loop into two with a given factor.
    ForPtr outer_loop = to<For>(to<Block>(simplified)->stmts().front());
    LoopNest::splitWithTail(outer_loop, 13);
    // Call simplifier once more to fold some arithmetic.
    simplified = IRSimplifier::simplify(simplified);
    std::cout << "Stmt after splitWithTail:" << std::endl
              << *simplified << std::endl;
    // Prints:
    // Stmt after splitWithTail:
    // {
    //   for (int i_outer = 0; i_outer < 4; i_outer++) {
    //     for (int i_inner = 0; i_inner < 13; i_inner++) {
    //       for (int j = 0; j < 32; j++) {
    //         D[i_inner + 13 * i_outer, j] = i_inner * j + 13 * (i_outer * j);
    //       }
    //     }
    //   }
    //   for (int i_tail = 0; i_tail < 12; i_tail++) {
    //     for (int j = 0; j < 32; j++) {
    //       D[i_tail + 52, j] = i_tail * j + 52 * j;
    //     }
    //   }
    // }

    // NNC supports a wide range of loop nest transformations, which we are not
    // listing here. Please refer to documentation in
    // https://github.com/pytorch/pytorch/blob/master/torch/csrc/jit/tensorexpr/loopnest.h
    // for more details.
  }

  std::cout << "*** Codegen ***" << std::endl;
  {
    // An ultimate goal of tensor expressions is to be provide a mechanism to
    // execute a given computation in the fastest possible way. So far we've
    // looked at how we could describe what computation we're interested in, but
    // we haven't looked at how to actually execute it.
    //
    // All we've been dealing with was just symbols with no actual data
    // associated, in this section we would look at how we can bridge that gap.

    // Let's start by constructing a simple computation for us to work with:
<<<<<<< HEAD
    Placeholder A("A", kInt, {64, 32});
    Placeholder B("B", kInt, {64, 32});
    Tensor* X = Compute(
=======
    BufHandle A("A", {64, 32}, kInt);
    BufHandle B("B", {64, 32}, kInt);
    Tensor X = Compute(
>>>>>>> 3cd0a4ac
        "X",
        {{64, "i"}, {32, "j"}},
        [&](const VarHandle& i, const VarHandle& j) {
          return A.load(i, j) + B.load(i, j);
        });

    // And let's lower it to a loop nest, as we did in the previous section. We
    // can pass Tensor object directly:
    LoopNest loopnest({X});
    std::cout << *loopnest.root_stmt() << std::endl;
    // Prints:
    // {
    //   for (int i = 0; i < 64; i++) {
    //     for (int j = 0; j < 32; j++) {
    //       X[i, j] = (A[i, j]) + (B[i, j]);
    //     }
    //   }

    // Now imagine that we have two actual tensors 64x32 that we want sum
    // together, how do we pass those tensors to the computation and how do we
    // carry it out?
    //
    // Codegen object is aimed at providing exactly that functionality. Codegen
    // is an abstract class and concrete codegens are derived from it.
    // Currently, we have three codegens:
    //  1) Simple Evaluator,
    //  2) LLVM Codegen for CPU,
    //  3) CUDA Codegen.
    // In this example we will be using Simple Evaluator, since it's available
    // everywhere.

    // To create a codegen, we need to provide the statement - it specifies the
    // computation we want to perform - and a list of placeholders and tensors
    // used in the computation. The latter part is crucial since that's the only
    // way the codegen could use to correlate symbols in the statement to actual
    // data arrays that we will be passing when we will actually be performing
    // the computation.
    //
    // Let's create a Simple IR Evaluator codegen for our computation:
    SimpleIREvaluator ir_eval(loopnest.root_stmt(), {A, B, X});

    // We are using the simplest codegen and in it almost no work is done at the
    // construction step. Real codegens such as CUDA and LLVM perform
    // compilation during that stage so that when we're about to run the
    // computation everything is ready.

    // Let's now create some inputs and run our computation with them:
    std::vector<int> data_A(64 * 32, 3); // This will be the input A
    std::vector<int> data_B(64 * 32, 5); // This will be the input B
    std::vector<int> data_X(64 * 32, 0); // This will be used for the result

    // Now let's invoke our codegen to perform the computation on our data. We
    // need to provide as many arguments as how many placeholders and tensors we
    // passed at the codegen construction time. A position in these lists would
    // define how real data arrays from the latter call (these arguments are
    // referred to as 'CallArg's in our codebase) correspond to symbols
    // (placeholders and tensors) used in the tensor expressions we constructed
    // (these are referred to as 'BufferArg').
    // Thus, we will provide three arguments: data_A, data_B, and data_X. data_A
    // contains data for the placeholder A, data_B - for the placeholder B, and
    // data_X would be used for contents of tensor X.
    ir_eval(data_A, data_B, data_X);

    // Let's print one of the elements from each array to verify that the
    // computation did happen:
    std::cout << "A[10] = " << data_A[10] << std::endl
              << "B[10] = " << data_B[10] << std::endl
              << "X[10] = A[10] + B[10] = " << data_X[10] << std::endl;
    // Prints:
    // A[10] = 3
    // B[10] = 5
    // X[10] = A[10] + B[10] = 8
  }

  std::cout << "*** Lowering TorchScript IR to TensorExpr IR ***" << std::endl;
  {
    // This section requires a LLVM-enabled PyTorch build, so we have to use a
    // guard:
#ifdef TORCH_ENABLE_LLVM

    // Often we would like to convert a TorchScript IR to TE rather than
    // construct TE IR from scratch.  NNC provides an API to perform such
    // lowering: it takes a TorchScript graph and returns an object that can be
    // used to invoke the generated kernel.
    // This API is currently used by the TorchScript JIT fuser and can also be
    // used ahead of time to pre-compile parts of a model.
    //
    // To get familiar with this API let's first start with defining a simple
    // TorchScript graph:
    const auto graph_string = R"IR(
        graph(%A : Float(5, 3, strides=[3, 1], device=cpu),
              %B : Float(5, 3, strides=[3, 1], device=cpu)):
          %AB : Float(5, 3, strides=[3, 1]) = aten::mul(%A, %B)
          %one : int = prim::Constant[value=1]()
          %AAB : Float(5, 3, strides=[3, 1]) = aten::mul(%A, %AB)
          %AAB_plus_B: Float(5, 3, strides=[3, 1]) = aten::add(%AAB, %B, %one)
          return (%AAB_plus_B))IR";
    auto graph = std::make_shared<torch::jit::Graph>();
    parseIR(graph_string, &*graph);

    // This graph defines a simple computation of A*A*B + B where A and B are
    // input 5x3 tensors.

    // To lower this TorchScript graph to TE, we just need to create a
    // TensorExprKernel object. In its constructor it constructs the
    // corresponding TE IR and compiles it for the given backend (in this
    // example for CPU using LLVM compiler).
    TensorExprKernel kernel(graph);

    // We can retrieve the generated TE stmt from the kernel object:
    StmtPtr kernel_stmt = kernel.getCodeGenStmt();
    std::cout << "TE Stmt constructed from TorchScript: " << std::endl
              << *kernel_stmt << std::endl;
    // Prints:
    // TE Stmt constructed from TorchScript:
    // {
    //   for (int v = 0; v < 5; v++) {
    //     for (int _tail_tail = 0; _tail_tail < 3; _tail_tail++) {
    //       aten_add[_tail_tail + 3 * v] = (tA[_tail_tail + 3 * v]) *
    //       ((tA[_tail_tail + 3 * v]) * (tB[_tail_tail + 3 * v])) +
    //       (tB[_tail_tail + 3 * v]);
    //     }
    //   }
    // }

    // We can also examine generated LLVM IR and assembly code:
    std::cout << "Generated LLVM IR: " << std::endl;
    auto ir_str = kernel.getCodeText("ir");
    printLinesToFrom(ir_str, 15, 20);
    // Prints:
    // Generated LLVM IR:
    //   %9 = bitcast float* %2 to <8 x float>*
    //   %10 = load <8 x float>, <8 x float>* %9 ...
    //   %11 = bitcast float* %5 to <8 x float>*
    //   %12 = load <8 x float>, <8 x float>* %11 ...
    //   %13 = fmul <8 x float> %10, %12
    //   %14 = fmul <8 x float> %10, %13

    std::cout << "Generated assembly: " << std::endl;
    auto asm_str = kernel.getCodeText("asm");
    printLinesToFrom(asm_str, 10, 15);
    // Prints:
    // Generated assembly:
    //         vmulps  %ymm1, %ymm0, %ymm2
    //         vfmadd213ps     %ymm1, %ymm0, %ymm2
    //         vmovups %ymm2, (%rax)
    //         vmovss  32(%rcx), %xmm0
    //         vmovss  32(%rdx), %xmm1
    //         vmulss  %xmm1, %xmm0, %xmm2

    // We can also execute the generated kernel:
    auto A =
        at::ones({5, 3}, torch::TensorOptions(torch::kCPU).dtype(at::kFloat)) *
        2.0;
    auto B =
        at::ones({5, 3}, torch::TensorOptions(torch::kCPU).dtype(at::kFloat)) *
        3.0;
    std::vector<at::Tensor> inputs = {A, B};
    std::vector<torch::IValue> stack = torch::fmap<torch::IValue>(inputs);
    kernel.run(stack);
    auto R = stack[0].toTensor();

    // Let's print one of the elements from the result tensor to verify that the
    // computation did happen and was correct:
    std::cout << "R[2][2] = " << R[2][2] << std::endl;
    // Prints:
    // R[2][2] = 15
    // [ CPUFloatType{} ]
#endif
  }
  return 0;
}

void printLinesToFrom(const std::string& input_str, int from, int to) {
  std::istringstream f(input_str);
  std::string s;
  int idx = 0;
  while (getline(f, s)) {
    if (idx > from) {
      std::cout << s << "\n";
    }
    if (idx++ > to) {
      break;
    }
  }
}<|MERGE_RESOLUTION|>--- conflicted
+++ resolved
@@ -57,25 +57,8 @@
 static void printLinesToFrom(const std::string& input_str, int from, int to);
 
 int main(int argc, char* argv[]) {
-<<<<<<< HEAD
-  // Memory management for tensor expressions is currently done with memory
-  // arenas. That is, whenever an object is created it registers itself in an
-  // arena and the object is kept alive as long as the arena is alive. When the
-  // arena gets destructed, it deletes all objects registered in it.
-  //
-  // The easiest way to set up a memory arena is to use `KernelScope` class - it
-  // is a resource guard that creates a new arena on construction and restores
-  // the previously set arena on destruction.
-  //
-  // We will create a kernel scope here, and thus we'll set up a mem arena for
-  // the entire tutorial.
-  KernelScope kernel_scope;
-
-  std::cout << "*** Structure of tensor expressions ***" << std::endl;
-=======
   std::cout << "*** Structure of tensor expressions and statements ***"
             << std::endl;
->>>>>>> 3cd0a4ac
   {
     // A tensor expression is a tree of expressions. Each expression has a type,
     // and that type defines what sub-expressions the current expression has.
@@ -135,49 +118,6 @@
     std::cout << "Tensor expression: " << *load.node() << std::endl;
     // Prints: Tensor expression: A[i, j]
 
-<<<<<<< HEAD
-  std::cout << "*** Tensors, Functions, and Placeholders ***" << std::endl;
-  {
-    // A tensor computation is represented by Tensor class objects and
-    // consists of the following pieces:
-    //   - domain, which is specified by a Buf expression
-    //   - a tensor statement, specified by a Stmt object, that computation to
-    //   be performed in this domain
-
-    // Let's start with defining a domain. We do this by creating a Buf object.
-
-    // First, let's specify the sizes:
-    std::vector<ExprPtr> dims = {
-        alloc<IntImm>(64),
-        alloc<IntImm>(32)}; // IntImm stands for Integer Immediate
-    // and represents an integer constant
-
-    // Now we can create a Buf object by providing a name, dimensions, and a
-    // data type of the elements:
-    BufPtr buf = alloc<Buf>("X", dims, kInt);
-
-    // Next we need to spefify the computation. We can do that by either
-    // constructing a complete tensor statement for it (statements are
-    // examined in details in subsequent section), or by using a convenience
-    // method where we could specify axis and an element expression for the
-    // computation. In the latter case a corresponding statement would be
-    // constructed automatically.
-
-    // Let's define two variables, i and j - they will be axis in our
-    // computation.
-    VarPtr i = alloc<Var>("i", kInt);
-    VarPtr j = alloc<Var>("j", kInt);
-    std::vector<VarPtr> args = {i, j};
-
-    // Now we can define the body of the tensor computation using these
-    // variables. What this means is that values in our tensor are:
-    //   X[i, j] = i * j
-    ExprPtr body = alloc<Mul>(i, j);
-
-    // Finally, we pass all these pieces together to Tensor constructor:
-    Tensor* X = new Tensor(buf, args, body);
-    std::cout << "Tensor computation: " << *X << std::endl;
-=======
     // Tensor Expressions constitute Tensor Statements, which are used to
     // represent computation of a given operator or a group of operators from a
     // fusion group.
@@ -204,7 +144,6 @@
     ForPtr loop_i_a = For::make(VarHandle(i_var), 0, 64, loop_j_a);
 
     std::cout << "Nested for loops: " << std::endl << *loop_i_a << std::endl;
->>>>>>> 3cd0a4ac
     // Prints:
     // Nested for loops:
     // for (int i = 0; i < 64; i++) {
@@ -213,19 +152,6 @@
     //   }
     // }
 
-<<<<<<< HEAD
-    // TODO: Add an example of constructing a Tensor with a complete Stmt.
-
-    // Similarly to how we provide a more convenient way of using handles for
-    // constructing Exprs, Tensors also have a more convenient API for
-    // construction. It is based on Compute API, which takes a name,
-    // dimensions, and a lambda specifying the computation body:
-    Tensor* Z = Compute(
-        "Z",
-        {{64, "i"}, {32, "j"}},
-        [](const VarHandle& i, const VarHandle& j) { return i / j; });
-    std::cout << "Tensor computation: " << *Z << std::endl;
-=======
     // A Block statement is used when we need a sequence of other statements.
     // E.g. if a fusion group contains several operators, we initially define
     // separate loopnest for each of them and put them all into a common block:
@@ -237,7 +163,6 @@
     BlockPtr block = Block::make({loop_i_a, loop_i_b});
     std::cout << "Compound Block statement: " << std::endl
               << *block << std::endl;
->>>>>>> 3cd0a4ac
     // Prints:
     // Compound Block statement:
     // {
@@ -253,18 +178,6 @@
     //   }
     // }
 
-<<<<<<< HEAD
-    // Tensors might access other tensors and external placeholders in their
-    // expressions. It can be done like so:
-    Placeholder P("P", kInt, {64, 32});
-    Tensor* R = Compute(
-        "R",
-        {{64, "i"}, {32, "j"}},
-        [&](const VarHandle& i, const VarHandle& j) {
-          return Z->load(i, j) * P.load(i, j);
-        });
-    std::cout << "Tensor computation: " << *R << std::endl;
-=======
     // Manually constructing nested loops and blocks to represent a computation
     // might be laborious, and instead we can use a 'Compute' API. This API
     // requires us to specify dimensions and a lambda to compute a single
@@ -278,7 +191,6 @@
         [&](const VarHandle& i, const VarHandle& j) { return i * j; });
     std::cout << "Stmt produced by 'Compute' API: " << std::endl
               << *C.stmt() << std::endl;
->>>>>>> 3cd0a4ac
     // Prints:
     // Stmt produced by 'Compute' API:
     // for (int i = 0; i < 64; i++) {
@@ -307,25 +219,6 @@
     // apply some optimizations to it. These transformations allow us to end up
     // with a statement producing the same results, but more efficiently.
     //
-<<<<<<< HEAD
-    // Let's create a simple tensor expression and construct a loop nest for it.
-    Placeholder A("A", kFloat, {64, 32});
-    Placeholder B("B", kFloat, {64, 32});
-    Tensor* X = Compute(
-        "X",
-        {{64, "i"}, {32, "j"}},
-        [&](const VarHandle& i, const VarHandle& j) {
-          return A.load(i, j) + B.load(i, j);
-        });
-    Tensor* Y = Compute(
-        "Y",
-        {{64, "i"}, {32, "j"}},
-        [&](const VarHandle& i, const VarHandle& j) {
-          return sigmoid(X->load(i, j));
-        });
-    std::cout << "Tensor computation X: " << *X
-              << "Tensor computation Y: " << *Y << std::endl;
-=======
     // Let's look at a couple of transformations that are used in NNC. We will
     // begin with constructing a Block statement like we did before.
 
@@ -343,7 +236,6 @@
     StmtPtr block = Block::make({C.stmt(), D.stmt()});
     std::cout << "Stmt produced by 'Compute' API: " << std::endl
               << *block << std::endl;
->>>>>>> 3cd0a4ac
     // Prints:
     // Stmt produced by 'Compute' API:
     // {
@@ -458,15 +350,9 @@
     // associated, in this section we would look at how we can bridge that gap.
 
     // Let's start by constructing a simple computation for us to work with:
-<<<<<<< HEAD
-    Placeholder A("A", kInt, {64, 32});
-    Placeholder B("B", kInt, {64, 32});
-    Tensor* X = Compute(
-=======
     BufHandle A("A", {64, 32}, kInt);
     BufHandle B("B", {64, 32}, kInt);
     Tensor X = Compute(
->>>>>>> 3cd0a4ac
         "X",
         {{64, "i"}, {32, "j"}},
         [&](const VarHandle& i, const VarHandle& j) {
