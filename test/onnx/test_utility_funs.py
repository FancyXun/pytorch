from test_pytorch_common import TestCase, run_tests

import torch
import torch.onnx
from torch.onnx import utils, OperatorExportTypes, TrainingMode, register_custom_op_symbolic
from torch.onnx.symbolic_helper import _set_opset_version, _set_operator_export_type, _set_onnx_shape_inference
import torch.utils.cpp_extension
from test_pytorch_common import (skipIfUnsupportedMinOpsetVersion,
                                 skipIfUnsupportedMaxOpsetVersion)
import caffe2.python.onnx.backend as backend
from verify import verify

import torchvision

import onnx

import io
import copy
import unittest


skip = unittest.skip


class TestUtilityFuns(TestCase):
    opset_version = 9

    def setUp(self):
        torch.manual_seed(0)
        if torch.cuda.is_available():
            torch.cuda.manual_seed_all(0)

    def _model_to_graph(self, model, input,
                        do_constant_folding=True,
                        training=TrainingMode.EVAL,
                        operator_export_type=OperatorExportTypes.ONNX,
                        input_names=None,
                        dynamic_axes=None):
        if training == torch.onnx.TrainingMode.TRAINING:
            model.train()
        elif training == torch.onnx.TrainingMode.EVAL:
            model.eval()
        # Need disable onnx_shape_inference for this test because it puts const node to initializers.
        _set_onnx_shape_inference(False)
        utils._validate_dynamic_axes(dynamic_axes, model, None, None)
        graph, params_dict, torch_out = utils._model_to_graph(model, input,
                                                              do_constant_folding=do_constant_folding,
                                                              _disable_torch_constant_prop=True,
                                                              operator_export_type=operator_export_type,
                                                              training=training,
                                                              input_names=input_names,
                                                              dynamic_axes=dynamic_axes)
        _set_onnx_shape_inference(True)
        return graph, params_dict, torch_out

    def test_is_in_onnx_export(self):
        test_self = self

        class MyModule(torch.nn.Module):
            def forward(self, x):
                test_self.assertTrue(torch.onnx.is_in_onnx_export())
                raise ValueError
                return x + 1

        x = torch.randn(3, 4)
        f = io.BytesIO()
        try:
            torch.onnx.export(MyModule(), x, f, opset_version=self.opset_version)
        except ValueError:
            self.assertFalse(torch.onnx.is_in_onnx_export())

    def test_validate_dynamic_axes_invalid_input_output_name(self):
        import warnings
        with warnings.catch_warnings(record=True) as w:
            warnings.simplefilter("always")
            utils._validate_dynamic_axes({"input1": {}, "output": {},
                                         "invalid_name1": {}, "invalid_name2": {}},
                                         None, ["input1", "input2"], ["output"])
            messages = [str(warning.message) for warning in w]
        assert "Provided key invalid_name1 for dynamic axes is not a valid input/output name" in messages
        assert "Provided key invalid_name2 for dynamic axes is not a valid input/output name" in messages
        assert len(messages) == 2

    @skipIfUnsupportedMinOpsetVersion(11)
    def test_split_to_slice(self):
        class SplitModule(torch.nn.Module):
            def forward(self, x, y, t):
                splits = (x.size(1), y.size(1))
                out, out2 = torch.split(t, splits, dim=1)
                return out, out2

        _set_opset_version(self.opset_version)
        _set_operator_export_type(OperatorExportTypes.ONNX)
        x = torch.randn(2, 3)
        y = torch.randn(2, 4)
        t = torch.randn(2, 7)
        graph, _, _ = self._model_to_graph(SplitModule(), (x, y, t), input_names=['x', 'y', 't'],
                                           dynamic_axes={'x': [0, 1], 'y': [0, 1], 't': [0, 1]})
        for node in graph.nodes():
            assert node.kind() != "onnx::SplitToSequence"

    def test_output_list(self):
        class PaddingLayer(torch.jit.ScriptModule):
            @torch.jit.script_method
            def forward(self, input_t, n):
                # type: (Tensor, int) -> Tensor
                for i in range(n):
                    input_t = input_t * 2
                return input_t

        input_t = torch.ones(size=[10], dtype=torch.long)
        n = 2
        model = torch.jit.script(PaddingLayer())
        example_output = model(input_t, n)

        with self.assertRaises(RuntimeError):
<<<<<<< HEAD
            torch.onnx._export(model,
                               (input_t,),
                               "test.onnx",
                               opset_version=self.opset_version,
                               example_outputs=[example_output])
=======
            torch.onnx.export(model,
                              (input_t, n),
                              "test.onnx",
                              opset_version=self.opset_version,
                              example_outputs=[example_output])
>>>>>>> 50d7028b

    def test_constant_fold_transpose(self):
        class TransposeModule(torch.nn.Module):
            def forward(self, x):
                a = torch.tensor([[1., 2., 3.], [4., 5., 6.]])
                b = torch.transpose(a, 1, 0)
                return b + x

        _set_opset_version(self.opset_version)
        _set_operator_export_type(OperatorExportTypes.ONNX)
        x = torch.ones(3, 2)
        graph, _, __ = self._model_to_graph(TransposeModule(), (x, ), input_names=['x'],
                                            dynamic_axes={'x': [0, 1]})

        for node in graph.nodes():
            assert node.kind() != "onnx::Transpose"
            assert node.kind() != "onnx::Cast"
            assert node.kind() != "onnx::Constant"
        assert len(list(graph.nodes())) == 1

    def test_constant_fold_reduceL2(self):
        class ReduceModule(torch.nn.Module):
            def forward(self, x):
                a = torch.tensor([[1., 2., 3.], [4., 5., 6.]])
                b = torch.norm(a, p=2, dim=-2, keepdim=False)
                return b + x

        _set_opset_version(self.opset_version)
        _set_operator_export_type(OperatorExportTypes.ONNX)
        x = torch.ones(2, 3)
        graph, _, __ = self._model_to_graph(ReduceModule(), (x, ), input_names=['x'],
                                            dynamic_axes={'x': [0, 1]})

        for node in graph.nodes():
            assert node.kind() != "onnx::ReduceL2"
        assert len(list(graph.nodes())) == 1

    def test_constant_fold_reduceL1(self):
        class NormModule(torch.nn.Module):
            def forward(self, x):
                a = torch.tensor([[1., 2., 3.], [4., 5., 6.]])
                b = torch.norm(a, p=1, dim=-2)
                return b + x

        _set_opset_version(self.opset_version)
        _set_operator_export_type(OperatorExportTypes.ONNX)
        x = torch.ones(2, 3)
        graph, _, __ = self._model_to_graph(NormModule(), (x, ), input_names=['x'],
                                            dynamic_axes={'x': [0, 1]})

        for node in graph.nodes():
            assert node.kind() != "onnx::ReduceL1"
        assert len(list(graph.nodes())) == 1

    def test_constant_fold_slice(self):
        class NarrowModule(torch.nn.Module):
            def forward(self, x):
                a = torch.tensor([[1., 2., 3.], [4., 5., 6.]])
                b = torch.narrow(a, 0, 0, 1)
                return b + x

        _set_opset_version(self.opset_version)
        _set_operator_export_type(OperatorExportTypes.ONNX)
        x = torch.ones(1, 3)
        graph, _, __ = self._model_to_graph(NarrowModule(), (x, ), input_names=['x'],
                                            dynamic_axes={'x': [0, 1]})

        for node in graph.nodes():
            assert node.kind() != "onnx::Slice"
            assert node.kind() != "onnx::Cast"
            assert node.kind() != "onnx::Constant"
        assert len(list(graph.nodes())) == 1

    def test_constant_fold_slice_index_exceeds_dim(self):
        class SliceIndexExceedsDimModule(torch.nn.Module):
            def forward(self, x):
                a = torch.tensor([[1., 2., 3.], [4., 5., 6.]])
                b = a[1:10]         # index exceeds dimension
                return b + x

        _set_opset_version(self.opset_version)
        _set_operator_export_type(OperatorExportTypes.ONNX)
        x = torch.ones(1, 3)
        graph, _, __ = self._model_to_graph(SliceIndexExceedsDimModule(), (x, ), input_names=['x'],
                                            dynamic_axes={'x': [0, 1]})

        for node in graph.nodes():
            assert node.kind() != "onnx::Slice"
            assert node.kind() != "onnx::Cast"
            assert node.kind() != "onnx::Constant"
        assert len(list(graph.nodes())) == 1

    def test_constant_fold_slice_negative_index(self):
        class SliceNegativeIndexModule(torch.nn.Module):
            def forward(self, x):
                a = torch.tensor([[1., 2., 3.], [4., 5., 6.]])
                b = a[0:-1]        # index relative to the end
                c = torch.select(a, dim=-1, index=-2)
                d = torch.select(a, dim=1, index=0)
                return b + x, c + d

        _set_opset_version(self.opset_version)
        _set_operator_export_type(OperatorExportTypes.ONNX)
        x = torch.ones(1, 3)
        graph, _, __ = self._model_to_graph(SliceNegativeIndexModule(), (x, ), input_names=['x'],
                                            dynamic_axes={'x': [0, 1]})

        for node in graph.nodes():
            assert node.kind() != "onnx::Slice"
            assert node.kind() != "onnx::Cast"
            assert node.kind() != "onnx::Constant"

    def test_constant_fold_gather(self):
        class GatherModule(torch.nn.Module):
            def forward(self, x):
                a = torch.tensor([[1., 2., 3.], [4., 5., 6.]])
                b = torch.select(a, dim=1, index=-2)
                c = torch.index_select(a, dim=-2, index=torch.tensor([0, 1]))
                return b + 1, c + x

        _set_opset_version(self.opset_version)
        _set_operator_export_type(OperatorExportTypes.ONNX)
        x = torch.ones(1, 3)
        model = GatherModule()
        model(x)
        graph, _, __ = self._model_to_graph(GatherModule(), (x, ), input_names=['x'],
                                            dynamic_axes={'x': [0, 1]})

        for node in graph.nodes():
            assert node.kind() != "onnx::Gather"

    def test_constant_fold_unsqueeze(self):
        class UnsqueezeModule(torch.nn.Module):
            def forward(self, x):
                a = torch.tensor([[1., 2., 3.], [4., 5., 6.]])
                b = torch.unsqueeze(a, -2)
                return b + x

        _set_opset_version(self.opset_version)
        _set_operator_export_type(OperatorExportTypes.ONNX)
        x = torch.ones(1, 2, 3)
        graph, _, __ = self._model_to_graph(UnsqueezeModule(), (x, ), input_names=['x'],
                                            dynamic_axes={'x': [0, 1, 2]})

        for node in graph.nodes():
            assert node.kind() != "onnx::Unsqueeze"
            assert node.kind() != "onnx::Cast"
            assert node.kind() != "onnx::Constant"
        assert len(list(graph.nodes())) == 1

    def test_constant_fold_unsqueeze_multi_axies(self):
        class PReluModel(torch.nn.Module):
            def __init__(self):
                super(PReluModel, self).__init__()
                self.prelu = torch.nn.PReLU()

            def forward(self, x):
                a = torch.randn(2, 3, 4, 5, 8, 7)
                return self.prelu(x) + a

        _set_opset_version(self.opset_version)
        _set_operator_export_type(OperatorExportTypes.ONNX)
        x = torch.randn(2, 3, 4, 5, 8, 7)
        graph, _, __ = self._model_to_graph(PReluModel(), x, input_names=['x'],
                                            dynamic_axes={'x': [0, 1, 2, 3, 4, 5]})

        for node in graph.nodes():
            assert node.kind() != "onnx::Unsqueeze"
            assert node.kind() != "onnx::Cast"
            assert node.kind() != "onnx::Constant"
        assert len(list(graph.nodes())) == 4

    def test_constant_fold_squeeze_without_axes(self):
        class SqueezeModule(torch.nn.Module):
            def forward(self, x):
                a = torch.tensor([[[1., 2., 3.], [4., 5., 6.]]])
                return torch.squeeze(a) + x + torch.squeeze(a)

        _set_opset_version(self.opset_version)
        _set_operator_export_type(OperatorExportTypes.ONNX)
        x = torch.ones(2, 3)
        graph, _, __ = self._model_to_graph(SqueezeModule(), (x, ), input_names=['x'],
                                            dynamic_axes={'x': [0, 1]})
        for node in graph.nodes():
            assert node.kind() != "onnx::Squeeze"
            assert node.kind() != "onnx::Cast"
            assert node.kind() != "onnx::Constant"
        assert len(list(graph.nodes())) == 2

    def test_constant_fold_squeeze_with_axes(self):
        class SqueezeAxesModule(torch.nn.Module):
            def forward(self, x):
                a = torch.tensor([[[1., 2., 3.], [4., 5., 6.]]])
                return torch.squeeze(a, dim=-3) + x

        _set_opset_version(self.opset_version)
        _set_operator_export_type(OperatorExportTypes.ONNX)
        x = torch.ones(2, 3)
        graph, _, __ = self._model_to_graph(SqueezeAxesModule(), (x, ), input_names=['x'],
                                            dynamic_axes={'x': [0, 1]})

        for node in graph.nodes():
            assert node.kind() != "onnx::Squeeze"
            assert node.kind() != "onnx::Cast"
            assert node.kind() != "onnx::Constant"
        assert len(list(graph.nodes())) == 1

    def test_constant_fold_concat(self):
        class ConcatModule(torch.nn.Module):
            def forward(self, x):
                # Why did I insert a Cast here?  There appears to be intentional
                # behavior in ONNX constant folding where constant tensors which
                # are not attached to any known to be foldable onnx
                # operations don't get extracted into the initializer graph.  So
                # without these casts, we will actually fail to pull out one of
                # the constants, thus failing constant folding.  I think the
                # test is wrong but I don't have time to write a more correct
                # test (I think the right way to go about the test is to setup
                # a predicate for what invariant graphs should hold after
                # constant folding, and then verify this predicate holds.
                # I think the asserts below are an attempt at this predicate,
                # but it is not right!)
                #
                # More commentary at
                # https://github.com/pytorch/pytorch/pull/18698/files#r340107552
                a = torch.tensor([[1., 2., 3.]]).to(torch.float)
                b = torch.tensor([[4., 5., 6.]]).to(torch.float)
                c = torch.cat((a, b), 0)
                d = b + c
                return x + d

        _set_opset_version(self.opset_version)
        _set_operator_export_type(OperatorExportTypes.ONNX)
        x = torch.ones(2, 3)
        graph, _, __ = self._model_to_graph(ConcatModule(), (x, ), input_names=['x'],
                                            dynamic_axes={'x': [0, 1]})

        for node in graph.nodes():
            assert node.kind() != "onnx::Concat"
            assert node.kind() != "onnx::Cast"
            assert node.kind() != "onnx::Constant"
        assert len(list(graph.nodes())) == 1

    def test_constant_fold_lstm(self):
        class GruNet(torch.nn.Module):
            def __init__(self):
                super(GruNet, self).__init__()
                self.mygru = torch.nn.GRU(7, 3, 1, bidirectional=False)

            def forward(self, input, initial_state):
                return self.mygru(input, initial_state)

        _set_opset_version(self.opset_version)
        _set_operator_export_type(OperatorExportTypes.ONNX)
        input = torch.randn(5, 3, 7)
        h0 = torch.randn(1, 3, 3)
        graph, _, __ = self._model_to_graph(GruNet(), (input, h0), input_names=['input', 'h0'],
                                            dynamic_axes={'input': [0, 1, 2], 'h0': [0, 1, 2]})

        for node in graph.nodes():
            assert node.kind() != "onnx::Slice"
            assert node.kind() != "onnx::Concat"
            assert node.kind() != "onnx::Unsqueeze"

        if self.opset_version <= 12:
            assert len(list(graph.nodes())) == 3
        else:
            # Unsqueeze op parameter "axes" as an input instead of as an attribute when opset version >= 13
            assert len(list(graph.nodes())) == 4

    def test_constant_fold_transpose_matmul(self):
        class MatMulNet(torch.nn.Module):
            def __init__(self):
                super(MatMulNet, self).__init__()
                self.B = torch.nn.Parameter(torch.ones(5, 3))

            def forward(self, A):
                return torch.matmul(A, torch.transpose(self.B, -1, -2))

        _set_opset_version(self.opset_version)
        _set_operator_export_type(OperatorExportTypes.ONNX)
        A = torch.randn(2, 3)
        graph, _, __ = self._model_to_graph(MatMulNet(), (A, ),
                                            input_names=['A'], dynamic_axes={'A': [0, 1]})

        for node in graph.nodes():
            assert node.kind() != "onnx::Transpose"
        assert len(list(graph.nodes())) == 1

    def test_constant_fold_reshape(self):
        class ReshapeModule(torch.nn.Module):
            def __init__(self, ):
                super(ReshapeModule, self).__init__()
                self.register_buffer("weight", torch.ones(5))

            def forward(self, x):
                b = self.weight.reshape(1, -1, 1, 1)
                return x * b

        _set_opset_version(self.opset_version)
        _set_operator_export_type(OperatorExportTypes.ONNX)
        x = torch.randn(4, 5)
        graph, _, __ = self._model_to_graph(ReshapeModule(), (x, ),
                                            input_names=['x'], dynamic_axes={'x': [0, 1]})

        for node in graph.nodes():
            assert node.kind() != "onnx::Reshape"
        assert len(list(graph.nodes())) == 1

    def test_constant_fold_div(self):
        class Module(torch.nn.Module):
            def __init__(self, ):
                super(Module, self).__init__()
                self.register_buffer("weight", torch.ones(5))

            def forward(self, x):
                div = self.weight.div(torch.tensor([1, 2, 3, 4, 5]))
                return div * x

        x = torch.randn(2, 5)
        _set_opset_version(self.opset_version)
        _set_operator_export_type(OperatorExportTypes.ONNX)
        graph, _, __ = self._model_to_graph(Module(), (x, ), input_names=['x'],
                                            dynamic_axes={'x': [0, 1]})

        for node in graph.nodes():
            assert node.kind() != "onnx::Div"
        assert len(list(graph.nodes())) == 1

    def test_constant_fold_mul(self):
        class Module(torch.nn.Module):
            def __init__(self, ):
                super(Module, self).__init__()
                self.register_buffer("weight", torch.ones(5))

            def forward(self, x):
                mul = self.weight.mul(torch.tensor([1, 2, 3, 4, 5]))
                return mul / x

        x = torch.randn(2, 5)
        _set_opset_version(self.opset_version)
        _set_operator_export_type(OperatorExportTypes.ONNX)
        graph, _, __ = self._model_to_graph(Module(), (x, ), input_names=['x'],
                                            dynamic_axes={'x': [0, 1]})

        for node in graph.nodes():
            assert node.kind() != "onnx::Mul"
        assert len(list(graph.nodes())) == 1

    def test_constant_fold_add(self):
        class Module(torch.nn.Module):
            def __init__(self, ):
                super(Module, self).__init__()
                self.register_buffer("weight", torch.ones(5))

            def forward(self, x):
                add = self.weight + torch.tensor([1, 2, 3, 4, 5])
                return add - x

        x = torch.randn(2, 5)
        _set_opset_version(self.opset_version)
        _set_operator_export_type(OperatorExportTypes.ONNX)
        graph, params_dict, __ = self._model_to_graph(
            Module(), (x, ), do_constant_folding=True,
            operator_export_type=OperatorExportTypes.ONNX,
            input_names=['x'], dynamic_axes={'x': [0, 1]})
        for node in graph.nodes():
            self.assertTrue(node.kind() != "onnx::Add")
        self.assertEqual(len(list(graph.nodes())), 1)
        params = list(params_dict.values())
        self.assertEqual(len(params), 1)
        weight = params[0]
        # TODO(#38095): Replace assertEqualIgnoreType. See issue #38095
        self.assertEqualIgnoreType(weight, torch.tensor([2, 3, 4, 5, 6]))

    def test_constant_fold_sub(self):
        class Module(torch.nn.Module):
            def __init__(self, ):
                super(Module, self).__init__()
                self.register_buffer("weight", torch.ones(5))

            def forward(self, x):
                sub = self.weight - torch.tensor([1, 2, 3, 4, 5])
                return sub + x

        x = torch.randn(2, 5)
        _set_opset_version(self.opset_version)
        _set_operator_export_type(OperatorExportTypes.ONNX)
        graph, params_dict, __ = self._model_to_graph(
            Module(), (x, ), do_constant_folding=True,
            operator_export_type=OperatorExportTypes.ONNX, input_names=['x'], dynamic_axes={'x': [0, 1]})
        for node in graph.nodes():
            assert node.kind() != "onnx::Sub"
        self.assertEqual(len(list(graph.nodes())), 1)
        params = list(params_dict.values())
        self.assertEqual(len(params), 1)
        weight = params[0]
        # TODO(#38095): Replace assertEqualIgnoreType. See issue #38095
        self.assertEqualIgnoreType(weight, torch.tensor([0, -1, -2, -3, -4]))

    def test_constant_fold_sqrt(self):
        class Module(torch.nn.Module):
            def __init__(self, ):
                super(Module, self).__init__()
                self.register_buffer("weight", torch.ones(5))

            def forward(self, x):
                sqrt = torch.sqrt(self.weight)
                return sqrt / x

        x = torch.randn(2, 5)
        _set_opset_version(self.opset_version)
        _set_operator_export_type(OperatorExportTypes.ONNX)
        graph, _, __ = self._model_to_graph(Module(), (x, ), input_names=['x'], dynamic_axes={'x': [0, 1]})
        for node in graph.nodes():
            assert node.kind() != "onnx::Sqrt"
        assert len(list(graph.nodes())) == 1

    def test_constant_fold_shape(self):
        class ShapeModule(torch.nn.Module):
            def __init__(self):
                super(ShapeModule, self).__init__()
                self.register_buffer("weight", torch.ones(5))

            def forward(self, x):
                shape = self.weight.shape[0]
                return x + shape

        x = torch.randn(2, 5)
        _set_opset_version(self.opset_version)
        _set_operator_export_type(OperatorExportTypes.ONNX)
        graph, _, __ = self._model_to_graph(ShapeModule(), (x, ), input_names=['x'], dynamic_axes={'x': [0, 1]})

        for node in graph.nodes():
            assert node.kind() != "onnx::Shape"
        assert len(list(graph.nodes())) == 1

    def test_verbose(self):
        class MyModule(torch.nn.Module):
            def forward(self, input):
                return torch.exp(input)
        x = torch.randn(3, 4)

        def is_model_stripped(f, verbose=None):
            if verbose is None:
                torch.onnx.export(MyModule(), x, f, opset_version=self.opset_version)
            else:
                torch.onnx.export(MyModule(), x, f, verbose=verbose,
                                  opset_version=self.opset_version)
            model = onnx.load(io.BytesIO(f.getvalue()))
            model_strip = copy.copy(model)
            onnx.helper.strip_doc_string(model_strip)
            return model == model_strip

        # test verbose=False (default)
        self.assertTrue(is_model_stripped(io.BytesIO()))
        # test verbose=True
        self.assertFalse(is_model_stripped(io.BytesIO(), True))

    # NB: remove this test once DataParallel can be correctly handled
    def test_error_on_data_parallel(self):
        model = torch.nn.DataParallel(torch.nn.ReflectionPad2d((1, 2, 3, 4)))
        x = torch.randn(1, 2, 3, 4)
        f = io.BytesIO()
        with self.assertRaisesRegex(ValueError,
                                    "torch.nn.DataParallel is not supported by ONNX "
                                    "exporter, please use 'attribute' module to "
                                    "unwrap model from torch.nn.DataParallel. Try "):
            torch.onnx.export(model, x, f, opset_version=self.opset_version)

    def test_export_mode(self):
        class MyModule(torch.nn.Module):
            def forward(self, x):
                y = x + 1
                return y

        model = MyModule()
        x = torch.randn(10, 3, 128, 128)
        f = io.BytesIO()

        # set mode to in inference mode and export in training mode
        model.eval()
        old_state = model.training
        torch.onnx.export(model, (x,), f,
                          opset_version=self.opset_version, training=torch.onnx.TrainingMode.TRAINING)
        # verify that the model state is preserved
        assert model.training == old_state

        # set mode to training mode and export in inference mode
        model.train()
        old_state = model.training
        torch.onnx.export(model, (x,), f,
                          opset_version=self.opset_version, training=torch.onnx.TrainingMode.EVAL)
        # verify that the model state is preserved
        assert model.training == old_state

    def test_diagnose_export_mode(self):
        class MyModule(torch.nn.Module):
            def forward(self, x):
                return torch.cumsum(x, dim=0)

        model = MyModule()
        x = torch.randn(2, 3, 4)
        f = io.BytesIO()

        # run export in diagnose mode
        graph, unsupported_ops = utils._find_missing_ops_onnx_export(model, (x,), f,
                                                                     opset_version=9)
        iter = graph.nodes()
        assert next(iter).kind() == "onnx::Constant"
        assert next(iter).kind() == "prim::Constant"
        assert next(iter).kind() == "aten::cumsum"
        assert len(unsupported_ops) == 1
        assert unsupported_ops == ["aten::cumsum"]

    def test_aten_fallthrough(self):
        # Test aten export of op with no symbolic
        class Module(torch.nn.Module):
            def forward(self, x):
                return torch.erfc(x)

        x = torch.randn(2, 3, 4)
        _set_opset_version(self.opset_version)
        graph, _, __ = self._model_to_graph(Module(), (x, ),
                                            operator_export_type=OperatorExportTypes.ONNX_FALLTHROUGH,
                                            input_names=['x'], dynamic_axes={'x': [0, 1, 2]})
        iter = graph.nodes()
        assert next(iter).kind() == "aten::erfc"

    def test_custom_op_fallthrough(self):
        # Test custom op
        op_source = """
        #include <torch/script.h>

        torch::Tensor custom_add(torch::Tensor self, torch::Tensor other) {
          return self + other;
        }

        static auto registry =
          torch::RegisterOperators("custom_namespace::custom_op", &custom_add);
        """

        torch.utils.cpp_extension.load_inline(
            name="custom_add",
            cpp_sources=op_source,
            is_python_module=False,
            verbose=True,
        )

        class FooModel(torch.nn.Module):
            def forward(self, input, other):
                # Calling custom op
                return torch.ops.custom_namespace.custom_op(input, other)

        x = torch.randn(2, 3, 4, requires_grad=False)
        y = torch.randn(2, 3, 4, requires_grad=False)
        model = FooModel()
        graph, _, __ = self._model_to_graph(model, (x, y),
                                            operator_export_type=torch.onnx.OperatorExportTypes.ONNX_FALLTHROUGH,
                                            input_names=['x', 'y'],
                                            dynamic_axes={'x': [0, 1, 2], 'y': [0, 1, 2]})
        iter = graph.nodes()
        assert next(iter).kind() == "custom_namespace::custom_op"

    def test_custom_opsets_gelu(self):
        def gelu(g, self):
            return g.op("com.microsoft::Gelu", self).setType(self.type())

        register_custom_op_symbolic("::gelu", gelu, 1)
        model = torch.nn.GELU()
        x = torch.randn(3, 3)
        f = io.BytesIO()
        torch.onnx.export(model, (x, ), f,
                          opset_version=self.opset_version, custom_opsets={"com.microsoft": 1})

        graph = onnx.load(io.BytesIO(f.getvalue()))
        assert graph.graph.node[0].op_type == "Gelu"
        assert graph.opset_import[0].version == self.opset_version
        assert graph.opset_import[1].domain == 'com.microsoft'
        assert graph.opset_import[1].version == 1

    def test_custom_opsets_inverse(self):
        class CustomInverse(torch.nn.Module):
            def forward(self, x):
                return torch.inverse(x) + x

        def inverse(g, self):
            return g.op("com.microsoft::Inverse", self).setType(self.type())

        register_custom_op_symbolic('::inverse', inverse, 1)
        model = CustomInverse()
        x = torch.randn(2, 3, 3)
        f = io.BytesIO()
        torch.onnx.export(model, (x, ), f,
                          opset_version=self.opset_version, custom_opsets={"com.microsoft": 1})

        graph = onnx.load(io.BytesIO(f.getvalue()))
        assert graph.graph.node[0].op_type == "Inverse"
        assert graph.opset_import[0].version == self.opset_version
        assert graph.opset_import[1].domain == 'com.microsoft'
        assert graph.opset_import[1].version == 1

    def test_onnx_fallthrough(self):
        # Test aten export of op with symbolic for aten
        x = torch.randn(100, 128)
        y = torch.randn(100, 128)
        model = torch.nn.CosineSimilarity(dim=1, eps=1e-6)

        graph, _, __ = self._model_to_graph(model, (x, y),
                                            operator_export_type=OperatorExportTypes.ONNX_FALLTHROUGH,
                                            input_names=['x', 'y'],
                                            dynamic_axes={'x': [0, 1], 'y': [0, 1]})
        iter = graph.nodes()
        assert next(iter).kind() == "onnx::Constant"
        assert next(iter).kind() == "onnx::Constant"
        assert next(iter).kind() == "aten::cosine_similarity"

    def test_quantized_fallthrough(self):
        # Test Quantized op
        class QModule(torch.nn.Module):
            def __init__(self):
                super(QModule, self).__init__()
                self.quant1 = torch.quantization.QuantStub()
                self.dequant = torch.quantization.DeQuantStub()

            def forward(self, x):
                res = self.quant1(x)
                return self.dequant(res)

        model = QModule()
        torch.backends.quantized.engine = "qnnpack"
        pt_inputs = (torch.randn(1, 2, 3, 4))
        model.qconfig = torch.quantization.default_qconfig
        q_model = torch.quantization.prepare(model, inplace=False)
        q_model = torch.quantization.convert(q_model, inplace=False)

        q_model.eval()

        graph, _, __ = self._model_to_graph(q_model, pt_inputs,
                                            operator_export_type=OperatorExportTypes.ONNX_FALLTHROUGH,
                                            input_names=['pt_inputs'],
                                            dynamic_axes={'pt_inputs': [0, 1, 2, 3]})

        iter = graph.nodes()
        assert next(iter).kind() == "onnx::Constant"
        assert next(iter).kind() == "onnx::Constant"
        assert next(iter).kind() == "onnx::Constant"
        assert next(iter).kind() == "aten::quantize_per_tensor"
        assert next(iter).kind() == "aten::dequantize"

    # prim::ListConstruct is exported as onnx::SequenceConstruct for opset >= 11
    @skipIfUnsupportedMaxOpsetVersion(10)
    def test_prim_fallthrough(self):
        # Test prim op
        class PrimModule(torch.jit.ScriptModule):
            @torch.jit.script_method
            def forward(self, x):
                if isinstance(x, list):
                    y = x
                else:
                    y = [x]
                return y

        x = torch.tensor([2])
        model = PrimModule()
        model.eval()
        graph, _, __ = self._model_to_graph(model, (x,),
                                            operator_export_type=OperatorExportTypes.ONNX_FALLTHROUGH,
                                            input_names=['x'], dynamic_axes={'x': [0]})
        iter = graph.nodes()
        assert next(iter).kind() == "prim::ListConstruct"

    def test_custom_layer_tuple(self):
        class CustomFunction(torch.autograd.Function):
            @staticmethod
            def symbolic(g, input):
                return g.op("CustomNamespace::Custom", input, outputs=2)

            @staticmethod
            def forward(ctx, input):
                return input, input

        class Custom(torch.nn.Module):
            def forward(self, input):
                return CustomFunction.apply(input)

        model = Custom()
        batch = torch.FloatTensor(1, 3)

        graph, _, _ = self._model_to_graph(model, batch,
                                           input_names=['batch'], dynamic_axes={'batch': [0, 1]})
        iter = graph.nodes()
        assert next(iter).kind() == "CustomNamespace::Custom"

    def test_unused_initializers(self):
        class Model(torch.nn.Module):
            def __init__(self):
                super(Model, self).__init__()
                self.conv2 = torch.nn.ConvTranspose2d(16, 33, (3, 5), stride=(2, 1), padding=(4, 2), dilation=(1, 1))
                self.k_proj = torch.nn.Linear(5, 5, bias=True)

            def forward(self, x):
                x = self.conv2(x)
                return x

        x = torch.randn(20, 16, 50, 100)
        _set_opset_version(self.opset_version)
        _set_operator_export_type(OperatorExportTypes.ONNX)
        _, params_dict, __ = self._model_to_graph(Model(), (x, ), do_constant_folding=False,
                                                  operator_export_type=OperatorExportTypes.ONNX,
                                                  input_names=['x'],
                                                  dynamic_axes={'x': [0, 1, 2, 3]})

        assert len(params_dict) == 2

    def test_scripting_param(self):
        class MyModule(torch.nn.Module):
            def __init__(self):
                super(MyModule, self).__init__()
                self.conv = torch.nn.Conv2d(3, 16, kernel_size=1, stride=2, padding=3, bias=True)
                self.bn = torch.nn.BatchNorm2d(16, affine=True)

            def forward(self, x):
                x = self.conv(x)
                bn = self.bn(x)
                return bn

        model = torch.jit.script(MyModule())
        x = torch.randn(10, 3, 128, 128)
        _set_opset_version(self.opset_version)
        _set_operator_export_type(OperatorExportTypes.ONNX)
        graph, _, __ = self._model_to_graph(model, (x,), do_constant_folding=True,
                                            operator_export_type=OperatorExportTypes.ONNX,
                                            training=torch.onnx.TrainingMode.TRAINING,
                                            input_names=['x'], dynamic_axes={'x': [0, 1, 2, 3]})

        graph_input_params = [param.debugName() for param in graph.inputs()]
        assert all(item in graph_input_params for item in dict(model.named_parameters())), \
            "Graph parameter names does not match model parameters."

    def test_modifying_params(self):
        class MyModel(torch.nn.Module):
            def __init__(self):
                super(MyModel, self).__init__()
                self.param = torch.nn.Parameter(torch.tensor([2.0]))

            def forward(self, x):
                y = x * x
                self.param.data.add_(1.0)
                return y

        x = torch.tensor([1, 2])
        verify(MyModel(), x, backend, do_constant_folding=False)

    def test_fuse_conv_bn(self):
        class Fuse(torch.nn.Module):
            def __init__(self):
                super(Fuse, self).__init__()
                self.conv = torch.nn.Conv2d(3, 2, kernel_size=1, stride=2, padding=3, bias=True)
                self.bn = torch.nn.BatchNorm2d(2)

            def forward(self, x):
                out = self.conv(x)
                return self.bn(out)

        x = torch.randn(2, 3, 2, 2, requires_grad=True)
        graph, _, __ = self._model_to_graph(Fuse(), (x, ),
                                            training=TrainingMode.EVAL, input_names=['x'],
                                            dynamic_axes={'x': [0, 1, 2, 3]})
        for node in graph.nodes():
            assert node.kind() != "onnx::BatchNormalization"
            assert node.kind() == "onnx::Conv"

        assert len(list(graph.nodes())) == 1

    def test_fuse_resnet18(self):
        model = torchvision.models.resnet18(pretrained=True)
        x = torch.randn(2, 3, 224, 224, requires_grad=True)
        graph, _, __ = self._model_to_graph(model, (x, ),
                                            training=TrainingMode.EVAL,
                                            input_names=['x'], dynamic_axes={'x': [0, 1, 2, 3]})

        for node in graph.nodes():
            assert node.kind() != "onnx::BatchNormalization"

    def test_onnx_function_substitution_pass(self):

        @torch.jit.script
        def f(x : torch.Tensor, y : torch.Tensor):
            z = x - y
            return x + z

        class MyModule(torch.nn.Module):
            def __init__(self):
                super(MyModule, self).__init__()

            def forward(self, x, y):
                return f(x, y)

        input_1 = torch.tensor(11)
        input_2 = torch.tensor(12)
        _set_opset_version(self.opset_version)
        _set_operator_export_type(OperatorExportTypes.ONNX)
        graph, _, __ = self._model_to_graph(MyModule(), (input_1, input_2), do_constant_folding=True,
                                            operator_export_type=OperatorExportTypes.ONNX,
                                            input_names=['input_1', 'input_2'],
                                            dynamic_axes={'input_1': [0], 'input_2': [0]})
        # Check that the prim::Constant node in the graph for representing the
        # scripted function `f` is removed and the following prim::CallFunction
        # is replced by inline graph, with onnx::Sub and onnx::Add nodes.
        for node in graph.nodes():
            assert node.kind() != "prim::Constant"
        assert len(list(graph.nodes())) == 2  # onnx::Sub and onnx::Add nodes only.


# opset 10 tests
TestUtilityFuns_opset10 = type(str("TestUtilityFuns_opset10"),
                               (TestCase,),
                               dict(TestUtilityFuns.__dict__, opset_version=10))

# opset 11 tests
TestUtilityFuns_opset11 = type(str("TestUtilityFuns_opset11"),
                               (TestCase,),
                               dict(TestUtilityFuns.__dict__, opset_version=11))

# opset 12 tests
TestUtilityFuns_opset12 = type(str("TestUtilityFuns_opset12"),
                               (TestCase,),
                               dict(TestUtilityFuns.__dict__, opset_version=12))

# opset 13 tests
TestUtilityFuns_opset13 = type(str("TestUtilityFuns_opset13"),
                               (TestCase,),
                               dict(TestUtilityFuns.__dict__, opset_version=13))

# opset 14 tests
TestUtilityFuns_opset14 = type(str("TestUtilityFuns_opset14"),
                               (TestCase,),
                               dict(TestUtilityFuns.__dict__, opset_version=14))


if __name__ == "__main__":
    run_tests()<|MERGE_RESOLUTION|>--- conflicted
+++ resolved
@@ -114,19 +114,11 @@
         example_output = model(input_t, n)
 
         with self.assertRaises(RuntimeError):
-<<<<<<< HEAD
             torch.onnx._export(model,
-                               (input_t,),
+                               (input_t, n),
                                "test.onnx",
                                opset_version=self.opset_version,
                                example_outputs=[example_output])
-=======
-            torch.onnx.export(model,
-                              (input_t, n),
-                              "test.onnx",
-                              opset_version=self.opset_version,
-                              example_outputs=[example_output])
->>>>>>> 50d7028b
 
     def test_constant_fold_transpose(self):
         class TransposeModule(torch.nn.Module):
