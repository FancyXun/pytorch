--- conflicted
+++ resolved
@@ -17,14 +17,9 @@
 from torch.testing._internal.common_device_type import (
     instantiate_device_type_tests, onlyCUDA, onlyCPU, dtypes, dtypesIfCUDA,
     dtypesIfCPU, deviceCountAtLeast, precisionOverride, onlyOnCPUAndCUDA,
-<<<<<<< HEAD
-    skipCUDAIfRocm, skipIf)
+    skipCUDAIfRocm, skipIf, ops)
 from torch.testing._internal.dtype_getters import all_types_and_complex_and, integral_types_and
-=======
-    skipCUDAIfRocm, skipIf, ops)
-from torch.testing import all_types_and_complex_and, integral_types_and
 from torch.testing._internal.common_methods_invocations import binary_ufuncs
->>>>>>> 12420b71
 
 if TEST_SCIPY:
     import scipy.special
