import torch
import operator
import unittest
import sys
import math
import numbers
from typing import Callable, Dict, Union, List, Optional
from torch.fx.symbolic_trace import symbolic_trace
from torch.fx.graph_module import GraphModule
from torch.fx.node import Node
from torch.fx.experimental import graph_manipulation
from torch.fx.experimental.accelerator_partitioner import Partitioner
from torch.fx.experimental.rewriter import RewritingTracer
from torch.fx.experimental.param_fetch import lift_lowering_attrs_to_nodes
from torch.testing._internal.common_utils import run_tests
from torch.testing._internal.jit_utils import JitTestCase
from torch.testing._internal.common_methods_invocations import op_db
from torch.testing._internal.common_device_type import ops, onlyCPU, instantiate_device_type_tests
from torch.fx.passes.split_module import split_module
from torch.fx.experimental.partitioner_utils import (
    NodeLatency,
    get_partition_to_latency_mapping,
    get_latency_of_partitioned_graph,
    Device,
    PartitionerConfig,
    PartitionMode
)
import torch.fx.experimental.optimization as optimization
from torch.fx.experimental import merge_matmul
from torch.fx.experimental.normalize import NormalizeOperators, NormalizeArgs
from torch.fx.experimental.schema_type_annotation import AnnotateTypesWithSchema
from torch.testing._internal.common_nn import module_tests, new_module_tests
from torch.fx.operator_schemas import (
    _torchscript_type_to_python_type,
    normalize_function,
    normalize_module,
    type_matches,
    create_type_hint
)
from torch.fx.passes.shape_prop import extract_tensor_metadata, ShapeProp

try:
    from torchvision.models import resnet18
    import torchvision.models
    HAS_TORCHVISION = True
except ImportError:
    HAS_TORCHVISION = False
skipIfNoTorchVision = unittest.skipIf(not HAS_TORCHVISION, "no torchvision")
skipIfNoMkldnn = unittest.skipIf(not (torch.backends.mkldnn.enabled and torch.backends.mkldnn.is_available()), "no MKLDNN")


def symbolic_trace_with_rewrite(root: Union[torch.nn.Module, Callable]) -> GraphModule:
    return GraphModule(
        root if isinstance(root, torch.nn.Module) else torch.nn.Module(),
        RewritingTracer().trace(root),
    )

class TestFXExperimental(JitTestCase):
    def test_serialize_graph(self):
        class TestModule(torch.nn.Module):
            def __init__(self):
                super().__init__()
                self.linear = torch.nn.Linear(4, 4)
                self.e = torch.rand(4)
                self.conv = torch.nn.Conv2d(3, 3, 2, bias=False)

            def forward(self, a, b, c):
                add_1 = a + b
                conv1 = self.conv(c)
                linear = self.linear(add_1 + conv1)
                add_2 = linear + self.e
                return add_2

        m = TestModule()
        traced = symbolic_trace(m)
        a = torch.rand(4)
        b = torch.rand(4)
        c = torch.rand(3, 3, 2, 2)
        graph_manipulation.get_size_of_all_nodes(traced, [a, b, c])

        partitioner = Partitioner()
        devices = [Device("dev_0", 5000, 0), Device("dev_1", 125, 1)]
        partitioner_config = PartitionerConfig(devices, PartitionMode.sparse_nn)
        ret = partitioner.partition_graph(traced, m, partitioner_config)
        module_with_submodules = ret.module_with_submodules
        # Fix for now to add type/shape to output
        for node in traced.graph.nodes:
            if node.op == "output":
                node.meta['tensor_meta'] = extract_tensor_metadata(a)
        for mod in module_with_submodules.modules():
            if isinstance(mod, GraphModule):
                for node in mod.graph.nodes:
                    node.meta['tensor_meta'] = extract_tensor_metadata(a)
        for node in module_with_submodules.graph.nodes:
            node.meta['tensor_meta'] = extract_tensor_metadata(a)


        weights1 = {}
        weights2 = {}
        serialized_graph1 = graph_manipulation.serialize_module(traced, weights1)
        serialized_graph2 = graph_manipulation.serialize_module(module_with_submodules, weights2)
        assert len(weights1) == 4
        assert len(weights2) == 4
        assert len(serialized_graph1["nodes"]) == 10
        assert len(serialized_graph1["weights"]) == 4
        assert len(serialized_graph1["modules"]) == 0
        assert len(serialized_graph2["nodes"]) == 6
        assert len(serialized_graph2["weights"]) == 4
        assert len(serialized_graph2["modules"]) == 1
        assert serialized_graph1["weights"]["linear.weight"]["shape"] == "[4, 4]"
        assert (
            serialized_graph1["weights"]["linear.weight"]["dtype"]
            == "torch.float32"
        )
        assert (
            serialized_graph1["weights"]["linear.weight"]["is_quantized"] is False
        )
        assert serialized_graph1["nodes"][0]["shape"] == "[4]"
        assert serialized_graph1["nodes"][0]["dtype"] == "torch.float32"
        assert serialized_graph1["nodes"][0]["target"] == "a"
        assert serialized_graph1["nodes"][0]["op_code"] == "placeholder"
        assert serialized_graph1["nodes"][0]["name"] == "a"
        assert serialized_graph1["nodes"][6]["args"][0]["name"] == "add_1"
        assert serialized_graph1["nodes"][6]["args"][0]["is_node"] is True

        # Test quantization info serialization.
        x = torch.tensor([[-1.0, 0.0], [1.0, 2.0]])
        q_tensor = torch.quantize_per_tensor(x, 1, 0, torch.qint32)
        q_tensor_channel = torch.quantize_per_channel(
            x, torch.tensor([0.1, 0.01]), torch.tensor([10, 0]), 0, torch.quint8
        )
        result = graph_manipulation.serialize_tensor_quantization(q_tensor)
        result2 = graph_manipulation.serialize_tensor_quantization(q_tensor_channel)
        assert result["qscheme"] == "torch.per_tensor_affine"
        assert result["q_scale"] == 1.0
        assert result2["qscheme"] == "torch.per_channel_affine"
        assert len(result2["q_per_channel_scales"]) == 2

    def test_find_single_partition(self):
        class TestModule(torch.nn.Module):
            def forward(self, a, b):
                return a + b

        m = TestModule()
        traced = symbolic_trace(m)
        a = torch.rand(1)
        b = torch.rand(1)
        graph_manipulation.get_size_of_all_nodes(traced, [a, b])
        partitioner = Partitioner()
        devices = [
            Device("dev_0", 125, 0),
            Device("dev_1", 125, 1),
            Device("dev_2", 125, 2)
        ]
        partitioner_config = PartitionerConfig(devices)
        ret = partitioner.partition_graph(traced, m, partitioner_config)
        module_with_submodules = ret.module_with_submodules
        dag = ret.dag
        self.assertEqual(traced(a, b), module_with_submodules(a, b))
        assert dag.nodes[0].logical_device_ids == [0]

    def test_lack_of_devices(self):
        class TestModule(torch.nn.Module):
            def forward(self, a, b):
                return a + b

        m = TestModule()
        traced = symbolic_trace(m)
        a = torch.rand(4)
        b = torch.rand(4)
        graph_manipulation.get_size_of_all_nodes(traced, [a, b])
        partitioner = Partitioner()
        devices = [Device("dev_0", 4, 0), Device("dev_1", 4, 1)]
        partitioner_config = PartitionerConfig(devices, PartitionMode.size_based)
        catch_runtime_error = False
        try:
            ret = partitioner.partition_graph(traced, m, partitioner_config)
        except RuntimeError:
            catch_runtime_error = True
        assert catch_runtime_error

    def test_large_node_error(self):
        class TestModule(torch.nn.Module):
            def __init__(self):
                super().__init__()
                self.linear = torch.nn.Linear(4, 4)

            def forward(self, a):
                linear = self.linear(a)
                add = linear + a
                return add

        m = TestModule()
        traced = symbolic_trace(m)
        a = torch.rand(4)
        graph_manipulation.get_size_of_all_nodes(traced, [a])
        partitioner = Partitioner()
        devices = [
            Device("dev_0", 40, 0),
            Device("dev_1", 40, 0),
            Device("dev_2", 40, 0),
            Device("dev_3", 40, 0),
            Device("dev_4", 40, 0)
        ]
        partitioner_config = PartitionerConfig(devices, PartitionMode.size_based)
        catch_runtime_error = False
        try:
            ret = partitioner.partition_graph(traced, m, partitioner_config)
        except RuntimeError:
            catch_runtime_error = True
        assert catch_runtime_error

    def test_partition_node_manipulation(self):
        class TestModule(torch.nn.Module):
            def forward(self, a, b):
                add_1 = a + b
                add_2 = add_1 + torch.rand(4)
                add_3 = add_2 + torch.rand(4)
                return add_3

        m = TestModule()
        traced = symbolic_trace(m)
        a, b = torch.rand(4), torch.rand(4)
        graph_manipulation.get_size_of_all_nodes(traced, [a, b])
        partitioner = Partitioner()
        devices = [Device('dev_0', 1000, 0)]
        partitioner_config = PartitionerConfig(devices)
        ret = partitioner.partition_graph(traced, m, partitioner_config)
        partition = partitioner.partitions[0]
        assert partition.used_mem_bytes == 112
        # Select add_2 node to remove
        selected_node = None
        for node in partition.nodes:
            if node.name == 'add_2':
                selected_node = node
        partition.remove_node(selected_node)
        assert(partition.used_mem_bytes == 80)

    def test_size_based_partition(self):
        class TestModule(torch.nn.Module):
            def __init__(self):
                super().__init__()
                self.linear = torch.nn.Linear(4, 4)
                self.c = torch.rand(4)

            def forward(self, a, b):
                add_1 = a + b
                linear = self.linear(add_1)
                add_2 = linear + self.c
                return add_2

        m = TestModule()
        traced = symbolic_trace(m)
        a = torch.rand(4)
        b = torch.rand(4)
        graph_manipulation.get_size_of_all_nodes(traced, [a, b])
        partitioner = Partitioner()
        devices = [
            Device("dev_0", 125, 0),
            Device("dev_1", 125, 1),
            Device("dev_2", 125, 2)
        ]
        partitioner_config = PartitionerConfig(devices, PartitionMode.size_based)
        ret = partitioner.partition_graph(traced, m, partitioner_config)
        module_with_submodules = ret.module_with_submodules
        dag = ret.dag
        self.assertEqual(traced(a, b), module_with_submodules(a, b))
        for i, node in enumerate(dag.nodes):
            assert node.logical_device_ids == [i]

    def test_partition_device_mapping(self):
        class TestModule(torch.nn.Module):
            def __init__(self):
                super().__init__()
                self.linear = torch.nn.Linear(4, 4)

            def forward(self, a):
                b = torch.rand(4)
                add_1 = a + b
                linear_1 = self.linear(add_1)
                add_2 = torch.rand(4) + a
                add_3 = add_2 + linear_1
                return add_3

        m = TestModule()
        traced = symbolic_trace(m)
        a = torch.rand(4)
        graph_manipulation.get_size_of_all_nodes(traced, [a])
        partitioner = Partitioner()
        devices = [Device("dev_0", 120, 0), Device("dev_1", 160, 1)]
        partitioner_config = PartitionerConfig(devices, PartitionMode.size_based)
        ret = partitioner.partition_graph(traced, m, partitioner_config)
        module_with_submodules = ret.module_with_submodules
        dag = ret.dag
        self.assertEqual(traced(a), module_with_submodules(a))
        for i, node in enumerate(dag.nodes):
            if i == 1:
                assert node.logical_device_ids == [1]
            else:
                assert node.logical_device_ids == [0]

    def test_sparse_nn_partition(self):
        class MyRecommendationModule(torch.nn.Module):
            def create_mlp(self, num_of_layers: int, input_size: int, output_size: int):
                layers = torch.nn.ModuleList()
                for _ in range(num_of_layers):
                    ll = torch.nn.Linear(input_size, output_size)
                    layers.append(ll)
                    layers.append(torch.nn.ReLU())
                return layers

            def __init__(self):
                super(MyRecommendationModule, self).__init__()
                layers = self.create_mlp(4, 4, 4)
                self.bottom_layers = torch.nn.Sequential(*layers)
                layers = self.create_mlp(3, 24, 24)
                self.top_layers = torch.nn.Sequential(*layers)
                self.embedding_layers = torch.nn.ModuleList()
                el = torch.nn.EmbeddingBag(500000, 4, mode="sum", sparse=True)
                self.embedding_layers.append(el)
                for i in range(3):
                    el = torch.nn.EmbeddingBag(1000000, 4, mode="sum", sparse=True)
                    self.embedding_layers.append(el)
                el = torch.nn.EmbeddingBag(500000, 4, mode="sum", sparse=True)
                self.embedding_layers.append(el)

            def forward(self, a, b, offset):
                x = self.bottom_layers(a)
                y = []
                c = []
                for i in range(len(self.embedding_layers)):
                    temp = torch.randint(10, (8,))
                    c.append(temp + b)
                for i in range(len(self.embedding_layers)):
                    if i % 2 == 0:
                        y.append(self.embedding_layers[i](c[i], offset))
                    else:
                        y.append(
                            self.embedding_layers[i](torch.randint(10, (8,)), offset)
                        )
                z = torch.cat([x] + y, dim=1)
                p = self.top_layers(z)
                return p

        m = MyRecommendationModule()
        a = torch.rand(2, 4)
        b = torch.randint(10, (8,))
        offset = torch.randint(1, (2,))
        traced = symbolic_trace(m)
        graph_manipulation.get_size_of_all_nodes(traced, [a, b, offset])
        devices = [
            Device("dev_0", 33000000, 0),
            Device("dev_1", 33000000, 1),
            Device("dev_2", 33000000, 2)
        ]
        partitioner_config = PartitionerConfig(devices, PartitionMode.sparse_nn)
        partitioner = Partitioner()
        ret = partitioner.partition_graph(traced, m, partitioner_config)
        module_with_submodules = ret.module_with_submodules
        dag = ret.dag
        self.assertEqual(traced(a, b, offset), module_with_submodules(a, b, offset))
        assert len(module_with_submodules.graph.nodes) == 24

    def test_partition_latency(self):
        class TestModule(torch.nn.Module):
            def __init__(self):
                super(TestModule, self).__init__()
                self.linear = torch.nn.Linear(4, 4)

            def forward(self, a):
                add_1 = a + torch.rand(4)
                add_2 = add_1 + torch.rand(4)
                linear_1 = self.linear(add_1)
                add_3 = add_2 + linear_1
                add_4 = add_2 + add_3
                return add_4

        def get_node_to_latency_mapping(fx_module: GraphModule):
            """Given a fx module, generate node latency for each node
            based on the size of each node
            """
            node_to_latency_mapping: Dict[Node, NodeLatency] = {}
            for node in fx_module.graph.nodes:
                if node.op not in {"output", "placeholder", "get_attr"}:
                    if node.size_bytes.total_size == node.size_bytes.output_size:
                        node_to_latency_mapping[node] = NodeLatency(
                            node.size_bytes.total_size, 2.0 * node.size_bytes.total_size
                        )
                    else:
                        node_to_latency_mapping[node] = NodeLatency(
                            node.size_bytes.total_size, node.size_bytes.output_size
                        )
            return node_to_latency_mapping

        m = TestModule()
        traced = symbolic_trace(m)
        a = torch.rand(4)
        graph_manipulation.get_size_of_all_nodes(traced, [a])
        node_to_latency_mapping = get_node_to_latency_mapping(traced)
        devices = [Device("dev_0", 200, 0), Device("dev_1", 200, 1)]
        partitioner = Partitioner()
        partitioner_config = PartitionerConfig(devices)
        ret = partitioner.partition_graph(traced, m, partitioner_config)
        module_with_submodules = ret.module_with_submodules
        self.assertEqual(traced(a), module_with_submodules(a))
        partitions = partitioner.partitions
        partition_to_latency_mapping = get_partition_to_latency_mapping(
            partitions, node_to_latency_mapping
        )
        for p in partition_to_latency_mapping:
            if p.partition_id == 0:
                assert partition_to_latency_mapping[p] == (128.0, 80.0, 160.0)
            else:
                assert partition_to_latency_mapping[p] == (16.0, 32.0, 32.0)
        transfer_rate_bytes_per_sec = 2
        critical_path_latency_sec = get_latency_of_partitioned_graph(
            partitions, partition_to_latency_mapping, transfer_rate_bytes_per_sec
        )
        assert critical_path_latency_sec == 208.0

    def test_cost_aware_partition(self):
        class MyModule(torch.nn.Module):
            def __init__(self):
                super().__init__()
                self.linear = torch.nn.Linear(4, 4)

            def forward(self, a):
                add_1 = a + torch.rand(4)
                add_2 = add_1 + torch.rand(4)
                linear_1 = self.linear(add_1)
                add_3 = add_2 + torch.rand(4)
                add_4 = add_2 + linear_1
                add_5 = add_3 + add_4
                return add_5

        def get_node_to_latency_mapping(fx_module: GraphModule):
            node_to_latency_mapping: Dict[Node, Nodelatency] = {}
            for node in fx_module.graph.nodes:
                if node.op not in {'output', 'placeholder', 'get_attr'}:
                    if node.size_bytes.total_size == node.size_bytes.output_size:
                        node_to_latency_mapping[node] = NodeLatency(node.size_bytes.total_size, 1)
                    else:
                        node_to_latency_mapping[node] = NodeLatency(node.size_bytes.total_size, node.size_bytes.output_size)
            return node_to_latency_mapping

        m = MyModule()
        traced = symbolic_trace(m)
        a = torch.rand(4)
        graph_manipulation.get_size_of_all_nodes(traced, [a])
        devices = [
            Device('dev_0', 125, 0),
            Device('dev_1', 125, 1),
            Device('dev_2', 125, 2),
            Device('dev_3', 125, 3)
        ]
        node_to_latency_mapping = get_node_to_latency_mapping(traced)
        partitioner_config = PartitionerConfig(
            devices,
            mode=PartitionMode.cost_aware,
            transfer_rate_bytes_per_sec=2,
            node_to_latency_mapping=node_to_latency_mapping
        )
        partitioner = Partitioner()
        ret = partitioner.partition_graph(traced, m, partitioner_config)
        module_with_submodules = ret.module_with_submodules
        dag = ret.dag
        self.assertEqual(traced(a), module_with_submodules(a))
        partitions = partitioner.partitions
        partition_to_latency_mapping = get_partition_to_latency_mapping(partitions, node_to_latency_mapping)
        critical_path_latency_sec = get_latency_of_partitioned_graph(
            partitions,
            partition_to_latency_mapping,
            partitioner_config.transfer_rate_bytes_per_sec
        )
        assert critical_path_latency_sec == 160.

        def test_kl_based_partition(self):
            class TestModule(torch.nn.Module):
                def __init__(self):
                    super(TestModule, self).__init__()
                    self.linear = torch.nn.Linear(4, 4)
                    self.b = torch.rand(4)
                    self.c = torch.rand(4)
                    self.d = torch.rand(4)

                def forward(self, a):
                    add_1 = a + self.b
                    add_2 = add_1 + self.c
                    linear_1 = self.linear(add_1)
                    add_3 = add_2 + linear_1
                    add_4 = add_2 + self.d
                    add_5 = add_3 + add_4
                    return add_4
            m = TestModule()
            traced = symbolic_trace(m)
            a = torch.rand(4)
            graph_manipulation.get_size_of_all_nodes(traced, [a])
            node_to_latency_mapping = get_node_to_latency_mapping(traced)
            transfer_rate_bytes_per_sec = 2
            devices = [
                Device('dev_0', 200, 0),
                Device('dev_1', 200, 1),
                Device('dev_2', 200, 2),
                Device('dev_3', 200, 3)
            ]
            partitioner = Partitioner()
            partitioner_config = PartitionerConfig(
                devices,
                mode=PartitionMode.kl_based,
                transfer_rate_bytes_per_sec=transfer_rate_bytes_per_sec,
                node_to_latency_mapping=node_to_latency_mapping
            )
            ret = partitioner.partition_graph(traced, m, partitioner_config)
            module_with_submodules = ret.module_with_submodules
            self.assertEqual(traced(a), module_with_submodules(a))
            dag = ret.dag
            assert dag.nodes[0] == 176
            assert dag.nodes[1] == 112
            partition_to_latency_mapping = get_partition_to_latency_mapping(
                partitioner.partitions,
                node_to_latency_mapping
            )
            cost = get_latency_of_partitioned_graph(
                partitioner.partitions,
                partition_to_latency_mapping,
                transfer_rate_bytes_per_sec
            )
            assert cost == 208.

        def test_aot_based_partition(self):
            class TestModule(torch.nn.Module):
                def __init__(self):
                    super(TestModule, self).__init__()
                    self.b = torch.rand(4)
                    self.c = torch.rand(4)

                def forward(self, a):
                    add_1 = a + self.b
                    add_2 = self.c + add_1
                    return add_2
            m = TestModule()
            traced = symbolic_trace(m)
            a = torch.rand(4)
            node_to_partition_id = {}
            partition_to_logical_devices = {}
            count = 0
            GraphManipulation.get_size_of_all_nodes(traced, [a])
            for node in traced.graph.nodes:
                if node.op not in {'placeholder', 'get_attr', 'output'}:
                    node_to_partition_id[node] = count
                    partition_to_logical_devices[count] = [0]
                    count += 1
            devices = [Device('dev_0', 200, 0)]
            partitioner_config = PartitionerConfig(
                devices=devices,
                mode=PartitionMode.aot_based,
                node_to_partition_mapping=node_to_partition_id,
                partition_to_logical_device_mapping=partition_to_logical_devices
            )
            partitioner = Partitioner()
            ret = partitioner.partition_graph(traced, m, partitioner_config)
            module_with_submodules = ret.module_with_submodules
            dag = ret.dag
            self.assertEqual(module_with_submodules(a), traced(a))
            for node in dag.nodes:
                assert node.size_bytes == 48
                assert node.logical_device_ids == [0]

        def test_replace_target_nodes_with(self):
            class testModule(torch.nn.Module):
                def forward(self, a, b):
                    return a + b
            m = testModule()
            traced = symbolic_trace(m)
            input1 = torch.randn(1)
            input2 = torch.randn(1)
            assert (input1 + input2) == traced(input1, input2)
            graph_manipulation.replace_target_nodes_with(
                fx_module=traced,
                old_op="call_function",
                old_target=operator.add,
                new_op="call_function",
                new_target=operator.mul,
            )
            assert (input1 * input2) == traced(input1, input2)

    @skipIfNoTorchVision
    def test_conv_bn_fusion(self):
        rn18 = resnet18().eval()
        traced = symbolic_trace(rn18)
        fused = optimization.fuse(traced)

        self.assertTrue(all(not isinstance(m, torch.nn.BatchNorm2d) for m in fused.modules()))

        N, C, H, W = 20, 3, 224, 224
        inp = torch.randn(N, C, H, W)

        self.assertEqual(fused(inp), rn18(inp))

    def test_call_to_assert_no_msg(self):
        class M(torch.nn.Module):
            def forward(self, a, b):
                assert a == b
                return a + b

        m = M()
        traced = symbolic_trace_with_rewrite(m)

        # Make sure the graph is well-formed
        traced.graph.lint()

        # Check the IR to make sure there's a call_function node with target == "Assert"
        self.assertTrue(
            any(
                node.op == "call_function" and node.target == torch._assert
                for node in traced.graph.nodes
            )
        )

        # Ensure that the assert throws when it's supposed to and doesn't throw when it's not supposed to
        traced(3, 3)
        with self.assertRaisesRegex(AssertionError, ""):
            traced(3, 5)

        # Confirm that the output is correct
        self.assertEqual(traced(3, 3), m(3, 3))

    def test_call_to_assert_with_msg(self):
        class M(torch.nn.Module):
            def forward(self, a, b):
                assert a == b, "test message"
                return a + b

        m = M()
        traced = symbolic_trace_with_rewrite(m)

        # Make sure the graph is well-formed
        traced.graph.lint()

        # Check the IR to make sure there's a call_function node with target == "Assert"
        self.assertTrue(
            any(
                node.op == "call_function" and node.target == torch._assert
                for node in traced.graph.nodes
            )
        )

        # Ensure that the assert throws when it's supposed to and doesn't throw when it's not supposed to
        traced(3, 3)
        with self.assertRaisesRegex(AssertionError, "test message"):
            traced(3, 5)

        # Confirm that the output is correct
        self.assertEqual(traced(3, 3), m(3, 3))

    def test_call_to_assert_with_empty_msg(self):
        class M(torch.nn.Module):
            def forward(self, a, b):
                assert a == b, ""
                return a + b

        m = M()
        traced = symbolic_trace_with_rewrite(m)

        # Make sure the graph is well-formed
        traced.graph.lint()

        # Check the IR to make sure there's a call_function node with target == "Assert"
        self.assertTrue(
            any(
                node.op == "call_function" and node.target == torch._assert
                for node in traced.graph.nodes
            )
        )

        # Ensure that the assert throws when it's supposed to and doesn't throw when it's not supposed to
        traced(3, 3)
        with self.assertRaisesRegex(AssertionError, ""):
            traced(3, 5)

        # Confirm that the output is correct
        self.assertEqual(traced(3, 3), m(3, 3))

    def test_call_to_assert_with_multiline_message(self):
        class M(torch.nn.Module):
            def forward(self, a, b):
                error_msg = """
An error message with
terrible spacing
                """
                assert a == b, error_msg
                return a + b

        m = M()
        traced = symbolic_trace_with_rewrite(m)

        # Make sure the graph is well-formed
        traced.graph.lint()

        # Check the IR to make sure there's a call_function node with target == "Assert"
        self.assertTrue(
            any(
                node.op == "call_function" and node.target == torch._assert
                for node in traced.graph.nodes
            )
        )

        # Ensure that the assert throws when it's supposed to and doesn't throw when it's not supposed to
        error_msg = """
An error message with
terrible spacing
    """
        traced(3, 3)
        with self.assertRaisesRegex(AssertionError, error_msg):
            traced(3, 5)

        # Confirm that the output is correct
        self.assertEqual(traced(3, 3), m(3, 3))

    def test_subgraph_creation(self):
        class MyModule(torch.nn.Module):
            def __init__(self):
                super().__init__()
                self.param = torch.nn.Parameter(torch.rand(3, 4))
                self.linear = torch.nn.Linear(4, 5)

            def forward(self, x, y):
                z = self.linear(x + self.param).clamp(min=0.0, max=1.0)
                w = self.linear(y).clamp(min=0.0, max=1.0)
                return z + w

        # symbolically trace model
        my_module = MyModule()
        my_module_traced = symbolic_trace(my_module)

        # random mod partitioning
        partition_counter = 0
        NPARTITIONS = 3

        # Add some random meta info to make sure it is kept around.
        for node in my_module_traced.graph.nodes:
            if node.op != "output":
                node.meta["test_meta_info"] = True

        def mod_partition(node: Node):
            nonlocal partition_counter
            partition = partition_counter % NPARTITIONS
            partition_counter = (partition_counter + 1) % NPARTITIONS
            return partition

        # split module in module with submodules
        module_with_submodules = split_module(my_module_traced, my_module, mod_partition)

        # Check that test_meta_info was still on all nodes.
        submodules = dict(module_with_submodules.named_modules())
        for node in module_with_submodules.graph.nodes:
            if node.op == "call_module":
                submod = submodules[node.target]
                self.assertTrue(isinstance(submod, torch.fx.GraphModule))
                for submod_node in submod.graph.nodes:
                    if submod_node.op != "output":
                        stored_op = submod_node.meta.get("test_meta_info")
                        self.assertTrue(stored_op is not None and stored_op)

        x = torch.rand(3, 4)
        y = torch.rand(3, 4)

        orig_out = my_module_traced(x, y)
        submodules_out = module_with_submodules(x, y)

        self.assertEqual(orig_out, submodules_out)

    @skipIfNoTorchVision
    def test_subgraph_trivial_resnet(self):
        # Smoke test trivially splitting resnet into 1 partition works
        # There was an issue before causing submodule names to be aliased
        m = resnet18()
        traced = symbolic_trace(m)
        a = torch.rand(64, 3, 7, 7)
        module_with_submodules = split_module(traced, m, lambda node: 0)
        module_with_submodules(a)

    def test_normalize_binary_operators(self):
        ops_to_test = {
            torch.add,
            torch.mul,
            torch.sub,
            torch.div,
            torch.floor_divide,
            torch.remainder,
            torch.eq,
            torch.ne,
            torch.lt,
            torch.le,
            torch.gt,
            torch.ge,
        }

        # Test Tensor/Tensor callsite
        for op in ops_to_test:
            class WrapperMod(torch.nn.Module):
                def forward(self, x, y):
                    return op(x, y)

            traced = symbolic_trace(WrapperMod())
            normalized = NormalizeOperators(traced).transform()
            x, y = torch.randn(3, 4), torch.randn(3, 4)
            torch.testing.assert_allclose(traced(x, y), normalized(x, y))
            self.assertFalse(any(n.target in ops_to_test for n in normalized.graph.nodes))


        # Test Tensor/scalar callsite
        for op in ops_to_test:
            class WrapperMod(torch.nn.Module):
                def forward(self, x):
                    return op(x, 42)

            traced = symbolic_trace(WrapperMod())
            normalized = NormalizeOperators(traced).transform()
            x = torch.randn(3, 4)
            torch.testing.assert_allclose(traced(x), normalized(x))
            self.assertFalse(any(n.target in ops_to_test for n in normalized.graph.nodes))

    @skipIfNoTorchVision
    def test_normalize_args(self):
        m = resnet18()

        class FunctionalTracer(torch.fx.Tracer):
            def is_leaf_module(self, m: torch.nn.Module, module_qualified_name : str) -> bool:
                # `leaves` contains the set of standard `nn.Modules` that are not
                # currently symbolically traceable. Ideally this set would be empty
                leaves = set([torch.nn.BatchNorm2d])
                return type(m) in leaves

        traced = torch.fx.GraphModule(m, FunctionalTracer().trace(m))

        input = torch.randn(5, 3, 224, 224)
        ref_outs = traced(input)

        ShapeProp(traced).propagate(input)
        traced = NormalizeArgs(traced).transform()


        modules = dict(traced.named_modules())

        for node in traced.graph.nodes:
            if node.op == 'call_function' and node.target != operator.add:
                self.assertEqual(len(node.args), 0)
            elif node.op == 'call_module':
                submod_class = modules[node.target].__class__
                nn_class = getattr(torch.nn, submod_class.__name__)
                if submod_class == nn_class:
                    self.assertEqual(len(node.args), 0)
        traced(input)
        self.assertEqual(traced(input), ref_outs)

    def test_normalize_modules_exhaustive(self):
        """
        Exhaustively test `Node.normalized_arguments` on all standard
        torch.nn Module classes
        """
        for test_params in module_tests + new_module_tests:
            if 'constructor' not in test_params:
                constructor = getattr(torch.nn, test_params['module_name'])
            else:
                constructor = test_params['constructor']

            if 'constructor_args' not in test_params:
                args = ()
            else:
                args = test_params['constructor_args']

            mod = constructor(*args)
            # Skip modules that are not standard `torch.nn`
            # instances, including functionals. (functionals
            # are tested in test_normalize_args)
            if mod.__class__.__name__ not in dir(torch.nn):
                continue

            if 'input_fn' not in test_params:
                inputs = torch.randn(test_params['input_size'])
            else:
                inputs = test_params['input_fn']()

            if not isinstance(inputs, (tuple, list)):
                inputs = (inputs,)

            params = ', '.join(f'v{i}' for i in range(len(inputs)))

            # Generate a class to wrap this standard `nn.Module` instance
            test_classname = f'Test{mod.__class__.__name__}'
            test_mod_code = f"""
class {test_classname}(torch.nn.Module):
    def __init__(self, mod):
        super().__init__()
        self.mod = mod

    def forward(self, {params}):
        return self.mod({params})
            """

            gbls = {'torch' : torch}
            exec(test_mod_code, gbls)

            test_instance = gbls[test_classname](mod)
            traced = symbolic_trace(test_instance)

            # Use `Node.normalized_arguments` to get a new set of arguments
            # to feed to the Module. Then, rewrite the node to only take
            # in those arguments as kwargs
            modules = dict(traced.named_modules())
            for node in traced.graph.nodes:
                if node.op == 'call_module':
                    submod_class = modules[node.target].__class__
                    nn_class = getattr(torch.nn, submod_class.__name__)
                    if submod_class == nn_class:
                        normalized_args = node.normalized_arguments(traced)
                        normalized_args2 = normalize_module(traced, node.target, node.args, node.kwargs)
                        assert(normalized_args == normalized_args2)
                        assert normalized_args
                        node.args = normalized_args.args
                        node.kwargs = normalized_args.kwargs

            traced.recompile()

            # These Modules have an RNG in their forward, so testing
            # correctness by comparing outputs is not correct. Skip that
            # check for these
            stochastic_modules = {'FractionalMaxPool2d', 'FractionalMaxPool3d',
                                  'RReLU'}

            if mod.__class__.__name__ not in stochastic_modules:
                self.assertEqual(traced(*inputs), mod(*inputs))

            traced = NormalizeArgs(symbolic_trace(test_instance)).transform()
            modules = dict(traced.named_modules())
            for node in traced.graph.nodes:
                if node.op == 'call_module':
                    submod_class = modules[node.target].__class__
                    nn_class = getattr(torch.nn, submod_class.__name__)
                    if submod_class == nn_class:
                        self.assertEqual(len(node.args), 0)



    @skipIfNoTorchVision
    def test_annotate_returns_with_schema(self):
        m = resnet18()

        traced_modules = symbolic_trace(m)
        traced_modules_annotated = AnnotateTypesWithSchema(traced_modules).transform()
        for node in traced_modules_annotated.graph.nodes:
            if node.type is None:
                check = (node.op, node.target)
                self.assertTrue(check in {('placeholder', 'x'), ('call_function', operator.add),
                                          ('call_function', torch.flatten), ('output', 'output')})

        # Smoke test torchscript compilation since now we're emitting type annotations
        torch.jit.script(traced_modules_annotated)

        class FunctionalTracer(torch.fx.Tracer):
            def is_leaf_module(self, m: torch.nn.Module, module_qualified_name : str) -> bool:
                # `leaves` contains the set of standard `nn.Modules` that are not
                # currently symbolically traceable. Ideally this set would be empty
                leaves = set([torch.nn.BatchNorm2d])
                return type(m) in leaves

        traced_functionals = torch.fx.GraphModule(m, FunctionalTracer().trace(m))

        traced_functionals_annotated = AnnotateTypesWithSchema(traced_functionals).transform()
        for node in traced_functionals_annotated.graph.nodes:
            if node.type is None:
                check = (node.op, node.target)
                excluded_nodes = {
                    ('placeholder', 'x'),
                    ('call_function', torch.conv2d),
                    # Return type differs based on boolean dispatch :(
                    ('call_function', torch.nn.functional.max_pool2d),
                    ('call_function', operator.add),
                    ('call_function', torch.flatten),
                    ('output', 'output'),
                }
                self.assertTrue(check in excluded_nodes)

        # Smoke test torchscript compilation since now we're emitting type annotations
        torch.jit.script(traced_functionals_annotated)

    def test_subgraph_uniquename(self):
        class MyModule(torch.nn.Module):
            def __init__(self):
                super().__init__()
                self.linear = torch.nn.Linear(4, 4)

            def forward(self, a, b, c, d):
                add_1 = a + b
                add_2 = add_1 + c
                linear_1 = self.linear(add_1)
                add_3 = add_2 + d
                add_4 = add_2 + linear_1
                add_5 = add_3 + add_4
                return add_5

        a, b, c, d = torch.ones(4), torch.ones(4), torch.ones(4), torch.ones(4)
        mm = MyModule()
        traced = symbolic_trace(mm)

        def split_cb(node : torch.fx.Node):
            if node.name == 'a' or node.name == 'b' or node.name == 'add':
                return 0
            else:
                return 1
        module_with_submodule = split_module(traced, mm, split_cb)
        self.assertEqual(module_with_submodule(a, b, c, d), traced(a, b, c, d))

    def test_traceable_function_with_nonstandard_name(self):
        def foo(x):
            return torch.relu(x)

        traced = symbolic_trace_with_rewrite(foo)

    def test_to_folder(self):
        class Test(torch.nn.Module):
            def __init__(self):
                super(Test, self).__init__()
                self.W = torch.nn.Parameter(torch.randn(2))
                self.seq = torch.nn.Sequential(torch.nn.BatchNorm1d(2, 2))
                self.linear = torch.nn.Linear(2, 2)
                self.attr = torch.randn(2)
                self.register_buffer('attr2', torch.randn(2))

            def forward(self, x):
                return self.linear(self.seq(self.W + self.attr + self.attr2 + x))

        mod = symbolic_trace(Test())
        module_name = 'Foo'
        import tempfile
        from pathlib import Path
        with tempfile.TemporaryDirectory() as tmp_dir:
            tmp_dir = Path(tmp_dir)
            mod.to_folder(tmp_dir, module_name)
            # Recipe taken from here:
            # https://docs.python.org/3/library/importlib.html#importing-a-source-file-directly
            import importlib.util
            spec = importlib.util.spec_from_file_location(module_name, tmp_dir / '__init__.py')
            module = importlib.util.module_from_spec(spec)
            sys.modules[module_name] = module
            spec.loader.exec_module(module)
            t = torch.randn(2, 2)
            self.assertEqual(module.Foo()(t), mod(t))

    def test_fetch(self):
        attrs_for_lowering: Dict[str, List[str]] = {
            "torch.nn.modules.conv.Conv2d": [
                "weight", "bias", "kernel_size", "stride", "padding", "dilation", "groups", "padding_mode"
            ],
            "torch.nn.modules.batchnorm.BatchNorm2d": [
                "weight", "bias", "running_mean", "running_var", "eps"
            ],
        }

        class TestModule(torch.nn.Module):
            def __init__(self):
                super().__init__()
                self.conv = torch.nn.Conv2d(3, 3, 2)
                self.bn = torch.nn.BatchNorm2d(3)

            def forward(self, a):
                a = self.conv(a)
                a += a
                return self.bn(a)

        mod = TestModule()
        traced = symbolic_trace(mod)
        lift_lowering_attrs_to_nodes(traced)

        for node in traced.graph.nodes:
            if node.op == "call_module":
                assert hasattr(node, "attrs_for_lowering")
                para_list = attrs_for_lowering[node.attrs_for_lowering["name"]]

                # node.attrs_for_lowering has an addition field of class name
                assert len(para_list) + 1 == len(node.attrs_for_lowering)
                for p_name in para_list:
                    assert p_name in node.attrs_for_lowering

    def test_merge_matmuls(self):
        """
        A collection of test cases for torch.fx.experimental.merge_matmul,
        a graph transformation that merges matrix multiplication operations.
        """
        # Utility function for counting matmuls for test assertions.
        def _count_matmuls(mod):
            gm = torch.fx.symbolic_trace(mod)

            num_matmuls = 0
            for node in gm.graph.nodes:
                if node.target == torch.matmul:
                    num_matmuls += 1

            return num_matmuls

        # Simple test case in which there are two matmuls of the same size to merge.
        class SimpleMergeMatmulModule(torch.nn.Module):
            def __init__(self, rhs):
                super().__init__()
                self.rhs = rhs

            def forward(self, x, y):
                a = torch.matmul(x, self.rhs)
                b = torch.matmul(y, self.rhs)
                return a + b

        # Initialize inputs.
        a = torch.randn(3, 3)
        b = torch.randn(3, 3)

        # Initialize RHS for matmuls.
        rhs = torch.randn(3, 4)

        # Construct SimpleMergeMatmulModule and call merge_matmul on it.
        module = SimpleMergeMatmulModule(rhs)
        opt_module = merge_matmul.merge_matmul(module)

        # Numerical correctness check.
        before = module(a, b)
        after = opt_module(a, b)
        before.allclose(after)

        # Basic graph structure check; original module should have 2 matmuls
        # and optimized module should have 1.
        self.assertEqual(_count_matmuls(module), 2)
        self.assertEqual(_count_matmuls(opt_module), 1)

        # Test case in which there are multiple matmuls of different sizes to merge.
        class FiveMergeMatmulModule(torch.nn.Module):
            def __init__(self, rhs):
                super().__init__()
                self.rhs = rhs

            def forward(self, a, b, c, d, e):
                s = torch.tensor([])
                matmuls = []

                # For some reason using a list comprehension or for-loop for this
                # doesn't work.
                matmuls.append(torch.matmul(a, self.rhs))
                matmuls.append(torch.matmul(b, self.rhs))
                matmuls.append(torch.matmul(c, self.rhs))
                matmuls.append(torch.matmul(d, self.rhs))
                matmuls.append(torch.matmul(e, self.rhs))

                for m in matmuls:
                    s += torch.sum(m)

                return s

        # Initialize inputs.
        inputs = [torch.randn(2 * i + 1, 5) for i in range(5)]

        # Initialize RHS.
        rhs = torch.randn(5, 4)

        # Construct FiveMergeMatmulModule and call merge_matmul on it.
        module = FiveMergeMatmulModule(rhs)
        opt_module = merge_matmul.merge_matmul(module)

        # Numerical correctness check.
        before = module(*inputs)
        after = opt_module(*inputs)
        before.allclose(after)

        # Basic graph structure check; original module should have len(inputs) matmuls
        # and optimized module should have 1.
        self.assertEqual(_count_matmuls(module), len(inputs))
        self.assertEqual(_count_matmuls(opt_module), 1)

        # Simple test case in which two matmuls cannot be merged due to a data dependency between
        # the LHS operands.
        class UnmergeableMatmulModule(torch.nn.Module):
            def __init__(self, rhs):
                super().__init__()
                self.rhs = rhs

            def forward(self, x):
                a = torch.matmul(x, self.rhs)
                a_abs = torch.abs(a)
                b = torch.matmul(a_abs.transpose(1, 0), self.rhs)
                return b

        # Initialize inputs.
        a = torch.randn(3, 3)

        # Initialize RHS for matmuls.
        rhs = torch.randn(3, 4)

        # Construct UnmergeableMatmulModule and call merge_matmul on it.
        module = UnmergeableMatmulModule(rhs)
        opt_module = merge_matmul.merge_matmul(module)

        # Numerical correctness check.
        before = module(a)
        after = opt_module(a)
        before.allclose(after)

        # Basic graph structure check; the number of matrix multiplcations should not have changed.
        self.assertEqual(_count_matmuls(module), 2)
        self.assertEqual(_count_matmuls(opt_module), 2)

    def test_type_matches(self):
        should_be_equal = [
            (int, type(5)),
            (numbers.Number, type(5)),
            (numbers.Number, type(5.0)),
            (int, type(torch.float)),
            (Union[int, float], type(5)),
            (Union[int, float], type(5.0)),
            (List[int], type(5)),
            (List[int], create_type_hint([int, int])),
            (List[int], create_type_hint((int, int))),
            (List[torch.Tensor], create_type_hint([torch.Tensor, torch.Tensor])),
            (List[torch.Tensor], create_type_hint([torch.nn.Parameter, torch.nn.Parameter])),
            (torch.Tensor, torch.nn.Parameter),
            (List[torch.Tensor], create_type_hint([torch.nn.Parameter, torch.Tensor])),
            (List[torch.Tensor], create_type_hint([torch.Tensor, torch.nn.Parameter])),
            (List[torch.Tensor], create_type_hint((torch.Tensor, torch.Tensor))),
            (List[torch.Tensor], create_type_hint((torch.nn.Parameter, torch.nn.Parameter))),
            (torch.Tensor, torch.nn.Parameter),
            (List[torch.Tensor], create_type_hint((torch.nn.Parameter, torch.Tensor))),
            (List[torch.Tensor], create_type_hint((torch.Tensor, torch.nn.Parameter))),
            (Optional[List[torch.Tensor]], List[torch.Tensor]),
            (Optional[List[int]], List[int]),
        ]
        for sig_type, arg_type in should_be_equal:
            self.assertTrue(type_matches(sig_type, arg_type))

        should_fail = [
            (int, float),
            (Union[int, float], str),
            (List[torch.Tensor], List[int])
        ]

        for sig_type, arg_type in should_fail:
            self.assertFalse(type_matches(sig_type, arg_type))

    @skipIfNoMkldnn
    def test_prepare_for_inference_cpu(self):
        import torch.nn as nn

        class Foo(nn.Module):
            def __init__(self):
                super().__init__()
                layers = []
                layers2 = []
                for _ in range(10):
                    layers.append(nn.Conv2d(3, 3, 1))
                    layers.append(nn.BatchNorm2d(3))
                    layers.append(nn.ReLU())

                    layers2.append(nn.Conv2d(3, 3, 1))
                    layers2.append(nn.BatchNorm2d(3))
                    layers2.append(nn.ReLU())
                self.model = nn.Sequential(*layers)
                self.model2 = nn.Sequential(*layers2)

            def forward(self, x):
                return self.model(x) + self.model2(x)


        N, C, H, W, = 1, 3, 224, 224
        inp = torch.randn(N, C, H, W)
        with torch.no_grad():
            model = Foo().eval()
            optimized_model = optimization.prepare_for_inference(model)
            torch.testing.assert_allclose(model(inp), optimized_model(inp))

    @skipIfNoTorchVision
    @skipIfNoMkldnn
    def test_prepare_for_inference_cpu_torchvision(self):
        models = [
            torchvision.models.resnet18,
            torchvision.models.resnet50,
            torchvision.models.densenet121,
            torchvision.models.shufflenet_v2_x1_0,
            torchvision.models.vgg16,
            torchvision.models.mobilenet_v2,
            torchvision.models.mnasnet1_0,
            torchvision.models.resnext50_32x4d
        ]
        with torch.no_grad():
            for model_type in models:
                model = model_type()
                C, H, W, = 3, 224, 224
                inp = torch.randn(3, C, H, W)
                model(inp)
                model.eval()
                inp = torch.randn(1, C, H, W)
                heuristic = optimization.gen_mkl_autotuner(inp, iters=0, warmup=0)
                optimized_model = optimization.prepare_for_inference(model)

                orig_out = model(inp)
                new_out = optimized_model(inp)
                torch.testing.assert_allclose(orig_out, new_out)


class TestNormalizeOperators(JitTestCase):
    @onlyCPU
    @ops(op_db, allowed_dtypes=(torch.float,))
    def test_normalize_operator_exhaustive(self, device, dtype, op):
        op_skip = {'index_put', '__getitem__', 'unfold', 'repeat', 'polygamma', 'einsum'}
        # Unsupported input types
<<<<<<< HEAD
        if op.name in {'index_put', '__getitem__', 'unfold', 'repeat', 'polygamma',
                       'std', 'var'}:
=======
        if op.name in op_skip:
>>>>>>> 73453f1d
            return
        # These ops currently don't trace in FX for various reasons (i.e. they take a list of tensors)
        fx_fail = {'stack', 'hstack', 'vstack', 'dstack',
                   'linalg.multi_dot'}
        sample_inputs_itr = op.sample_inputs(device, dtype, requires_grad=False)
        for sample_input in sample_inputs_itr:
            unsupported_arg_type = False
            arg_values = [sample_input.input] + list(sample_input.args)
            kwarg_values = sample_input.kwargs
            arg_types = []
            kwarg_types = {}

            def jit_infer_type(v):
                inferred_arg_type = torch._C._jit_try_infer_type(v)
                assert inferred_arg_type.success()
                t = _torchscript_type_to_python_type(inferred_arg_type.type())
                return t

            for v in arg_values:
                if isinstance(v, torch.Tensor):
                    arg_types.append(type(v))
                else:
                    if isinstance(v, complex):
                        # Complex type not supported in FX
                        unsupported_arg_type = True
                    arg_types.append(jit_infer_type(v))

            for k, v in kwarg_values.items():
                if isinstance(v, torch.Tensor):
                    kwarg_types[k] = type(v)
                else:
                    if isinstance(v, complex):
                        # Complex type not supported in FX
                        unsupported_arg_type = True
                    kwarg_types[k] = jit_infer_type(v)

            if unsupported_arg_type:
                continue
            # Test normalize_function by itself
            ref_out = op.op(*arg_values, **kwarg_values)
            norm_args_and_kwargs = normalize_function(op.op, arg_values, kwarg_values, arg_types, kwarg_types)
            if norm_args_and_kwargs is None:
                raise RuntimeError(
                    """
                    FX failed to normalize op - add the op to the op_skip list.
                    A common reason is if your OpInfo was implemented with a lambda
                    - otherwise, file an issue
                    """)
            test_out = op.op(*norm_args_and_kwargs.args, **norm_args_and_kwargs.kwargs)
            self.assertEqual(test_out, ref_out)

            # Test normalized_arguments as part of FX
            if op.name in fx_fail:
                continue
            param_names = []
            param_values = []
            fx_args = []
            for idx, v in enumerate(arg_values):
                if isinstance(v, torch.Tensor):
                    param_names.append(f"arg_{idx}")
                    param_values.append(v)
                    fx_args.append(param_names[-1])
                else:
                    fx_args.append(f'{repr(v)}')

            for k, v in kwarg_values.items():
                if isinstance(v, torch.Tensor):
                    param_names.append(k)
                    param_values.append(v)
                    fx_args.append(k)
                else:
                    fx_args.append(f'{k} = {repr(v)}')

            code = f"""
class TestModule(torch.nn.Module):
    def forward(self, {', '.join(param_names)}):
        return torch.{op.name}({', '.join(fx_args)})
            """

            g = {'torch': torch, 'inf' : math.inf}
            exec(code, g)
            TestModule = g['TestModule']


            m = TestModule()
            traced = torch.fx.symbolic_trace(m)
            ref_out = traced(*param_values)

            for node in traced.graph.nodes:
                if node.op == 'call_function':
                    normalized_args = node.normalized_arguments(traced, arg_types, kwarg_types)
                    assert normalized_args
                    node.args = normalized_args.args
                    node.kwargs = normalized_args.kwargs
            traced.recompile()

            test_out = traced(*param_values)
            self.assertEqual(test_out, ref_out)

instantiate_device_type_tests(TestNormalizeOperators, globals())

if __name__ == "__main__":
    run_tests()<|MERGE_RESOLUTION|>--- conflicted
+++ resolved
@@ -1308,12 +1308,7 @@
     def test_normalize_operator_exhaustive(self, device, dtype, op):
         op_skip = {'index_put', '__getitem__', 'unfold', 'repeat', 'polygamma', 'einsum'}
         # Unsupported input types
-<<<<<<< HEAD
-        if op.name in {'index_put', '__getitem__', 'unfold', 'repeat', 'polygamma',
-                       'std', 'var'}:
-=======
         if op.name in op_skip:
->>>>>>> 73453f1d
             return
         # These ops currently don't trace in FX for various reasons (i.e. they take a list of tensors)
         fx_fail = {'stack', 'hstack', 'vstack', 'dstack',
