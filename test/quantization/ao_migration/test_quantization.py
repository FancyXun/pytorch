--- conflicted
+++ resolved
@@ -32,23 +32,6 @@
         ]
         self._test_function_import('quantize', function_list)
 
-<<<<<<< HEAD
-    def test_package_import_fuse_modules(self):
-        self._test_package_import('fuse_modules')
-
-    def test_function_import_fuse_modules(self):
-        function_list = [
-            '_fuse_modules',
-            '_get_module',
-            '_set_module',
-            'fuse_conv_bn',
-            'fuse_conv_bn_relu',
-            'fuse_known_modules',
-            'fuse_modules',
-            'get_fuser_method',
-        ]
-        self._test_function_import('fuse_modules', function_list)
-=======
     def test_package_import_stubs(self):
         self._test_package_import('stubs')
 
@@ -110,4 +93,19 @@
             'enable_observer',
         ]
         self._test_function_import('fake_quantize', function_list)
->>>>>>> 47c79532
+
+    def test_package_import_fuse_modules(self):
+        self._test_package_import('fuse_modules')
+
+    def test_function_import_fuse_modules(self):
+        function_list = [
+            '_fuse_modules',
+            '_get_module',
+            '_set_module',
+            'fuse_conv_bn',
+            'fuse_conv_bn_relu',
+            'fuse_known_modules',
+            'fuse_modules',
+            'get_fuser_method',
+        ]
+        self._test_function_import('fuse_modules', function_list)