from collections.abc import Sequence
from functools import partial, wraps
import unittest
import warnings

import torch

<<<<<<< HEAD
from torch.testing import FileCheck
from torch.testing._internal.common_dtype import floating_and_complex_types_and, get_all_dtypes
=======
from torch.testing import \
    (FileCheck, floating_and_complex_types_and, get_all_dtypes, make_tensor)
>>>>>>> 544c8e6a
from torch.testing._internal.common_utils import \
    (TestCase, is_iterable_of_tensors, run_tests, IS_SANDCASTLE, clone_input_helper,
     gradcheck, gradgradcheck, IS_IN_CI, suppress_warnings)
from torch.testing._internal.common_methods_invocations import \
    (op_db, _NOTHING, UnaryUfuncInfo, ReductionOpInfo, SpectralFuncInfo)
from torch.testing._internal.common_device_type import \
    (deviceCountAtLeast, instantiate_device_type_tests, ops, onlyCUDA, onlyOnCPUAndCUDA, skipCUDAIfRocm, OpDTypes)
from torch.testing._internal.common_jit import JitCommonTestCase, check_against_reference
from torch.testing._internal.jit_metaprogramming_utils import create_script_fn, create_traced_fn, \
    check_alias_annotation
from torch.testing._internal.jit_utils import disable_autodiff_subgraph_inlining
import torch.testing._internal.opinfo_helper as opinfo_helper

# variant testing is only done with torch.float and torch.cfloat to avoid
#   excessive test times and maximize signal to noise ratio
_variant_ops = partial(ops, dtypes=OpDTypes.supported,
                       allowed_dtypes=(torch.float, torch.cfloat))

# Get names of all the operators which have ref in their entry in OpInfo (testing infra)
#   except for Unary Ufuncs (separately implemented in test/test_unary_ufuncs.py)
#   and Spectral Functions (separately implemented for only 1D as of now, in test/test_spectral_ops.py)
_ref_test_ops = list(filter(lambda op: not isinstance(op, (UnaryUfuncInfo, ReductionOpInfo,
                     SpectralFuncInfo)) and op.ref is not None and op.ref is not _NOTHING, op_db))


# Tests that apply to all operators and aren't related to any particular
#   system
class TestCommon(TestCase):
    exact_dtype = True

    # Verifies, on teardown, that no OpInfo is still using dynamic dtypes in CI
    @classmethod
    def tearDownClass(cls):
        super().tearDownClass()

        if IS_IN_CI:
            err_msg = ("The operator(s) below is(are) using dynamic_dtypes in the OpInfo entries."
                       "This is OK for testing, but be sure to set the dtypes manually before landing your PR!")
            # Assure no opinfo entry has dynamic_dtypes
            filtered_ops = list(filter(opinfo_helper.is_dynamic_dtype_set, op_db))
            for op in filtered_ops:
                fmt_str = opinfo_helper.str_format_dynamic_dtype(op)
                err_msg += "\n" + fmt_str

            assert len(filtered_ops) == 0, err_msg

    # Validates that each OpInfo specifies its forward and backward dtypes
    #   correctly for CPU and CUDA devices
    @skipCUDAIfRocm
    @onlyOnCPUAndCUDA
    @ops(op_db, dtypes=OpDTypes.none)
    def test_dtypes(self, device, op):
        # dtypes to try to backward in
        allowed_backward_dtypes = floating_and_complex_types_and(torch.bfloat16, torch.float16)

        # lists for (un)supported dtypes
        supported_dtypes = []
        unsupported_dtypes = []
        supported_backward_dtypes = []
        unsupported_backward_dtypes = []

        def unsupported(dtype):
            unsupported_dtypes.append(dtype)
            if dtype in allowed_backward_dtypes:
                unsupported_backward_dtypes.append(dtype)

        for dtype in get_all_dtypes():
            # tries to acquire samples - failure indicates lack of support
            requires_grad = (dtype in allowed_backward_dtypes and op.supports_autograd)
            try:
                samples = op.sample_inputs(device, dtype, requires_grad=requires_grad)
            except Exception as e:
                unsupported(dtype)
                continue

            # Counts number of successful backward attempts
            # NOTE: This exists as a kludge because this only understands how to
            #   request a gradient if the output is a tensor or a sequence with
            #   a tensor as its first element.
            num_backward_successes = 0
            for sample in samples:
                # tries to call operator with the sample - failure indicates
                #   lack of support
                try:
                    result = op(sample.input, *sample.args, **sample.kwargs)
                except Exception as e:
                    # NOTE: some ops will fail in forward if their inputs
                    #   require grad but they don't support computing the gradient
                    #   in that type! This is a bug in the op!
                    unsupported(dtype)

                # Short-circuits testing this dtype -- it doesn't work
                if dtype in unsupported_dtypes:
                    break

                # Short-circuits if the dtype isn't a backward dtype or
                #   it's already identified as not supported
                if dtype not in allowed_backward_dtypes or dtype in unsupported_backward_dtypes:
                    continue

                # Checks for backward support in the same dtype
                try:
                    result = sample.output_process_fn_grad(result)
                    if isinstance(result, torch.Tensor):
                        backward_tensor = result
                    elif isinstance(result, Sequence) and isinstance(result[0], torch.Tensor):
                        backward_tensor = result[0]
                    else:
                        continue

                    # Note: this grad may not have the same dtype as dtype
                    # For functions like complex (float -> complex) or abs
                    #   (complex -> float) the grad tensor will have a
                    #   different dtype than the input.
                    #   For simplicity, this is still modeled as these ops
                    #   supporting grad in the input dtype.
                    grad = torch.randn_like(backward_tensor)
                    backward_tensor.backward(grad)
                    num_backward_successes += 1
                except Exception as e:
                    unsupported_backward_dtypes.append(dtype)

            if dtype not in unsupported_dtypes:
                supported_dtypes.append(dtype)
            if num_backward_successes > 0 and dtype not in unsupported_backward_dtypes:
                supported_backward_dtypes.append(dtype)

        # Checks that dtypes are listed correctly and generates an informative
        #   error message
        device_type = torch.device(device).type
        claimed_supported = set(op.supported_dtypes(device_type))
        supported_dtypes = set(supported_dtypes)

        supported_but_unclaimed = supported_dtypes - claimed_supported
        claimed_but_unsupported = claimed_supported - supported_dtypes
        msg = """The supported dtypes for {0} on {1} according to its OpInfo are
        {2}, but the detected supported dtypes are {3}.
        """.format(op.name, device_type, claimed_supported, supported_dtypes)

        if len(supported_but_unclaimed) > 0:
            msg += "The following dtypes should be added to the OpInfo: {0}. ".format(supported_but_unclaimed)
        if len(claimed_but_unsupported) > 0:
            msg += "The following dtypes should be removed from the OpInfo: {0}.".format(claimed_but_unsupported)

        self.assertEqual(supported_dtypes, claimed_supported, msg=msg)

        # Checks that backward dtypes are listed correctly and generates an
        #   informative error message
        # NOTE: this code is nearly identical to the check + msg generation
        claimed_backward_supported = set(op.supported_backward_dtypes(device_type))
        supported_backward_dtypes = set(supported_backward_dtypes)

        supported_but_unclaimed = supported_backward_dtypes - claimed_backward_supported
        claimed_but_unsupported = claimed_backward_supported - supported_backward_dtypes
        msg = """The supported backward dtypes for {0} on {1} according to its OpInfo are
        {2}, but the detected supported backward dtypes are {3}.
        """.format(op.name, device_type, claimed_backward_supported, supported_backward_dtypes)

        if len(supported_but_unclaimed) > 0:
            msg += "The following backward dtypes should be added to the OpInfo: {0}. ".format(supported_but_unclaimed)
        if len(claimed_but_unsupported) > 0:
            msg += "The following backward dtypes should be removed from the OpInfo: {0}.".format(claimed_but_unsupported)

        self.assertEqual(supported_backward_dtypes, claimed_backward_supported, msg=msg)

    # Validates that each OpInfo works correctly on different CUDA devices
    @skipCUDAIfRocm
    @onlyCUDA
    @deviceCountAtLeast(2)
    @ops(op_db, allowed_dtypes=(torch.float32, torch.long))
    def test_multiple_devices(self, devices, dtype, op):
        for cuda_device_str in devices:
            cuda_device = torch.device(cuda_device_str)
            # NOTE: only tests on first sample
            samples = op.sample_inputs(cuda_device, dtype)
            sample = samples[0]
            result = op(sample.input, *sample.args, **sample.kwargs)

            if isinstance(result, torch.Tensor):
                self.assertTrue(result.device == cuda_device)
            elif is_iterable_of_tensors(result):
                self.assertTrue(all(map(lambda t: t.device == cuda_device, result)))
            else:
                self.skipTest("Skipped! Only supports single tensor or iterable of tensor outputs.")

    # Tests that the function and its (ndarray-accepting) reference produce the same
    #   values on the tensors from sample_inputs func for the corresponding op.
    @onlyOnCPUAndCUDA
    @suppress_warnings
    @ops(_ref_test_ops, allowed_dtypes=(torch.float32, torch.long, torch.complex64))
    def test_reference_testing(self, device, dtype, op):
        sample_inputs = op.sample_inputs(device, dtype)
        for sample_input in sample_inputs:
            self.compare_with_reference(op, op.ref, sample_input)

    # Validates ops implement the correct out= behavior
    # See https://github.com/pytorch/pytorch/wiki/Developer-FAQ#how-does-out-work-in-pytorch
    #   for a description of the correct behavior
    # TODO: operations that support out= but don't support float
    #   are not covered by this test.
    @ops(op_db, allowed_dtypes=(torch.float,))
    def test_out(self, device, dtype, op):
        # TODO: verify the op doesn't support the out= kwarg
        if not op.supports_out:
            self.skipTest("Skipped! Op doesn't support out= kwarg.")

        # NOTE: only tests on first sample
        samples = op.sample_inputs(device, dtype)
        sample = samples[0]

        # calls it normally to get the expected result
        expected = op(sample.input, *sample.args, **sample.kwargs)
        op_out = partial(op, sample.input, *sample.args, **sample.kwargs)

        # Short-circuits if output is not a single tensor or an
        #   iterable of tensors

        if not isinstance(expected, torch.Tensor) and not is_iterable_of_tensors(expected, include_empty=True):
            self.skipTest("Skipped! Only supports single tensor or iterable of tensor outputs.")

        # A wrapper around map that works with single tensors and always
        #   instantiates the map. Used below to apply transforms to
        #   single tensor and iterable tensor outputs.
        def _apply_out_transform(fn, out):
            if isinstance(out, torch.Tensor):
                return fn(out)

            # assumes (see above) that out is an iterable of tensors
            return tuple(map(fn, out))

        # Case 0: out= with the correct shape, dtype, and device
        #   but NaN values for floating point and complex tensors, and
        #   maximum values for integer tensors.
        #   Expected behavior: out= values have no effect on the computation.
        def _case_zero_transform(t):
            try:
                info = torch.iinfo(t.dtype)
                return torch.full_like(t, info.max)
            except TypeError as te:
                # for non-integer types fills with NaN
                return torch.full_like(t, float('nan'))

        out = _apply_out_transform(_case_zero_transform, expected)
        result = op_out(out=out)
        self.assertEqual(expected, out)

        # Checks that the returned value shares storage with out
        # NOTE: only checks on the CPU and CUDA device types since some
        #   device types don't have storage
        if self.device_type == 'cpu' or self.device_type == 'cuda':
            if isinstance(out, torch.Tensor):
                self.assertEqual(out.storage().data_ptr(), result.storage().data_ptr())
            else:
                for out_t, result_t in zip(out, result):
                    self.assertEqual(out_t.storage().data_ptr(), result_t.storage().data_ptr())

        # Case 1: out= with the correct shape, dtype, and device,
        #   but noncontiguous.
        #   Expected behavior: strides are respected and `out` storage is not changed.
        def _case_one_transform(t):
            return make_tensor(t.shape,
                               dtype=t.dtype,
                               device=t.device,
                               noncontiguous=True)

        # Extracts strides from a tensor or iterable of tensors into a tuple
        def _extract_strides(out):
            if isinstance(out, torch.Tensor):
                return (out.stride(),)

            # assumes (see above) that out is an iterable of tensors
            return tuple(map(lambda t: t.stride(), out))

        def _extract_data_ptrs(out):
            if isinstance(out, torch.Tensor):
                return (out.data_ptr(),)

            # assumes (see above) that out is an iterable of tensors
            return tuple(map(lambda t: t.data_ptr(), out))


        out = _apply_out_transform(_case_one_transform, expected)
        original_strides = _extract_strides(out)
        original_ptrs = _extract_data_ptrs(out)

        op_out(out=out)
        final_strides = _extract_strides(out)
        final_ptrs = _extract_data_ptrs(out)

        self.assertEqual(expected, out)
        self.assertEqual(original_strides, final_strides)
        self.assertEqual(original_ptrs, final_ptrs)

        # Case 2: out= with the correct dtype and device, but the wrong shape
        #   Expected behavior: resize with a warning.
        def _case_two_transform(t):
            wrong_shape = list(t.shape)

            if len(wrong_shape) == 0:
                # Handles scalar tensor case (empty list)
                wrong_shape = [2]
            else:
                wrong_shape[-1] = wrong_shape[-1] + 1
            return make_tensor(wrong_shape, dtype=t.dtype, device=t.device)

        out = _apply_out_transform(_case_two_transform, expected)
        msg_fail = "Resized a non-empty tensor but did not warn about it."
        with self.assertWarnsRegex(UserWarning, "An output with one or more elements", msg=msg_fail):
            op_out(out=out)
        self.assertEqual(expected, out)

        # Case 3: out= with the correct dtype and device, but an empty
        #   tensor.
        #   Expected behavior: resize without warning.
        def _case_three_transform(t):
            return make_tensor((0,),
                               dtype=t.dtype,
                               device=t.device)

        out = _apply_out_transform(_case_three_transform, expected)
        with warnings.catch_warnings(record=True) as caught:
            warnings.simplefilter("always")
            op_out(out=out)

        # Verifies no warning is a resize warning
        for w in caught:
            if "An output with one or more elements" in str(w.message):
                self.fail("Resizing an out= argument with no elements threw a resize warning!")

        self.assertEqual(expected, out)

        # Case 4: out= with correct shape and dtype, but wrong device.
        wrong_device = None
        if torch.device(device).type != 'cpu':
            wrong_device = 'cpu'
        elif torch.cuda.is_available():
            wrong_device = 'cuda'

        if wrong_device is not None:
            def _case_four_transform(t):
                return make_tensor(t.shape, dtype=t.dtype, device=wrong_device)

            out = _apply_out_transform(_case_four_transform, expected)
            msg_fail = f"Expected RuntimeError when calling with input.device={device} and out.device={wrong_device}"
            with self.assertRaises(RuntimeError, msg=msg_fail):
                op_out(out=out)

        # Case 5: out= with correct shape and device, but a dtype
        #   that output cannot be "safely" cast to (long).
        #   Expected behavior: error.
        # NOTE: this case is filtered by dtype since some ops produce
        #   bool tensors, for example, which can be safely cast to any
        #   dtype. It is applied when single tensors are floating point or complex
        #   dtypes, or if an op returns multiple tensors when at least one such
        #   tensor is a floating point or complex dtype.
        _dtypes = floating_and_complex_types_and(torch.float16, torch.bfloat16)
        if (isinstance(expected, torch.Tensor) and expected.dtype in _dtypes or
                (not isinstance(expected, torch.Tensor) and any(t.dtype in _dtypes for t in expected))):
            def _case_five_transform(t):
                return make_tensor(t.shape, dtype=torch.long, device=t.device)

            out = _apply_out_transform(_case_five_transform, expected)
            msg_fail = "" if not isinstance(expected, torch.Tensor) else \
                       ("Expected RuntimeError when doing an unsafe cast from a result of dtype "
                        f"{expected.dtype} into an out= with dtype torch.long")
            with self.assertRaises(RuntimeError, msg=msg_fail):
                op_out(out=out)

    # Tests that the forward and backward passes of operations produce the
    #   same values for the cross-product of op variants (method, inplace)
    #   against eager's gold standard op function variant
    @_variant_ops(op_db)
    def test_variant_consistency_eager(self, device, dtype, op):
        # Acquires variants (method variant, inplace variant, aliases)

        method = op.method_variant
        inplace = op.inplace_variant

        # list of all inplace ops: inplace variant + alias inplace variants if exist
        inplace_ops = [inplace, ]
        variants = [method, inplace]

        for a_op in op.aliases:
            variants.append(a_op.op)
            variants.append(a_op.method_variant)
            variants.append(a_op.inplace_variant)
            inplace_ops.append(a_op.inplace_variant)

        inplace_variants = tuple(filter(None, inplace_ops))
        variants = tuple(filter(None, variants))

        _requires_grad = (op.supports_autograd and
                          (dtype.is_floating_point or op.supports_complex_autograd(torch.device(device).type)))

        include_conjugated_inputs = op.test_conjugated_samples and dtype.is_complex
        samples = op.sample_inputs(device, dtype, requires_grad=_requires_grad, include_conjugated_inputs=include_conjugated_inputs)

        def _test_consistency_helper(samples, variants):
            for sample in samples:
                # TODO: Check grad for all Tensors requiring grad if sample.input is TensorList
                tensor = sample.input if isinstance(sample.input, torch.Tensor) else sample.input[0]

                # Computes function forward and backward values
                tensor.grad = None
                expected_forward = op(sample.input, *sample.args, **sample.kwargs)
                expected_grad = None

                output_process_fn_grad = sample.output_process_fn_grad if sample.output_process_fn_grad \
                    else lambda x: x

                # Skips inplace variants if the output dtype is not the same as
                #   the input dtype
                skip_inplace = False
                if (isinstance(expected_forward, torch.Tensor) and
                        expected_forward.dtype is not tensor.dtype):
                    skip_inplace = True

                # TODO: backward consistency only supported for single tensor outputs
                # TODO: backward consistency only checked on sample.input, not all
                #   tensor inputs
                # TODO: update to handle checking grads of all tensor inputs as
                #   derived from each tensor output
                if (op.supports_autograd and isinstance(expected_forward, torch.Tensor)
                        and (dtype.is_floating_point or op.supports_complex_autograd(torch.device(device).type))):
                    output_process_fn_grad(expected_forward).sum().backward()
                    expected_grad = tensor.grad

                # Test eager consistency
                for variant in variants:
                    # Skips inplace ops
                    if variant in inplace_ops and skip_inplace:
                        continue

                    # Compares variant's forward
                    # Note: copies the to-be-modified input when testing the inplace variant
                    tensor.grad = None
                    cloned = clone_input_helper(sample.input) if variant in inplace_ops else sample.input

                    if variant in inplace_ops and sample.broadcasts_input:
                        with self.assertRaises(RuntimeError,
                                               msg=('inplace variant either incorrectly allowed '
                                                    'resizing or you have marked the sample {}'
                                                    ' incorrectly with `broadcasts_self=True'.format(sample.summary()))):
                            variant_forward = variant(cloned,
                                                      *sample.args,
                                                      **sample.kwargs)
                        continue

                    variant_forward = variant(cloned,
                                              *sample.args,
                                              **sample.kwargs)
                    self.assertEqual(expected_forward, variant_forward)

                    # Compares variant's backward
                    if expected_grad is not None and \
                            (variant not in inplace_ops or op.supports_inplace_autograd):
                        output_process_fn_grad(variant_forward).sum().backward()
                        self.assertEqual(expected_grad, tensor.grad)

        _test_consistency_helper(samples, variants)

        def _test_inplace_preserve_storage(samples, variants):
            for sample in samples:
                # Skips inplace variants if the output dtype is not the same as
                #   the input dtype
                expected_forward = op(sample.input, *sample.args, **sample.kwargs)
                tensor = sample.input if isinstance(sample.input, torch.Tensor) else sample.input[0]
                skip_inplace = False
                if (isinstance(expected_forward, torch.Tensor) and
                        expected_forward.dtype is not tensor.dtype):
                    skip_inplace = True
                if skip_inplace:
                    return
                for variant in variants:
                    cloned = clone_input_helper(sample.input) if variant in inplace_ops else sample.input
                    inp_tensor = cloned if isinstance(cloned, torch.Tensor) else cloned[0]
                    data_ptr = inp_tensor.data_ptr()
                    variant_forward = variant(cloned,
                                              *sample.args,
                                              **sample.kwargs)
                    # TODO Support non-tensor outputs if they exist for inplace ops
                    if (isinstance(variant_forward, torch.Tensor)):
                        self.assertEqual(data_ptr, variant_forward.data_ptr(), atol=0, rtol=0)
                    else:
                        self.assertTrue(False, "Non-tensor outputs for inplace ops are not supported")

        if len(inplace_ops) > 0:
            inplace_samples = list(filter(lambda sample: not sample.broadcasts_input, samples))
            _test_inplace_preserve_storage(inplace_samples, inplace_variants)


# gradcheck requires double precision
_gradcheck_ops = partial(ops, dtypes=OpDTypes.supported,
                         allowed_dtypes=[torch.double, torch.cdouble])


class TestGradients(TestCase):
    exact_dtype = True

    # Copies inputs to inplace operations to avoid inplace modifications
    #   to leaves requiring gradient
    def _get_safe_inplace(self, inplace_variant):
        @wraps(inplace_variant)
        def _fn(t, *args, **kwargs):
            return inplace_variant(t.clone(), *args, **kwargs)

        return _fn

    def _check_helper(self, device, dtype, op, variant, check, *, check_forward_ad=False):
        if variant is None:
            self.skipTest("Skipped! Variant not implemented.")
        if not op.supports_dtype(dtype, torch.device(device).type):
            self.skipTest(f"Skipped! {op.name} does not support dtype {str(dtype)}")

        def is_inplace(variant):
            if hasattr(variant, "__wrapped__"):
                return variant.__wrapped__ is op.get_inplace()
            return variant is op.get_inplace()

        include_conjugated_inputs = op.test_conjugated_samples and dtype.is_complex
        samples = op.sample_inputs(device, dtype, requires_grad=True, include_conjugated_inputs=include_conjugated_inputs)

        for sample in samples:
            if sample.broadcasts_input and is_inplace(variant):
                continue

            # Note on TensorList inputs
            #
            # gradcheck does not support TensorList inputs so here we pass TensorList
            # inputs of size n as n single Tensor inputs to gradcheck and wrap the op
            # in a function that puts the n Tensor inputs back into a TensorList
            def fn(*inputs):
                # Put tensors back into TensorList since we splat them when passing to gradcheck
                if is_iterable_of_tensors(sample.input):
                    n = len(sample.input)
                    inputs = (inputs[:n], *inputs[n:])
                output = op.gradcheck_wrapper(variant, *inputs, **sample.kwargs)
                if sample.output_process_fn_grad is not None:
                    return sample.output_process_fn_grad(output)
                return output

            # Splat TensorList inputs into single Tensor inputs
            gradcheck_args = (sample.input,) if isinstance(sample.input, torch.Tensor) else tuple(sample.input)
            gradcheck_args += sample.args

            if check == 'gradcheck':
                self.assertTrue(gradcheck(fn, gradcheck_args,
                                          check_batched_grad=op.check_batched_grad,
                                          check_grad_dtypes=True,
                                          nondet_tol=op.gradcheck_nondet_tol,
                                          fast_mode=op.gradcheck_fast_mode,
                                          check_forward_ad=check_forward_ad))
            elif check == 'gradgradcheck':
                self.assertFalse(check_forward_ad, msg="Cannot run forward AD check for gradgradcheck")
                self.assertTrue(gradgradcheck(fn, gradcheck_args,
                                              gen_non_contig_grad_outputs=False,
                                              check_batched_grad=op.check_batched_gradgrad,
                                              check_grad_dtypes=True,
                                              nondet_tol=op.gradcheck_nondet_tol,
                                              fast_mode=op.gradcheck_fast_mode))
                self.assertTrue(gradgradcheck(fn, gradcheck_args,
                                              gen_non_contig_grad_outputs=True,
                                              check_batched_grad=op.check_batched_gradgrad,
                                              check_grad_dtypes=True,
                                              nondet_tol=op.gradcheck_nondet_tol,
                                              fast_mode=op.gradcheck_fast_mode))
            else:
                self.assertTrue(False, msg="Unknown check requested!")

    def _grad_test_helper(self, device, dtype, op, variant, *, check_forward_ad=False):
        return self._check_helper(device, dtype, op, variant, 'gradcheck', check_forward_ad=check_forward_ad)

    def _gradgrad_test_helper(self, device, dtype, op, variant):
        return self._check_helper(device, dtype, op, variant, 'gradgradcheck')

    def _skip_helper(self, op, device, dtype):
        if not op.supports_autograd:
            self.skipTest("Skipped! autograd not supported.")
        if not op.supports_complex_autograd(torch.device(device).type) and dtype.is_complex:
            self.skipTest("Skipped! Complex autograd not supported.")

    # Tests that gradients are computed correctly
    @_gradcheck_ops(op_db)
    def test_fn_grad(self, device, dtype, op):
        self._skip_helper(op, device, dtype)
        self._grad_test_helper(device, dtype, op, op.get_op())

    # Method grad (and gradgrad, see below) tests are disabled since they're
    #   costly and redundant with function grad (and gradgad) tests
    # @_gradcheck_ops(op_db)
    # def test_method_grad(self, device, dtype, op):
    #     self._skip_helper(op, device, dtype)
    #     self._grad_test_helper(device, dtype, op, op.get_method())

    @_gradcheck_ops(op_db)
    def test_inplace_grad(self, device, dtype, op):
        self._skip_helper(op, device, dtype)
        if not op.inplace_variant or not op.supports_inplace_autograd:
            self.skipTest("Skipped! Operation does not support inplace autograd.")
        self._grad_test_helper(device, dtype, op, self._get_safe_inplace(op.get_inplace()))

    # Test that gradients of gradients are computed correctly
    @_gradcheck_ops(op_db)
    def test_fn_gradgrad(self, device, dtype, op):
        self._skip_helper(op, device, dtype)
        if not op.supports_gradgrad:
            self.skipTest("Skipped! Operation does not support gradgrad")
        self._gradgrad_test_helper(device, dtype, op, op.get_op())

    # Test that gradients of gradients are properly raising
    @_gradcheck_ops(op_db)
    def test_fn_fail_gradgrad(self, device, dtype, op):
        self._skip_helper(op, device, dtype)
        if op.supports_gradgrad:
            self.skipTest("Skipped! Operation does support gradgrad")

        err_msg = r"derivative for .* is not implemented"
        with self.assertRaisesRegex(RuntimeError, err_msg):
            self._gradgrad_test_helper(device, dtype, op, op.get_op())

    # Method gradgrad (and grad, see above) tests are disabled since they're
    #   costly and redundant with function gradgrad (and grad) tests
    # @_gradcheck_ops(op_db)
    # def test_method_gradgrad(self, device, dtype, op):
    #     self._skip_helper(op, device, dtype)
    #     self._gradgrad_test_helper(device, dtype, op, op.get_method())

    @_gradcheck_ops(op_db)
    def test_inplace_gradgrad(self, device, dtype, op):
        self._skip_helper(op, device, dtype)
        if not op.inplace_variant or not op.supports_inplace_autograd:
            self.skipTest("Skipped! Operation does not support inplace autograd.")
        self._gradgrad_test_helper(device, dtype, op, self._get_safe_inplace(op.get_inplace()))

    def _forward_grad_helper(self, device, dtype, op, variant):
        if op.supports_forward_ad:
            self._grad_test_helper(device, dtype, op, variant, check_forward_ad=True)
        else:
            err_msg = r"Trying to use forward AD with .* that does not support it\."
            hint_msg = ("Running forward AD for an OP that has does not support it did not "
                        "raise any error. If your op supports forward AD, you should set supports_forward_ad=True")
            with self.assertRaisesRegex(NotImplementedError, err_msg, msg=hint_msg):
                self._grad_test_helper(device, dtype, op, variant, check_forward_ad=True)

    @_gradcheck_ops(op_db)
    def test_forward_mode_AD(self, device, dtype, op):
        self._skip_helper(op, device, dtype)

        self._forward_grad_helper(device, dtype, op, op.get_op())

    @_gradcheck_ops(op_db)
    def test_inplace_forward_mode_AD(self, device, dtype, op):
        self._skip_helper(op, device, dtype)

        if not op.inplace_variant or not op.supports_inplace_autograd:
            self.skipTest("Skipped! Operation does not support inplace autograd.")

        self._forward_grad_helper(device, dtype, op, self._get_safe_inplace(op.get_inplace()))

# types.LambdaType gave false positives
def is_lambda(lamb):
    LAMBDA = lambda: 0  # noqa: E731
    return isinstance(lamb, type(LAMBDA)) and lamb.__name__ == LAMBDA.__name__


# Tests operators for consistency between JIT and eager, also checks
#   correctness of JIT specific alias schemas and intended
#   autodifferentiation behavior.
# Inherits from JitCommonTestCase instead of TestCase directly to share
#   functionality with original test_jit.py method operator tests
class TestJit(JitCommonTestCase):
    exact_dtype = True

    # Tests that the forward and backward passes of operations produce the
    #   same values for the cross-product of op variants (function, method, inplace)
    #   and runtimes (eager, traced, scripted).
    # TODO WARNING: inplace x {traced, scripted} not currently tested
    @_variant_ops(op_db)
    @unittest.skipIf(True, "Temporarily skipping while landing Union PR stack")
    def test_variant_consistency_jit(self, device, dtype, op):
        _requires_grad = op.supports_autograd and (dtype.is_floating_point or
                                                   op.supports_complex_autograd(torch.device(device).type))

        include_conjugated_inputs = op.test_conjugated_samples and dtype.is_complex
        samples = op.sample_inputs(device, dtype, requires_grad=_requires_grad, include_conjugated_inputs=include_conjugated_inputs)

        # Acquires variants to test
        func = op.get_op()
        method = op.get_method()
        variants = {
            # TODO: inplace tests currently fail, fix and add inplace variant
            'function': func, 'method': method,
        }

        # TODO: find better way to standardize on op registration itself..
        has_fake_function = op.name in ["resize_", 'resize_as_']

        if has_fake_function:
            variants = {'method': getattr(torch.Tensor, op.name)}
            samples = op.sample_inputs(device, dtype, requires_grad=False)

        tested = False
        for sample in samples:
            # Test traced and scripted consistency
            for func_type, variant in variants.items():
                if variant is None:
                    continue

                # scripting and check_alias_analysis do not work with lambdas
                # lambdas are typically used as a way to simulate methods without
                # functional variants, so rely on the other variant for testing
                # for now
                if is_lambda(variant):
                    continue

                tested = True

                # Create accessor for script function variant
                name = op.name + '_' if func_type == 'inplace' else op.name

                # run with disable_autodiff_subgraph_inlining(True) to test
                #   autodiff support. Context manager forces the graph to contain
                #   DifferentiableGraph nodes if they are present
                with disable_autodiff_subgraph_inlining():
                    # Check scripted forward, grad, and grad grad
                    script_fn = create_script_fn(self, name, func_type)

                    def out_fn(output):
                        # Processes the output for autograd
                        if sample.output_process_fn_grad is not None:
                            return sample.output_process_fn_grad(output)
                        return output

                    def get_sample():
                        return clone_input_helper(sample.input) if op.name[-1] == '_' else sample.input

                    check_against_reference(self,
                                            script_fn,
                                            func,
                                            out_fn,
                                            (get_sample(),) + sample.args,
                                            sample.kwargs,
                                            no_grad=not _requires_grad, no_gradgrad=not op.supports_gradgrad)

                    # Check traced forward, grad, and grad grad
                    # TODO: fix tracing here
                    supports_tracing = not has_fake_function
                    if supports_tracing:
                        traced_fn = create_traced_fn(self, variant)
                        check_against_reference(self,
                                                traced_fn,
                                                func,
                                                out_fn,
                                                (get_sample(),) + sample.args,
                                                sample.kwargs,
                                                no_grad=not _requires_grad, no_gradgrad=not op.supports_gradgrad)

                    # Check alias annotation schema for correctness (make
                    #   sure inputs that aren't supposed to be modified aren't)
                    # Note: only runs in float32 because schema isn't affected by dtype,
                    #   so running it on all dtypes is would be excessive
                    if dtype == torch.float32:
                        check_alias_annotation(name, (get_sample(),) + sample.args, sample.kwargs,
                                               func_type=func_type, aten_name=op.aten_name)

                        # TODO: use script graph as well
                        checked_shape_analysis = False
                        if supports_tracing:
                            out = variant(get_sample(), *sample.args, **sample.kwargs)

                            # TODO: handle multiple outputs
                            if isinstance(out, torch.Tensor):
                                self.checkShapeAnalysis(out.size(), traced_fn.graph, op.assert_jit_shape_analysis)
                                checked_shape_analysis = True
                        if op.assert_jit_shape_analysis:
                            self.assertTrue(checked_shape_analysis)

                    # Check autodifferentiation of nodes for traced and scripted graphs, only need to check once per sample
                    if dtype is torch.float32:
                        # Sandcastle doesn't fuse nodes
                        if IS_SANDCASTLE:
                            # fusible nodes are expected to be found in FusionGroups in the DifferentiableGraphs
                            nonfusible_nodes = op.autodiff_nonfusible_nodes + op.autodiff_fusible_nodes
                            fusible_nodes = []
                        else:
                            nonfusible_nodes = op.autodiff_nonfusible_nodes
                            fusible_nodes = op.autodiff_fusible_nodes

                        if supports_tracing:
                            self.assertAutodiffNode(traced_fn.last_graph, op.assert_autodiffed, nonfusible_nodes, fusible_nodes)
                        self.assertAutodiffNode(script_fn.last_graph, op.assert_autodiffed, nonfusible_nodes, fusible_nodes)
        assert tested, "JIT Test does not execute any logic"

    # alias testing is only done with torch.float for the same reason
    _alias_ops = partial(ops, dtypes=OpDTypes.supported,
                         allowed_dtypes=(torch.float,))

    @_alias_ops((op for op in op_db if op.aliases))
    def test_jit_alias_remapping(self, device, dtype, op):
        # Required to avoid undefined value: tensor error in JIT compilation of the function template
        tensor = torch.tensor

        samples = op.sample_inputs(device, dtype, requires_grad=True)
        if len(samples) == 0:
            self.skipTest("Skipped! No sample inputs!")

        # NOTE: only tests on first sample
        sample = samples[0]

        # [Scripting Data Preparation]
        # Prepare data for test scripting
        # Below we prepare strings of args/kwargs with and without type annotations.
        # These strings are inserted into function template strings which is then torch scripted.
        # - args string is ["t0"] corresponding to the "input" tensor required by the op
        # - args_kw is the value of args and strings of kwargs used to call the op (without type annotations), for example,
        # ["to", "1.0", "(1,)", "True", "tensor(1.0)"] -> def fn(t0): return variant(t0, 1.0, (1,), True, tensor(1.0))
        args = ["t0"]

        def quote_strs(v):
            if isinstance(v, str):
                return f"'{v}'"

            return str(v)

        args_kw = args + \
            [f"{v}" for v in sample.args] + \
            [f"{k}={quote_strs(v)}" for k, v in sample.kwargs.items()]

        # Prepare data for test tracing
        sample_args_kwargs = ()
        if len(sample.args) > 0:
            sample_args_kwargs += (sample.args, )
        if len(sample.kwargs) > 0:
            sample_args_kwargs += (sample.kwargs, )

        original_name = op.aten_name
        original_name_inplace = original_name + "_"
        expected_dtype = op(sample.input, *sample.args, **sample.kwargs).dtype

        for a_op in op.aliases:
            inplace = a_op.inplace_variant
            method_or_inplace = [a_op.inplace_variant, a_op.method_variant]
            variants = (v for v in (a_op.op, a_op.method_variant, a_op.inplace_variant) if v is not None)

            # Test scripting:
            for variant in variants:
                variant_name = variant.__name__
                op_name = original_name_inplace if variant is inplace else original_name

                if variant in method_or_inplace:
                    fn_template = '''
                        def _fn(t0{c}):
                            return t0.{alias_name}({args_kw})
                    '''
                    # remove the first input tensor
                    script = fn_template.format(
                        c=", " if len(args_kw[1:]) > 1 else "",
                        args_kw=", ".join(args_kw[1:]),
                        alias_name=variant_name,
                    )
                else:
                    fn_template = '''
                        def _fn({args}):
                            return variant({args_kw})
                    '''
                    script = fn_template.format(
                        args=", ".join(args),
                        args_kw=", ".join(args_kw),
                    )
                scripted = torch.jit.CompilationUnit(script)._fn

                if (variant is inplace and not torch.can_cast(expected_dtype, dtype)):
                    try:
                        inp = clone_input_helper(sample.input)
                        scripted(inp)
                    except Exception as e:
                        continue
                    self.fail("Inplace operation on integer tensor that should be promoted to float didn't fail!")

                inp = clone_input_helper(sample.input)
                scripted(inp)
                inp = clone_input_helper(sample.input)
                graph = scripted.graph_for(inp)
                FileCheck().check(op.aten_name).check_not(variant_name).run(graph)

            # Test tracing:
            for variant in variants:
                variant_name = variant.__name__
                op_name = original_name_inplace if variant is inplace else original_name

                def _fn(*sample_args, **sample_kwargs):
                    return variant(*sample_args, **sample_kwargs)

                inp = (clone_input_helper(sample.input),) + sample_args_kwargs
                traced = torch.jit.trace(_fn, *inp)
                inp = (clone_input_helper(sample.input),) + sample_args_kwargs
                traced(*inp)
                inp = (clone_input_helper(sample.input),) + sample_args_kwargs
                graph = traced.graph_for(*inp)
                FileCheck().check(op_name).check_not(variant_name).run(graph)

class TestMathBits(TestCase):
    # Tests that
    # 1. The operator's output for physically conjugated/negated tensors and conjugate/negative view tensors
    # produces the same value
    # 2. The gradients are same in both cases mentioned in (1)
    # 3. If the operator's inplace variant is supported, tests that the inplace operation
    #    produces the correct value when called on a conjugate/negative view tensor and that the output
    #    has its conj/neg bit set to true
    # This test only runs for C -> R and C -> C functions
    # TODO: add tests for `R->C` functions
    # Note: This test runs for functions that take both tensors and tensorlists as input.
    def _test_math_view(self, device, dtype, op, _requires_grad, math_op_physical, math_op_view, is_bit_set, out_type):
        samples = op.sample_inputs(device, dtype, requires_grad=_requires_grad)
        inplace_variant = op.inplace_variant

        # helper function to physically conjugate/negate the tensor
        def math_physical(input):
            if isinstance(input, torch.Tensor):
                tensor_requires_grad = input.requires_grad
                with torch.no_grad():
                    input = math_op_physical(input)
                return input.requires_grad_(tensor_requires_grad)

            if isinstance(input, Sequence):
                out = list(map(clone_input_helper, input))
                out[0] = math_physical(out[0])
                return tuple(out)

        # helper function to clone and conjugate/negate the input if its a tensor
        # else clone the sequence and conjugate/negate the first element in the sequence
        # If a requires_grad argument is provided the tensor being conjugated/negated will
        # have its requires_grad set to that value.
        def clone_and_perform_view(input, **kwargs):
            if isinstance(input, torch.Tensor):
                requires_grad = kwargs.get('requires_grad', input.requires_grad)
                with torch.no_grad():
                    input = input.clone()
                # Note: .conj() is not called under no_grad mode since it's not allowed to modify a
                # view created in no_grad mode. Here it's ok to do so, so as a workaround we call conj
                # before resetting the requires_grad field for input
                input = math_op_view(input)
                assert input.is_leaf
                return input.requires_grad_(requires_grad)

            if isinstance(input, Sequence):
                out = list(map(clone_input_helper, input))
                out[0] = clone_and_perform_view(out[0])
                return tuple(out)

        for sample in samples:
            tensor = sample.input if isinstance(sample.input, torch.Tensor) else sample.input[0]
            cloned1 = clone_and_perform_view(sample.input)
            sample.input = math_physical(sample.input)

            # Computes function forward value with a physically conjugated/negated tensor and
            # a conj/neg view tensor and verifies that the output in both case are equal.
            expected_forward = op(sample.input, *sample.args, **sample.kwargs)
            forward_with_mathview = op(cloned1, *sample.args, **sample.kwargs)
            self.assertEqual(expected_forward, forward_with_mathview)

            # If the op has an inplace variant, and the input doesn't require broadcasting
            # and has the same dtype as output, verify that the inplace operation on a conjugated/negated
            # input produces correct output, and the output tensor has the conj/neg bit set to True
            if inplace_variant is not None and not sample.broadcasts_input:
                cloned2 = clone_and_perform_view(tensor, requires_grad=False)
                if (isinstance(expected_forward, torch.Tensor) and
                        expected_forward.dtype is tensor.dtype):
                    inplace_forward = inplace_variant(cloned2, *sample.args, **sample.kwargs)
                    self.assertTrue(is_bit_set(inplace_forward))
                    self.assertEqual(inplace_forward, expected_forward)

            # TODO: backward consistency only supported for single tensor outputs
            # TODO: backward consistency only checked on sample.input, not all
            #   tensor inputs
            # TODO: update to handle checking grads of all tensor inputs as
            #   derived from each tensor output
            if isinstance(expected_forward, torch.Tensor) and expected_forward.requires_grad:
                tensor = sample.input if isinstance(sample.input, torch.Tensor) else sample.input[0]
                expected_forward.sum().backward(retain_graph=True)
                forward_with_mathview.sum().backward(retain_graph=True)
                if tensor.grad is not None:
                    cloned1_tensor = cloned1 if isinstance(cloned1, torch.Tensor) else cloned1[0]
                    self.assertEqual(tensor.grad, cloned1_tensor.grad)

                    tensor.grad, cloned1_tensor.grad = None, None

                    # a repeat of the above test if output is not complex valued
                    if (out_type(expected_forward)):
                        grad = torch.randn_like(expected_forward)
                        expected_forward.backward(math_op_physical(grad))
                        forward_with_mathview.backward(math_op_view(grad))

                        self.assertEqual(tensor.grad, cloned1_tensor.grad)

    @ops(op_db, allowed_dtypes=(torch.cfloat,))
    def test_conj_view(self, device, dtype, op):
        if not op.test_conjugated_samples:
            self.skipTest("Operation doesn't support conjugated inputs.")
        math_op_physical = torch.conj_physical
        math_op_view = torch.conj
        _requires_grad = (op.supports_autograd and op.supports_complex_autograd(torch.device(device).type))
        is_bit_set = torch.is_conj
        self._test_math_view(device, dtype, op, _requires_grad, math_op_physical, math_op_view, is_bit_set, torch.is_complex)

    @ops(op_db, allowed_dtypes=(torch.double,))
    def test_neg_view(self, device, dtype, op):
        if not op.test_neg_view:
            self.skipTest("Operation not tested with tensors with negative bit.")
        math_op_physical = torch.neg

        def math_op_view(x):
            return torch.conj(x * 1j).imag
        _requires_grad = (op.supports_autograd and op.supports_complex_autograd(torch.device(device).type))
        is_bit_set = torch.is_neg
        self._test_math_view(device, dtype, op, _requires_grad, math_op_physical, math_op_view, is_bit_set,
                             lambda x: not torch.is_complex(x))


instantiate_device_type_tests(TestCommon, globals())
instantiate_device_type_tests(TestGradients, globals())
instantiate_device_type_tests(TestJit, globals())
instantiate_device_type_tests(TestMathBits, globals())

if __name__ == '__main__':
    run_tests()<|MERGE_RESOLUTION|>--- conflicted
+++ resolved
@@ -5,13 +5,8 @@
 
 import torch
 
-<<<<<<< HEAD
-from torch.testing import FileCheck
+from torch.testing import FileCheck, make_tensor
 from torch.testing._internal.common_dtype import floating_and_complex_types_and, get_all_dtypes
-=======
-from torch.testing import \
-    (FileCheck, floating_and_complex_types_and, get_all_dtypes, make_tensor)
->>>>>>> 544c8e6a
 from torch.testing._internal.common_utils import \
     (TestCase, is_iterable_of_tensors, run_tests, IS_SANDCASTLE, clone_input_helper,
      gradcheck, gradgradcheck, IS_IN_CI, suppress_warnings)
