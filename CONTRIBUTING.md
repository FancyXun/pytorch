# Table of Contents

<!-- toc -->

- [Contributing to PyTorch](#contributing-to-pytorch)
- [Developing PyTorch](#developing-pytorch)
  - [Tips and Debugging](#tips-and-debugging)
- [Nightly Checkout & Pull](#nightly-checkout--pull)
- [Codebase structure](#codebase-structure)
- [Unit testing](#unit-testing)
  - [Python Unit Testing](#python-unit-testing)
  - [Better local unit tests with `pytest`](#better-local-unit-tests-with-pytest)
  - [Local linting](#local-linting)
  - [Running `mypy`](#running-mypy)
  - [C++ Unit Testing](#c-unit-testing)
  - [Run Specific CI Jobs](#run-specific-ci-jobs)
- [Writing documentation](#writing-documentation)
  - [Building documentation](#building-documentation)
    - [Tips](#tips)
    - [Building C++ Documentation](#building-c-documentation)
  - [Previewing changes locally](#previewing-changes-locally)
  - [Previewing documentation on PRs](#previewing-documentation-on-prs)
  - [Adding documentation tests](#adding-documentation-tests)
- [Profiling with `py-spy`](#profiling-with-py-spy)
- [Managing multiple build trees](#managing-multiple-build-trees)
- [C++ development tips](#c-development-tips)
  - [Build only what you need](#build-only-what-you-need)
  - [Code completion and IDE support](#code-completion-and-ide-support)
  - [Make no-op build fast](#make-no-op-build-fast)
    - [Use Ninja](#use-ninja)
    - [Use CCache](#use-ccache)
    - [Use a faster linker](#use-a-faster-linker)
<<<<<<< HEAD
    - [Workaround for header dependency bug in nvcc](#workaround-for-header-dependency-bug-in-nvcc)
=======
    - [Use pre-compiled headers](#use-pre-compiled-headers)
>>>>>>> 369a72bd
  - [C++ frontend development tips](#c-frontend-development-tips)
  - [GDB integration](#gdb-integration)
- [CUDA development tips](#cuda-development-tips)
- [Windows development tips](#windows-development-tips)
  - [Known MSVC (and MSVC with NVCC) bugs](#known-msvc-and-msvc-with-nvcc-bugs)
  - [Building on legacy code and CUDA](#building-on-legacy-code-and-cuda)
- [Running clang-tidy](#running-clang-tidy)
- [Pre-commit tidy/linting hook](#pre-commit-tidylinting-hook)
- [Building PyTorch with ASAN](#building-pytorch-with-asan)
  - [Getting `ccache` to work](#getting-ccache-to-work)
  - [Why this stuff with `LD_PRELOAD` and `LIBASAN_RT`?](#why-this-stuff-with-ld_preload-and-libasan_rt)
  - [Why LD_PRELOAD in the build function?](#why-ld_preload-in-the-build-function)
  - [Why no leak detection?](#why-no-leak-detection)
- [Caffe2 notes](#caffe2-notes)
- [CI failure tips](#ci-failure-tips)
  - [Which commit is used in CI?](#which-commit-is-used-in-ci)

<!-- tocstop -->

## Contributing to PyTorch

Thank you for your interest in contributing to PyTorch! Before you begin writing code, it is important
that you share your intention to contribute with the team, based on the type of contribution:

1. You want to propose a new feature and implement it.
    - Post about your intended feature in an [issue](https://github.com/pytorch/pytorch/issues),
    and we shall discuss the design and implementation. Once we agree that the plan looks good,
    go ahead and implement it.
2. You want to implement a feature or bug-fix for an outstanding issue.
    - Search for your issue in the [PyTorch issue list](https://github.com/pytorch/pytorch/issues).
    - Pick an issue and comment that you'd like to work on the feature or bug-fix.
    - If you need more context on a particular issue, please ask and we shall provide.

Once you implement and test your feature or bug-fix, please submit a Pull Request to
https://github.com/pytorch/pytorch.

This document covers some of the more technical aspects of contributing
to PyTorch.  For more non-technical guidance about how to contribute to
PyTorch, see the [Contributing Guide](docs/source/community/contribution_guide.rst).

## Developing PyTorch

A full set of instructions on installing PyTorch from source is here:
https://github.com/pytorch/pytorch#from-source

To develop PyTorch on your machine, here are some tips:

1. Uninstall all existing PyTorch installs. You may need to run `pip
uninstall torch` multiple times. You'll know `torch` is fully
uninstalled when you see `WARNING: Skipping torch as it is not
installed`. (You should only have to `pip uninstall` a few times, but
you can always `uninstall` with `timeout` or in a loop if you're feeling
lazy.)


```bash
conda -y uninstall pytorch
yes | pip uninstall torch
```

2. Clone a copy of PyTorch from source:

```bash
git clone https://github.com/pytorch/pytorch
cd pytorch
```

2.1. If you already have PyTorch from source, update it:

```bash
git pull --rebase
git submodule sync --recursive
git submodule update --init --recursive --jobs 0
```

If you want to have no-op incremental rebuilds (which are fast), see the section below titled "Make no-op build fast."


3. Install PyTorch in `develop` mode:


The change you have to make is to replace

```bash
python setup.py install
```

with

```bash
python setup.py develop
```

This mode will symlink the Python files from the current local source
tree into the Python install.  Hence, if you modify a Python file, you
do not need to reinstall PyTorch again and again.  This is especially
useful if you are only changing Python files.

For example:
- Install local PyTorch in `develop` mode
- modify your Python file `torch/__init__.py` (for example)
- test functionality
- modify your Python file `torch/__init__.py`
- test functionality
- modify your Python file `torch/__init__.py`
- test functionality

You do not need to repeatedly install after modifying Python files (`.py`). However, you would need to reinstall
if you modify Python interface (`.pyi`, `.pyi.in`) or non-Python files (`.cpp`, `.cc`, `.cu`, `.h`, ...).

In case you want to reinstall, make sure that you uninstall PyTorch
first by running `pip uninstall torch` until you see `WARNING: Skipping
torch as it is not installed`; next run `python setup.py clean`. After
that, you can install in `develop` mode again.

### Tips and Debugging
* A prerequisite to installing PyTorch is CMake. We recommend installing it with [Homebrew](https://brew.sh/)
with `brew install cmake` if you are developing on MacOS or Linux system.
* Our `setup.py` requires Python >= 3.6
* If a commit is simple and doesn't affect any code (keep in mind that some docstrings contain code
  that is used in tests), you can add `[skip ci]` (case sensitive) somewhere in your commit message to
  [skip all build / test steps](https://github.blog/changelog/2021-02-08-github-actions-skip-pull-request-and-push-workflows-with-skip-ci/).
  Note that changing the pull request body or title on GitHub itself has no effect.
* If you run into errors when running `python setup.py develop`, here are some debugging steps:
  1. Run `printf '#include <stdio.h>\nint main() { printf("Hello World");}'|clang -x c -; ./a.out` to make sure
  your CMake works and can compile this simple Hello World program without errors.
  2. Nuke your `build` directory. The `setup.py` script compiles binaries into the `build` folder and caches many
  details along the way, which saves time the next time you build. If you're running into issues, you can always
  `rm -rf build` from the toplevel `pytorch` directory and start over.
  3. If you have made edits to the PyTorch repo, commit any change you'd like to keep and clean the repo with the
  following commands (note that clean _really_ removes all untracked files and changes.):
  ```bash
  git submodule deinit -f .
  git clean -xdf
  python setup.py clean
  git submodule update --init --recursive --jobs 0 # very important to sync the submodules
  python setup.py develop                          # then try running the command again
  ```
  4. The main step within `python setup.py develop` is running `make` from the `build` directory. If you want to
  experiment with some environment variables, you can pass them into the command:
  ```bash
  ENV_KEY1=ENV_VAL1[, ENV_KEY2=ENV_VAL2]* python setup.py develop
  ```
* If you run into issue running `git submodule update --init --recursive --jobs 0`. Please try the following:
  - If you encountered error such as
    ```
    error: Submodule 'third_party/pybind11' could not be updated
    ```
    check whether your Git local or global config file contains any `submodule.*` settings. If yes, remove them and try again.
    (please reference [this doc](https://git-scm.com/docs/git-config#Documentation/git-config.txt-submoduleltnamegturl) for more info).

  - If you encountered error such as
    ```
    fatal: unable to access 'https://github.com/pybind11/pybind11.git': could not load PEM client certificate ...
    ```
    this is likely that you are using HTTP proxying and the certificate expired. To check if the certificate is valid, run
    `git config --global --list` and search for config like `http.proxysslcert=<cert_file>`. Then check certificate valid date by running
    ```
    openssl x509 -noout -in <cert_file> -dates
    ```

  - If you encountered error that some third_party modules are not checkout correctly, such as
    ```
    Could not find .../pytorch/third_party/pybind11/CMakeLists.txt
    ```
    remove any `submodule.*` settings in your local git config (`.git/config` of your pytorch repo) and try again.

## Nightly Checkout & Pull

The `tools/nightly.py` script is provided to ease pure Python development of
PyTorch. This uses `conda` and `git` to check out the nightly development
version of PyTorch and installs pre-built binaries into the current repository.
This is like a development or editable install, but without needing the ability
to compile any C++ code.

You can use this script to check out a new nightly branch with the following:

```bash
./tools/nightly.py checkout -b my-nightly-branch
conda activate pytorch-deps
```

Or if you would like to re-use an existing conda environment, you can pass in
the regular environment parameters (`--name` or `--prefix`):

```bash
./tools/nightly.py checkout -b my-nightly-branch -n my-env
conda activate my-env
```

You can also use this tool to pull the nightly commits into the current branch:

```bash
./tools/nightly.py pull -n my-env
conda activate my-env
```

Pulling will reinstall the PyTorch dependencies as well as the nightly binaries
into the repo directory.

## Codebase structure

* [c10](c10) - Core library files that work everywhere, both server
  and mobile. We are slowly moving pieces from [ATen/core](aten/src/ATen/core)
  here. This library is intended only to contain essential functionality,
  and appropriate to use in settings where binary size matters. (But
  you'll have a lot of missing functionality if you try to use it
  directly.)
* [aten](aten) - C++ tensor library for PyTorch (no autograd support)
  * [src](aten/src) - [README](aten/src/README.md)
    * [TH](aten/src/TH)
      [THC](aten/src/THC)
      [THCUNN](aten/src/THCUNN) - Legacy library code from the original
      Torch. Try not to add things here; we're slowly porting these to
      [native](aten/src/ATen/native).
      * generic - Contains actual implementations of operators,
        parametrized over `scalar_t`. Files here get compiled N times
        per supported scalar type in PyTorch.
    * [ATen](aten/src/ATen)
      * [core](aten/src/ATen/core) - Core functionality of ATen. This
        is migrating to top-level c10 folder.
      * [native](aten/src/ATen/native) - Modern implementations of
        operators. If you want to write a new operator, here is where
        it should go. Most CPU operators go in the top level directory,
        except for operators which need to be compiled specially; see
        cpu below.
        * [cpu](aten/src/ATen/native/cpu) - Not actually CPU
          implementations of operators, but specifically implementations
          which are compiled with processor-specific instructions, like
          AVX. See the [README](aten/src/ATen/native/cpu/README.md) for more
          details.
        * [cuda](aten/src/ATen/native/cuda) - CUDA implementations of
          operators.
        * [sparse](aten/src/ATen/native/sparse) - CPU and CUDA
          implementations of COO sparse tensor operations
        * [mkl](aten/src/ATen/native/mkl) [mkldnn](aten/src/ATen/native/mkldnn)
          [miopen](aten/src/ATen/native/miopen) [cudnn](aten/src/ATen/native/cudnn)
          - implementations of operators which simply bind to some
            backend library.
        * [quantized](aten/src/ATen/native/quantized/) - Quantized tensor (i.e. QTensor) operation implementations. [README](aten/src/ATen/native/quantized/README.md) contains details including how to implement native quantized operations.
* [torch](torch) - The actual PyTorch library. Everything that is not
  in [csrc](torch/csrc) is a Python module, following the PyTorch Python
  frontend module structure.
  * [csrc](torch/csrc) - C++ files composing the PyTorch library. Files
    in this directory tree are a mix of Python binding code, and C++
    heavy lifting. Consult `setup.py` for the canonical list of Python
    binding files; conventionally, they are often prefixed with
    `python_`. [README](torch/csrc/README.md)
    * [jit](torch/csrc/jit) - Compiler and frontend for TorchScript JIT
      frontend. [README](torch/csrc/jit/README.md)
    * [autograd](torch/csrc/autograd) - Implementation of reverse-mode automatic differentiation. [README](torch/csrc/autograd/README.md)
    * [api](torch/csrc/api) - The PyTorch C++ frontend.
    * [distributed](torch/csrc/distributed) - Distributed training
      support for PyTorch.
* [tools](tools) - Code generation scripts for the PyTorch library.
  See [README](tools/README.md) of this directory for more details.
* [test](test) - Python unit tests for PyTorch Python frontend.
  * [test_torch.py](test/test_torch.py) - Basic tests for PyTorch
    functionality.
  * [test_autograd.py](test/test_autograd.py) - Tests for non-NN
    automatic differentiation support.
  * [test_nn.py](test/test_nn.py) - Tests for NN operators and
    their automatic differentiation.
  * [test_jit.py](test/test_jit.py) - Tests for the JIT compiler
    and TorchScript.
  * ...
  * [cpp](test/cpp) - C++ unit tests for PyTorch C++ frontend.
    * [api](test/cpp/api) - [README](test/cpp/api/README.md)
    * [jit](test/cpp/jit) - [README](test/cpp/jit/README.md)
    * [tensorexpr](test/cpp/tensorexpr) - [README](test/cpp/tensorexpr/README.md)
  * [expect](test/expect) - Automatically generated "expect" files
    which are used to compare against expected output.
  * [onnx](test/onnx) - Tests for ONNX export functionality,
    using both PyTorch and Caffe2.
* [caffe2](caffe2) - The Caffe2 library.
  * [core](caffe2/core) - Core files of Caffe2, e.g., tensor, workspace,
    blobs, etc.
  * [operators](caffe2/operators) - Operators of Caffe2.
  * [python](caffe2/python) - Python bindings to Caffe2.
  * ...
* [.circleci](.circleci) - CircleCI configuration management. [README](.circleci/README.md)

## Unit testing

### Python Unit Testing

All PyTorch test suites are located in the `test` folder and start with
`test_`. Run the entire test
suite with

```bash
python test/run_test.py
```

or run individual test suites using the command `python test/FILENAME.py`,
where `FILENAME` represents the file containing the test suite you wish
to run.

For example, to run all the TorchScript JIT tests (located at
`test/test_jit.py`), you would run:

```bash
python test/test_jit.py
```

You can narrow down what you're testing even further by specifying the
name of an individual test with `TESTCLASSNAME.TESTNAME`. Here,
`TESTNAME` is the name of the test you want to run, and `TESTCLASSNAME`
is the name of the class in which it is defined.

Going off the above example, let's say you want to run
`test_Sequential`, which is defined as part of the `TestJit` class
in `test/test_jit.py`. Your command would be:

```bash
python test/test_jit.py TestJit.test_Sequential
```

The `expecttest` and `hypothesis` libraries must be installed to run the tests. `mypy` is
an optional dependency, and `pytest` may help run tests more selectively.
All these packages can be installed with `conda` or `pip`.

### Better local unit tests with `pytest`
We don't officially support `pytest`, but it works well with our
`unittest` tests and offers a number of useful features for local
developing. Install it via `pip install pytest`.

If you want to just run tests that contain a specific substring, you can
use the `-k` flag:

```bash
pytest test/test_nn.py -k Loss -v
```

The above is an example of testing a change to all Loss functions: this
command runs tests such as `TestNN.test_BCELoss` and
`TestNN.test_MSELoss` and can be useful to save keystrokes.


### Local linting

You can run the same linting steps that are used in CI locally via `make`:

```bash
# Lint all files
make lint -j 6  # run lint (using 6 parallel jobs)

# Lint only the files you have changed
make quicklint -j 6
```

These jobs may require extra dependencies that aren't dependencies of PyTorch
itself, so you can install them via this command, which you should only have to
run once:

```bash
make setup_lint
```

To run a specific linting step, use one of these targets or see the
[`Makefile`](Makefile) for a complete list of options.

```bash
# Check for tabs, trailing newlines, etc.
make quick_checks

make flake8

make mypy

make cmakelint

make clang-tidy
```

To run a lint only on changes, add the `CHANGED_ONLY` option:
```bash
make <name of lint> CHANGED_ONLY=--changed-only
```

### Running `mypy`

`mypy` is an optional static type checker for Python. We have multiple `mypy`
configs for the PyTorch codebase, so you can run them all using this command:

```bash
make mypy
```

See [Guide for adding type annotations to
PyTorch](https://github.com/pytorch/pytorch/wiki/Guide-for-adding-type-annotations-to-PyTorch)
for more information on how to set up `mypy` and tackle type annotation
tasks.

### C++ Unit Testing

PyTorch offers a series of tests located in the `test/cpp` folder.
These tests are written in C++ and use the Google Test testing framework.
After compiling PyTorch from source, the test runner binaries will be
written to the `build/bin` folder. The command to run one of these tests
is `./build/bin/FILENAME --gtest_filter=TESTSUITE.TESTNAME`, where
`TESTNAME` is the name of the test you'd like to run and `TESTSUITE` is
the suite that test is defined in.

For example, if you wanted to run the test ` MayContainAlias`, which
is part of the test suite `ContainerAliasingTest` in the file
`test/cpp/jit/test_alias_analysis.cpp`, the command would be:

```bash
./build/bin/test_jit --gtest_filter=ContainerAliasingTest.UnionAliasing
```


### Run Specific CI Jobs

You can generate a commit that limits the CI to only run a specific job by using
`tools/testing/explicit_ci_jobs.py` like so:

```bash
# --job: specify one or more times to filter to a specific job + its dependencies
# --make-commit: commit CI changes to git with a message explaining the change
python tools/testing/explicit_ci_jobs.py --job binary_linux_manywheel_3_6m_cpu_devtoolset7_nightly_test --make-commit

# Make your changes

ghstack submit
```

**NB**: It is not recommended to use this workflow unless you are also using
[`ghstack`](https://github.com/ezyang/ghstack). It creates a large commit that is
of very low signal to reviewers.

## Writing documentation

So you want to write some documentation and don't know where to start?
PyTorch has two main types of documentation:
- user-facing documentation.
These are the docs that you see over at [our docs website](pytorch.org/docs).
- developer facing documentation.
Developer facing documentation is spread around our READMEs in our codebase and in
the [PyTorch Developer Wiki](pytorch.org/wiki).
If you're interested in adding new developer docs, please read this [page on the wiki](https://github.com/pytorch/pytorch/wiki/Where-or-how-should-I-add-documentation%3F) on our best practices for where to put it.

The rest of this section is about user-facing documentation.

PyTorch uses [Google style](http://sphinxcontrib-napoleon.readthedocs.io/en/latest/example_google.html)
for formatting docstrings. Length of line inside docstrings block must be limited to 80 characters to
fit into Jupyter documentation popups.

### Building documentation

To build the documentation:

1. Build and install PyTorch

2. Install the prerequisites

```bash
cd docs
pip install -r requirements.txt
# `katex` must also be available in your PATH.
# You can either install katex globally if you have properly configured npm:
# npm install -g katex
# Or if you prefer an uncontaminated global executable environment or do not want to go through the node configuration:
# npm install katex && export PATH="$PATH:$(pwd)/node_modules/.bin"
```

> Note that if you are a Facebook employee using a devserver, yarn may be more convenient to install katex:

```
yarn global add katex
```

3. Generate the documentation HTML files. The generated files will be in `docs/build/html`.

```bash
cd docs
make html
```

#### Tips

The `.rst` source files live in [docs/source](docs/source). Some of the `.rst`
files pull in docstrings from PyTorch Python code (for example, via
the `autofunction` or `autoclass` directives). To vastly shorten doc build times,
it is helpful to remove the files you are not working on, only keeping the base
`index.rst` file and the files you are editing. The Sphinx build will produce
missing file warnings but will still complete. For example, to work on `jit.rst`:

```bash
cd docs/source
ls | grep rst | grep -v index | grep -v jit | xargs rm

# Make your changes, build the docs, etc.

# Don't commit the deletions!
git add index.rst jit.rst
...
```

#### Building C++ Documentation
For C++ documentation (https://pytorch.org/cppdocs), we use
[Doxygen](http://www.doxygen.nl/) and then convert it to
[Sphinx](http://www.sphinx-doc.org/) via
[Breathe](https://github.com/michaeljones/breathe) and
[Exhale](https://github.com/svenevs/exhale). Check the [Doxygen
reference](http://www.stack.nl/~dimitri/doxygen/manual/index.html) for more
information on the documentation syntax.

We run Doxygen in CI (Travis) to verify that you do not use invalid Doxygen
commands. To run this check locally, run `./check-doxygen.sh` from inside
`docs/cpp/source`.

To build the documentation, follow the same steps as above, but run them from
`docs/cpp` instead of `docs`.

### Previewing changes locally

To view HTML files locally, you can open the files in your web browser. For example,
navigate to `file:///your_pytorch_folder/docs/build/html/index.html` in a web
browser.

If you are developing on a remote machine, you can set up an SSH tunnel so that
you can access the HTTP server on the remote machine from your local machine. To map
remote port 8000 to local port 8000, use either of the following commands.

```bash
# For SSH
ssh my_machine -L 8000:my_machine:8000

# For Eternal Terminal
et my_machine -t="8000:8000"
```

Then navigate to `localhost:8000` in your web browser.

**Tip:**
You can start a lightweight HTTP server on the remote machine with:

```
python -m http.server 8000 <path_to_html_output>
```

Alternatively, you can run `rsync` on your local machine to copy the files from
your remote machine:
```bash
mkdir -p build cpp/build
rsync -az me@my_machine:/path/to/pytorch/docs/build/html build
rsync -az me@my_machine:/path/to/pytorch/docs/cpp/build/html cpp/build
```

### Previewing documentation on PRs

PyTorch will host documentation previews at `https://docs-preview.pytorch.org/<pr number>/` once the
`pytorch_python_doc_build` GitHub Actions job has completed on your PR. You can visit that page directly
or find its link in the automated Dr. CI comment on your PR.

### Adding documentation tests

It is easy for code snippets in docstrings and `.rst` files to get out of date. The docs
build includes the [Sphinx Doctest Extension](https://www.sphinx-doc.org/en/master/usage/extensions/doctest.html),
which can run code in documentation as a unit test. To use the extension, use
the `.. testcode::` directive in your `.rst` and docstrings.

To manually run these tests, follow steps 1 and 2 above, then run:

```bash
cd docs
make doctest
```

## Profiling with `py-spy`

Evaluating the performance impact of code changes in PyTorch can be complicated,
particularly if code changes happen in compiled code. One simple way to profile
both Python and C++ code in PyTorch is to use
[`py-spy`](https://github.com/benfred/py-spy), a sampling profiler for Python
that has the ability to profile native code and Python code in the same session.

`py-spy` can be installed via `pip`:

```bash
$ pip install py-spy
```

To use `py-spy`, first write a Python test script that exercises the
functionality you would like to profile. For example, this script profiles
`torch.add`:

```python
import torch

t1 = torch.tensor([[1, 1], [1, 1.]])
t2 = torch.tensor([[0, 0], [0, 0.]])

for _ in range(1000000):
    torch.add(t1, t2)
```

Since the `torch.add` operation happens in microseconds, we repeat it a large
number of times to get good statistics. The most straightforward way to use
`py-spy` with such a script is to generate a [flame
graph](http://www.brendangregg.com/flamegraphs.html):

```bash
$ py-spy record -o profile.svg --native -- python test_tensor_tensor_add.py
```

This will output a file named `profile.svg` containing a flame graph you can
view in a web browser or SVG viewer. Individual stack frame entries in the graph
can be selected interactively with your mouse to zoom in on a particular part of
the program execution timeline. The `--native` command-line option tells
`py-spy` to record stack frame entries for PyTorch C++ code. To get line numbers
for C++ code it may be necessary to compile PyTorch in debug mode by prepending
your `setup.py develop` call to compile PyTorch with `DEBUG=1`. Depending on
your operating system it may also be necessary to run `py-spy` with root
privileges.

`py-spy` can also work in an `htop`-like "live profiling" mode and can be
tweaked to adjust the stack sampling rate, see the `py-spy` readme for more
details.

## Managing multiple build trees

One downside to using `python setup.py develop` is that your development
version of PyTorch will be installed globally on your account (e.g., if
you run `import torch` anywhere else, the development version will be
used.

If you want to manage multiple builds of PyTorch, you can make use of
[conda environments](https://conda.io/docs/using/envs.html) to maintain
separate Python package environments, each of which can be tied to a
specific build of PyTorch. To set one up:

```bash
conda create -n pytorch-myfeature
source activate pytorch-myfeature
# if you run python now, torch will NOT be installed
python setup.py develop
```

## C++ development tips

If you are working on the C++ code, there are a few important things that you
will want to keep in mind:

1. How to rebuild only the code you are working on.
2. How to make rebuilds in the absence of changes go faster.

### Build only what you need

`python setup.py build` will build everything by default, but sometimes you are
only interested in a specific component.

- Working on a test binary? Run `(cd build && ninja bin/test_binary_name)` to
  rebuild only that test binary (without rerunning cmake). (Replace `ninja` with
  `make` if you don't have ninja installed).
- Don't need Caffe2?  Pass `BUILD_CAFFE2=0` to disable Caffe2 build.

On the initial build, you can also speed things up with the environment
variables `DEBUG`, `USE_DISTRIBUTED`, `USE_MKLDNN`, `USE_CUDA`, `BUILD_TEST`, `USE_FBGEMM`, `USE_NNPACK` and `USE_QNNPACK`.

- `DEBUG=1` will enable debug builds (-g -O0)
- `REL_WITH_DEB_INFO=1` will enable debug symbols with optimizations (-g -O3)
- `USE_DISTRIBUTED=0` will disable distributed (c10d, gloo, mpi, etc.) build.
- `USE_MKLDNN=0` will disable using MKL-DNN.
- `USE_CUDA=0` will disable compiling CUDA (in case you are developing on something not CUDA related), to save compile time.
- `BUILD_TEST=0` will disable building C++ test binaries.
- `USE_FBGEMM=0` will disable using FBGEMM (quantized 8-bit server operators).
- `USE_NNPACK=0` will disable compiling with NNPACK.
- `USE_QNNPACK=0` will disable QNNPACK build (quantized 8-bit operators).
- `USE_XNNPACK=0` will disable compiling with XNNPACK.

For example:
```bash
DEBUG=1 USE_DISTRIBUTED=0 USE_MKLDNN=0 USE_CUDA=0 BUILD_TEST=0 USE_FBGEMM=0 USE_NNPACK=0 USE_QNNPACK=0 USE_XNNPACK=0 python setup.py develop
```

For subsequent builds (i.e., when `build/CMakeCache.txt` exists), the build
options passed for the first time will persist; please run `ccmake build/`, run
`cmake-gui build/`, or directly edit `build/CMakeCache.txt` to adapt build
options.

### Code completion and IDE support

When using `python setup.py develop`, PyTorch will generate
a `compile_commands.json` file that can be used by many editors
to provide command completion and error highlighting for PyTorch's
C++ code. You need to `pip install ninja` to generate accurate
information for the code in `torch/csrc`. More information at:
- https://sarcasm.github.io/notes/dev/compilation-database.html

### Make no-op build fast

#### Use Ninja

By default, cmake will use its Makefile generator to generate your build
system.  You can get faster builds if you install the ninja build system
with `pip install ninja`.  If PyTorch was already built, you will need
to run `python setup.py clean` once after installing ninja for builds to
succeed.

#### Use CCache

Even when dependencies are tracked with file modification, there are many
situations where files get rebuilt when a previous compilation was exactly the
same. Using ccache in a situation like this is a real time-saver.

Before building pytorch, install ccache from your package manager of choice:
```bash
conda install ccache -f conda-forge
sudo apt install ccache
sudo yum install ccache
brew install ccache
```

You may also find the default cache size in ccache is too small to be useful.
The cache sizes can be increased from the command line:

```bash
# config: cache dir is ~/.ccache, conf file ~/.ccache/ccache.conf
# max size of cache
ccache -M 25Gi  # -M 0 for unlimited
# unlimited number of files
ccache -F 0
```

To check this is working, do two clean builds of pytorch in a row. The second
build should be substantially and noticeably faster than the first build. If
this doesn't seem to be the case, check the `CMAKE_<LANG>_COMPILER_LAUNCHER`
rules in `build/CMakeCache.txt`, where `<LANG>` is `C`, `CXX` and `CUDA`.
Each of these 3 variables should contain ccache, e.g.
```
//CXX compiler launcher
CMAKE_CXX_COMPILER_LAUNCHER:STRING=/usr/bin/ccache
```

If not, you can define these variables on the command line before invoking `setup.py`.
```bash
export CMAKE_C_COMPILER_LAUNCHER=ccache
export CMAKE_CXX_COMPILER_LAUNCHER=ccache
export CMAKE_CUDA_COMPILER_LAUNCHER=ccache
python setup.py develop
```

#### Use a faster linker
If you are editing a single file and rebuilding in a tight loop, the time spent
linking will dominate. The system linker available in most Linux distributions
(GNU `ld`) is quite slow. Use a faster linker, like [lld](https://lld.llvm.org/).

The easiest way to use `lld` this is download the
[latest LLVM binaries](http://releases.llvm.org/download.html#8.0.0) and run:
```
ln -s /path/to/downloaded/ld.lld /usr/local/bin/ld
```

<<<<<<< HEAD
#### Workaround for header dependency bug in nvcc
If re-building without modifying any files results in several CUDA files being
re-compiled, you may be running into an `nvcc` bug where header dependencies are
not converted to absolute paths before reporting it to the build system. This
makes `ninja` think one of the header files has been deleted, so it runs the
build again.

A compiler-wrapper to fix this is provided in `tools/nvcc_fix_deps.py`. You can use
this as a compiler launcher, similar to `ccache`
```bash
export CMAKE_CUDA_COMPILER_LAUNCHER="python;`pwd`/tools/nvcc_fix_deps.py;ccache"
python setup.py develop
```

=======
#### Use pre-compiled headers

Sometimes there's no way of getting around rebuilding lots of files, for example
editing `native_functions.yaml` usually means 1000+ files being rebuilt. If
you're using CMake newer than 3.16, you can enable pre-compiled headers by
setting `USE_PRECOMPILED_HEADERS=1` either on first setup, or in the
`CMakeCache.txt` file.

```sh
USE_PRECOMPILED_HEADERS=1 python setup.py develop
```

This adds a build step where the compiler takes `<ATen/ATen.h>` and essentially
dumps it's internal AST to a file so the compiler can avoid repeating itself for
every `.cpp` file.

One caveat is that when enabled, this header gets included in every file by default.
Which may change what code is legal, for example:
- internal functions can never alias existing names in `<ATen/ATen.h>`
- names in `<ATen/ATen.h>` will work even if you don't explicitly include it.

>>>>>>> 369a72bd
### C++ frontend development tips

We have very extensive tests in the [test/cpp/api](test/cpp/api) folder. The
tests are a great way to see how certain components are intended to be used.
When compiling PyTorch from source, the test runner binary will be written to
`build/bin/test_api`. The tests use the [GoogleTest](https://github.com/google/googletest/blob/master/googletest)
framework, which you can read up about to learn how to configure the test runner. When
submitting a new feature, we care very much that you write appropriate tests.
Please follow the lead of the other tests to see how to write a new test case.

### GDB integration

If you are debugging pytorch inside GDB, you might be interested in
[pytorch-gdb](tools/gdb/pytorch-gdb.py). This script introduces some
pytorch-specific commands which you can use from the GDB prompt. In
particular, `torch-tensor-repr` prints a human-readable repr of an at::Tensor
object. Example of usage:

```
$ gdb python
GNU gdb (GDB) 9.2
[...]
(gdb) # insert a breakpoint when we call .neg()
(gdb) break at::Tensor::neg
Function "at::Tensor::neg" not defined.
Make breakpoint pending on future shared library load? (y or [n]) y
Breakpoint 1 (at::Tensor::neg) pending.

(gdb) run
[...]
>>> import torch
>>> t = torch.tensor([1, 2, 3, 4], dtype=torch.float64)
>>> t
tensor([1., 2., 3., 4.], dtype=torch.float64)
>>> t.neg()

Thread 1 "python" hit Breakpoint 1, at::Tensor::neg (this=0x7ffb118a9c88) at aten/src/ATen/core/TensorBody.h:3295
3295    inline at::Tensor Tensor::neg() const {
(gdb) # the default repr of 'this' is not very useful
(gdb) p this
$1 = (const at::Tensor * const) 0x7ffb118a9c88
(gdb) p *this
$2 = {impl_ = {target_ = 0x55629b5cd330}}
(gdb) torch-tensor-repr *this
Python-level repr of *this:
tensor([1., 2., 3., 4.], dtype=torch.float64)
```

GDB tries to automatically load `pytorch-gdb` thanks to the
[.gdbinit](.gdbinit) at the root of the pytorch repo. However, auto-loadings is disabled by default, because of security reasons:

```
$ gdb
warning: File "/path/to/pytorch/.gdbinit" auto-loading has been declined by your `auto-load safe-path' set to "$debugdir:$datadir/auto-load".
To enable execution of this file add
        add-auto-load-safe-path /path/to/pytorch/.gdbinit
line to your configuration file "/home/YOUR-USERNAME/.gdbinit".
To completely disable this security protection add
        set auto-load safe-path /
line to your configuration file "/home/YOUR-USERNAME/.gdbinit".
For more information about this security protection see the
"Auto-loading safe path" section in the GDB manual.  E.g., run from the shell:
        info "(gdb)Auto-loading safe path"
(gdb)
```

As gdb itself suggests, the best way to enable auto-loading of `pytorch-gdb`
is to add the following line to your `~/.gdbinit` (i.e., the `.gdbinit` file
which is in your home directory, **not** `/path/to/pytorch/.gdbinit`):
```
add-auto-load-safe-path /path/to/pytorch/.gdbinit
```


## CUDA development tips

If you are working on the CUDA code, here are some useful CUDA debugging tips:

1. `CUDA_DEVICE_DEBUG=1` will enable CUDA device function debug symbols (`-g -G`).
    This will be particularly helpful in debugging device code. However, it will
    slow down the build process for about 50% (compared to only `DEBUG=1`), so use wisely.
2. `cuda-gdb` and `cuda-memcheck` are your best CUDA debugging friends. Unlike`gdb`,
   `cuda-gdb` can display actual values in a CUDA tensor (rather than all zeros).
3. CUDA supports a lot of C++11/14 features such as, `std::numeric_limits`, `std::nextafter`,
   `std::tuple` etc. in device code. Many of such features are possible because of the
   [--expt-relaxed-constexpr](https://docs.nvidia.com/cuda/cuda-c-programming-guide/index.html#constexpr-functions)
   nvcc flag. There is a known [issue](https://github.com/ROCm-Developer-Tools/HIP/issues/374)
   that ROCm errors out on device code, which uses such stl functions.
4. A good performance metric for a CUDA kernel is the
   [Effective Memory Bandwidth](https://devblogs.nvidia.com/how-implement-performance-metrics-cuda-cc/).
   It is useful for you to measure this metric whenever you are writing/optimizing a CUDA
   kernel. Following script shows how we can measure the effective bandwidth of CUDA `uniform_`
   kernel.
   ```python
   import torch
   from torch.utils.benchmark import Timer
   size = 128*512
   nrep = 100
   nbytes_read_write = 4 # this is number of bytes read + written by a kernel. Change this to fit your kernel.

   for i in range(10):
       a=torch.empty(size).cuda().uniform_()
       torch.cuda.synchronize()
       out = a.uniform_()
       torch.cuda.synchronize()
       t = Timer(stmt="a.uniform_()", globals=globals())
       res = t.blocked_autorange()
       timec = res.median
       print("uniform, size, elements", size, "forward", timec, "bandwidth (GB/s)", size*(nbytes_read_write)*1e-9/timec)
       size *=2
   ```

  See more cuda development tips [here](https://github.com/pytorch/pytorch/wiki/CUDA-basics)

## Windows development tips

For building from source on Windows, consult
[our documentation](https://pytorch.org/docs/stable/notes/windows.html) on it.

Occasionally, you will write a patch which works on Linux, but fails CI on Windows.
There are a few aspects in which MSVC (the Windows compiler toolchain we use) is stricter
than Linux, which are worth keeping in mind when fixing these problems.

1. Symbols are NOT exported by default on Windows; instead, you have to explicitly
   mark a symbol as exported/imported in a header file with `__declspec(dllexport)` /
   `__declspec(dllimport)`. We have codified this pattern into a set of macros
   which follow the convention `*_API`, e.g., `TORCH_API` inside Caffe2, Aten and Torch.
   (Every separate shared library needs a unique macro name, because symbol visibility
   is on a per shared library basis. See c10/macros/Macros.h for more details.)

   The upshot is if you see an "unresolved external" error in your Windows build, this
   is probably because you forgot to mark a function with `*_API`. However, there is
   one important counterexample to this principle: if you want a *templated* function
   to be instantiated at the call site, do NOT mark it with `*_API` (if you do mark it,
   you'll have to explicitly instantiate all of the specializations used by the call
   sites.)

2. If you link against a library, this does not make its dependencies transitively
   visible. You must explicitly specify a link dependency against every library whose
   symbols you use. (This is different from Linux where in most environments,
   transitive dependencies can be used to fulfill unresolved symbols.)

3. If you have a Windows box (we have a few on EC2 which you can request access to) and
   you want to run the build, the easiest way is to just run `.jenkins/pytorch/win-build.sh`.
   If you need to rebuild, run `REBUILD=1 .jenkins/pytorch/win-build.sh` (this will avoid
   blowing away your Conda environment.)

Even if you don't know anything about MSVC, you can use cmake to build simple programs on
Windows; this can be helpful if you want to learn more about some peculiar linking behavior
by reproducing it on a small example. Here's a simple example cmake file that defines
two dynamic libraries, one linking with the other:

```CMake
project(myproject CXX)
set(CMAKE_CXX_STANDARD 14)
add_library(foo SHARED foo.cpp)
add_library(bar SHARED bar.cpp)
# NB: don't forget to __declspec(dllexport) at least one symbol from foo,
# otherwise foo.lib will not be created.
target_link_libraries(bar PUBLIC foo)
```

You can build it with:

```bash
mkdir build
cd build
cmake ..
cmake --build .
```

### Known MSVC (and MSVC with NVCC) bugs

The PyTorch codebase sometimes likes to use exciting C++ features, and
these exciting features lead to exciting bugs in Windows compilers.
To add insult to injury, the error messages will often not tell you
which line of code actually induced the erroring template instantiation.

We've found the most effective way to debug these problems is to
carefully read over diffs, keeping in mind known bugs in MSVC/NVCC.
Here are a few well known pitfalls and workarounds:

* This is not actually a bug per se, but in general, code generated by MSVC
  is more sensitive to memory errors; you may have written some code
  that does a use-after-free or stack overflows; on Linux the code
  might work, but on Windows your program will crash. ASAN may not
  catch all of these problems: stay vigilant to the possibility that
  your crash is due to a real memory problem.

* (NVCC) `c10::optional` does not work when used from device code. Don't use
  it from kernels. Upstream issue: https://github.com/akrzemi1/Optional/issues/58
  and our local issue #10329.

* `constexpr` generally works less well on MSVC.

  * The idiom `static_assert(f() == f())` to test if `f` is constexpr
    does not work; you'll get "error C2131: expression did not evaluate
    to a constant". Don't use these asserts on Windows.
    (Example: `c10/util/intrusive_ptr.h`)

* (NVCC) Code you access inside a `static_assert` will eagerly be
  evaluated as if it were device code, and so you might get an error
  that the code is "not accessible".

```cpp
class A {
  static A singleton_;
  static constexpr inline A* singleton() {
    return &singleton_;
  }
};
static_assert(std::is_same(A*, decltype(A::singleton()))::value, "hmm");
```

* The compiler will run out of heap space if you attempt to compile files that
  are too large. Splitting such files into separate files helps.
  (Example: `THTensorMath`, `THTensorMoreMath`, `THTensorEvenMoreMath`.)

* MSVC's preprocessor (but not the standard compiler) has a bug
  where it incorrectly tokenizes raw string literals, ending when it sees a `"`.
  This causes preprocessor tokens inside the literal like an`#endif`  to be incorrectly
  treated as preprocessor directives. See https://godbolt.org/z/eVTIJq as an example.

* Either MSVC or the Windows headers have a PURE macro defined and will replace
  any occurrences of the PURE token in code with an empty string. This is why
  we have AliasAnalysisKind::PURE_FUNCTION and not AliasAnalysisKind::PURE.
  The same is likely true for other identifiers that we just didn't try to use yet.

### Building on legacy code and CUDA

CUDA, MSVC, and PyTorch versions are interdependent; please install matching versions from this table:
| CUDA version | Newest supported VS version                             | PyTorch version |
| ------------ | ------------------------------------------------------- | --------------- |
| 10.1         | Visual Studio 2019 (16.X) (`_MSC_VER` < 1930)           |  1.3.0 ~ 1.7.0  |
| 10.2         | Visual Studio 2019 (16.X) (`_MSC_VER` < 1930)           |  1.5.0 ~ 1.7.0  |
| 11.0         | Visual Studio 2019 (16.X) (`_MSC_VER` < 1930)           |      1.7.0      |

Note: There's a [compilation issue](https://github.com/oneapi-src/oneDNN/issues/812) in several Visual Studio 2019 versions since 16.7.1, so please make sure your Visual Studio 2019 version is not in 16.7.1 ~ 16.7.5

## Running clang-tidy

[Clang-Tidy](https://clang.llvm.org/extra/clang-tidy/index.html) is a C++
linter and static analysis tool based on the clang compiler. We run clang-tidy
in our CI to make sure that new C++ code is safe, sane and efficient. See the
[`clang-tidy` job in our GitHub Workflow's
lint.yml file](https://github.com/pytorch/pytorch/blob/master/.github/workflows/lint.yml)
for the simple commands we use for this.

To run clang-tidy locally, follow these steps:

1. Install clang-tidy.
We provide custom built binaries which have additional checks enabled. You can install it by running:
```bash
python3 -m tools.linter.install.clang_tidy
```
We currently only support Linux and MacOS (x86).

2. Install clang-tidy driver script dependencies
```bash
pip3 install -r tools/linter/clang_tidy/requirements.txt
```

3. Run clang-tidy
```bash
# Run clang-tidy on the entire codebase
make clang-tidy
# Run clang-tidy only on your changes
make clang-tidy CHANGED_ONLY=--changed-only
```
This internally invokes our driver script and closely mimics how clang-tidy is run on CI.

## Pre-commit tidy/linting hook

We use clang-tidy and flake8 (installed with flake8-bugbear,
flake8-comprehensions, flake8-pyi, and others) to perform additional
formatting and semantic checking of code. We provide a pre-commit git hook for
performing these checks, before a commit is created:

  ```bash
  ln -s ../../tools/git-pre-commit .git/hooks/pre-commit
  ```

You'll need to install an appropriately configured flake8; see
[Lint as you type](https://github.com/pytorch/pytorch/wiki/Lint-as-you-type)
for documentation on how to do this.

If you haven't set up the pre-commit hook and have already committed files and
CI reports `flake8` errors, you can run the check locally in your PR branch with:

  ```bash
  flake8 $(git diff --name-only $(git merge-base --fork-point master))
  ```

fix the code so that no errors are reported when you re-run the above check again,
and then commit the fix.

## Building PyTorch with ASAN

[ASAN](https://github.com/google/sanitizers/wiki/AddressSanitizer) is very
useful for debugging memory errors in C++. We run it in CI, but here's how to
get the same thing to run on your local machine.

First, install LLVM 8. The easiest way is to get [prebuilt
binaries](http://releases.llvm.org/download.html#8.0.0) and extract them to
folder (later called `$LLVM_ROOT`).

Then set up the appropriate scripts. You can put this in your `.bashrc`:

```
LLVM_ROOT=<wherever your llvm install is>
PYTORCH_ROOT=<wherever your pytorch checkout is>

LIBASAN_RT="$LLVM_ROOT/lib/clang/8.0.0/lib/linux/libclang_rt.asan-x86_64.so"
build_with_asan()
{
  LD_PRELOAD=${LIBASAN_RT} \
  CC="$LLVM_ROOT/bin/clang" \
  CXX="$LLVM_ROOT/bin/clang++" \
  LDSHARED="clang --shared" \
  LDFLAGS="-stdlib=libstdc++" \
  CFLAGS="-fsanitize=address -fno-sanitize-recover=all -shared-libasan -pthread" \
  CXX_FLAGS="-pthread" \
  USE_CUDA=0 USE_OPENMP=0 BUILD_CAFFE2_OPS=0 USE_DISTRIBUTED=0 DEBUG=1 \
  python setup.py develop
}

run_with_asan()
{
  LD_PRELOAD=${LIBASAN_RT} $@
}

# you can look at build-asan.sh to find the latest options the CI uses
export ASAN_OPTIONS=detect_leaks=0:symbolize=1:strict_init_order=true
export UBSAN_OPTIONS=print_stacktrace=1:suppressions=$PYTORCH_ROOT/ubsan.supp
export ASAN_SYMBOLIZER_PATH=$LLVM_ROOT/bin/llvm-symbolizer
```

Then you can use the scripts like:

```
suo-devfair ~/pytorch ❯ build_with_asan
suo-devfair ~/pytorch ❯ run_with_asan python test/test_jit.py
```

### Getting `ccache` to work

The scripts above specify the `clang` and `clang++` binaries directly, which
bypasses `ccache`. Here's how to get `ccache` to work:

1. Make sure the ccache symlinks for `clang` and `clang++` are set up (see
   CONTRIBUTING.md)
2. Make sure `$LLVM_ROOT/bin` is available on your `$PATH`.
3. Change the `CC` and `CXX` variables in `build_with_asan()` to point
   directly to `clang` and `clang++`.

### Why this stuff with `LD_PRELOAD` and `LIBASAN_RT`?

The “standard” workflow for ASAN assumes you have a standalone binary:

1. Recompile your binary with `-fsanitize=address`.
2. Run the binary, and ASAN will report whatever errors it find.

Unfortunately, PyTorch is a distributed as a shared library that is loaded by
a third-party executable (Python). It’s too much of a hassle to recompile all
of Python every time we want to use ASAN. Luckily, the ASAN folks have a
workaround for cases like this:

1. Recompile your library with `-fsanitize=address -shared-libasan`. The
   extra `-shared-libasan` tells the compiler to ask for the shared ASAN
   runtime library.
2. Use `LD_PRELOAD` to tell the dynamic linker to load the ASAN runtime
   library before anything else.

More information can be found
[here](https://github.com/google/sanitizers/wiki/AddressSanitizerAsDso).

### Why LD_PRELOAD in the build function?

We need `LD_PRELOAD` because there is a cmake check that ensures that a
simple program builds and runs. If we are building with ASAN as a shared
library, we need to `LD_PRELOAD` the runtime library, otherwise there will
dynamic linker errors and the check will fail.

We don’t actually need either of these if we fix the cmake checks.

### Why no leak detection?

Python leaks a lot of memory. Possibly we could configure a suppression file,
but we haven’t gotten around to it.

## Caffe2 notes

In 2018, we merged Caffe2 into the PyTorch source repository. While the
steady state aspiration is that Caffe2 and PyTorch share code freely,
in the meantime there will be some separation.

If you submit a PR to only PyTorch or only Caffe2 code, CI will only
run for the project you edited. The logic for this is implemented
in `.jenkins/pytorch/dirty.sh` and `.jenkins/caffe2/dirty.sh`; you
can look at this to see what path prefixes constitute changes.
This also means if you ADD a new top-level path, or you start
sharing code between projects, you need to modify these files.

There are a few "unusual" directories which, for historical reasons,
are Caffe2/PyTorch specific. Here they are:

- `CMakeLists.txt`, `Makefile`, `binaries`, `cmake`, `conda`, `modules`,
  `scripts` are Caffe2-specific. Don't put PyTorch code in them without
  extra coordination.

- `mypy*`, `requirements.txt`, `setup.py`, `test`, `tools` are
  PyTorch-specific. Don't put Caffe2 code in them without extra
  coordination.

## CI failure tips

Once you submit a PR or push a new commit to a branch that is in
an active PR, CI jobs will be run automatically. Some of these may
fail and you will need to find out why, by looking at the logs.

Fairly often, a CI failure might be unrelated to your changes. In this case, you
can usually ignore the failure. See [the following
subsection](#which-commit-is-used-in-ci) for more details.

Some failures might be related to specific hardware or environment
configurations. In this case, if the job is run by CircleCI, you can
ssh into the job's session to perform manual debugging using the
following steps:

1. In the CircleCI page for the failed job, make sure you are logged in
   and then click the `Rerun` actions dropdown button on the top right.
   Click `Rerun Job with SSH`.

2. When the job reruns, a new step will be added in the `STEPS` tab
   labelled `Set up SSH`. Inside that tab will be an ssh command that
   you can execute in a shell.

3. Once you are connected through ssh, you may need to enter a docker
   container. Run `docker ps` to check if there are any docker
   containers running. Note that your CI job might be in the process
   of initiating a docker container, which means it will not show up
   yet. It is best to wait until the CI job reaches a step where it is
   building pytorch or running pytorch tests. If the job does have a
   docker container, run `docker exec -it IMAGE_ID /bin/bash` to
   connect to it.

4. Now you can find the pytorch working directory, which could be
   `~/workspace` or `~/project`, and run commands locally to debug
   the failure.

For certain Windows failures, it may be useful to have a full [Remote
Desktop](https://docs.microsoft.com/en-us/windows-server/remote/remote-desktop-services/clients/remote-desktop-clients) connection. See detailed instructions [here](https://github.com/pytorch/pytorch/wiki/Debugging-Windows-with-Remote-Desktop-or-CDB-(CLI-windbg)-on-CircleCI)
for how to set that up after rerunning the job.

### Which commit is used in CI?

For CI run on `master`, this repository is checked out for a given `master`
commit, and CI is run on that commit (there isn't really any other choice). For
PRs, however, it's a bit more complicated. Consider this commit graph, where
`master` is at commit `A`, and the branch for PR #42 (just a placeholder) is at
commit `B`:

```
       o---o---B (refs/pull/42/head)
      /         \
     /           C (refs/pull/42/merge)
    /           /
---o---o---o---A (refs/heads/master)
```

There are two possible choices for which commit to use:

1. Checkout commit `B`, the head of the PR (manually committed by the PR
   author).
2. Checkout commit `C`, the hypothetical result of what would happen if the PR
   were merged into `master` (automatically generated by GitHub).

This choice depends on several factors; here is the decision tree as of
2021-03-30:

- For CI jobs on CircleCI:
  - If the name of the job (or one of its ancestors in the workflow DAG)
    contains "xla" or "gcc5", choice **2** is used. This includes the following
    jobs:
    - pytorch_linux_xenial_py3_6_gcc5_4_build
      - pytorch_cpp_doc_build
      - pytorch_doc_test
      - pytorch_linux_backward_compatibility_check_test
      - pytorch_linux_xenial_py3_6_gcc5_4_jit_legacy_test
      - pytorch_linux_xenial_py3_6_gcc5_4_test
      - pytorch_python_doc_build
    - pytorch_xla_linux_bionic_py3_6_clang9_build
      - pytorch_xla_linux_bionic_py3_6_clang9_test
  - Otherwise, choice **1** is used.
- For CI jobs on GitHub Actions:
  - If the PR was created using [`ghstack`](https://github.com/ezyang/ghstack),
    choice **1** is used.
  - Otherwise, choice **2** is used.

This is important to be aware of, because if you see a CI failure on your PR and
choice **2** is being used for that CI job, it is possible that the failure is
nondeterministically caused by a commit that does not exist in the ancestry of
your PR branch. If you happen to have write access to this repo, you can choose
to use `ghstack` to eliminate this nondeterminism for GitHub Actions jobs on
your PRs, but it will still be present for the select CircleCI jobs listed
above.<|MERGE_RESOLUTION|>--- conflicted
+++ resolved
@@ -30,11 +30,8 @@
     - [Use Ninja](#use-ninja)
     - [Use CCache](#use-ccache)
     - [Use a faster linker](#use-a-faster-linker)
-<<<<<<< HEAD
+    - [Use pre-compiled headers](#use-pre-compiled-headers)
     - [Workaround for header dependency bug in nvcc](#workaround-for-header-dependency-bug-in-nvcc)
-=======
-    - [Use pre-compiled headers](#use-pre-compiled-headers)
->>>>>>> 369a72bd
   - [C++ frontend development tips](#c-frontend-development-tips)
   - [GDB integration](#gdb-integration)
 - [CUDA development tips](#cuda-development-tips)
@@ -791,7 +788,27 @@
 ln -s /path/to/downloaded/ld.lld /usr/local/bin/ld
 ```
 
-<<<<<<< HEAD
+#### Use pre-compiled headers
+
+Sometimes there's no way of getting around rebuilding lots of files, for example
+editing `native_functions.yaml` usually means 1000+ files being rebuilt. If
+you're using CMake newer than 3.16, you can enable pre-compiled headers by
+setting `USE_PRECOMPILED_HEADERS=1` either on first setup, or in the
+`CMakeCache.txt` file.
+
+```sh
+USE_PRECOMPILED_HEADERS=1 python setup.py develop
+```
+
+This adds a build step where the compiler takes `<ATen/ATen.h>` and essentially
+dumps it's internal AST to a file so the compiler can avoid repeating itself for
+every `.cpp` file.
+
+One caveat is that when enabled, this header gets included in every file by default.
+Which may change what code is legal, for example:
+- internal functions can never alias existing names in `<ATen/ATen.h>`
+- names in `<ATen/ATen.h>` will work even if you don't explicitly include it.
+
 #### Workaround for header dependency bug in nvcc
 If re-building without modifying any files results in several CUDA files being
 re-compiled, you may be running into an `nvcc` bug where header dependencies are
@@ -806,29 +823,6 @@
 python setup.py develop
 ```
 
-=======
-#### Use pre-compiled headers
-
-Sometimes there's no way of getting around rebuilding lots of files, for example
-editing `native_functions.yaml` usually means 1000+ files being rebuilt. If
-you're using CMake newer than 3.16, you can enable pre-compiled headers by
-setting `USE_PRECOMPILED_HEADERS=1` either on first setup, or in the
-`CMakeCache.txt` file.
-
-```sh
-USE_PRECOMPILED_HEADERS=1 python setup.py develop
-```
-
-This adds a build step where the compiler takes `<ATen/ATen.h>` and essentially
-dumps it's internal AST to a file so the compiler can avoid repeating itself for
-every `.cpp` file.
-
-One caveat is that when enabled, this header gets included in every file by default.
-Which may change what code is legal, for example:
-- internal functions can never alias existing names in `<ATen/ATen.h>`
-- names in `<ATen/ATen.h>` will work even if you don't explicitly include it.
-
->>>>>>> 369a72bd
 ### C++ frontend development tips
 
 We have very extensive tests in the [test/cpp/api](test/cpp/api) folder. The
