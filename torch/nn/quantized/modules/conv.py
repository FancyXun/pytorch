--- conflicted
+++ resolved
@@ -222,13 +222,9 @@
             'Weight observer must have a dtype of qint8'
         qweight = _quantize_weight(mod.weight.float(), weight_post_process)
         # the __init__ call used is the one from derived classes and not the one from _ConvNd
-<<<<<<< HEAD
         input_qrange_le_128 = \
             _get_input_qrange_le_128_from_obs(activation_post_process)
-        qconv = cls(mod.in_channels, mod.out_channels, mod.kernel_size,  # type: ignore[call-arg]
-=======
         qconv = cls(mod.in_channels, mod.out_channels, mod.kernel_size,
->>>>>>> b474cb09
                     mod.stride, mod.padding, mod.dilation, mod.groups,
                     mod.bias is not None, mod.padding_mode, input_qrange_le_128)
         qconv.set_weight_bias(qweight, mod.bias)
