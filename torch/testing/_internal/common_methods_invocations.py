from functools import wraps, partial
from itertools import product, chain
import itertools
import collections
import copy
import operator
import random
import numbers
import unittest

import torch
import numpy as np
from torch._six import inf
import collections.abc

from typing import Any, Callable, List, Optional, Sequence, Tuple, Union, Dict

from torch.testing import make_non_contiguous, make_tensor
from torch.testing._internal.common_dtype import (
    _dispatch_dtypes, floating_types, floating_types_and, complex_types, floating_and_complex_types,
    floating_and_complex_types_and, all_types_and_complex_and, all_types_and, all_types_and_complex, integral_types_and,
    all_types, double_types,
)
from torch.testing._internal.common_device_type import \
    (onlyOnCPUAndCUDA, skipCUDAIfNoMagma, skipCUDAIfNoMagmaAndNoCusolver, skipCUDAIfNoCusolver,
     skipCPUIfNoLapack, skipCPUIfNoFFT, skipCUDAIfRocm, precisionOverride, toleranceOverride, tol)
from torch.testing._internal.common_cuda import CUDA11OrLater, SM53OrLater, SM60OrLater
from torch.testing._internal.common_utils import \
    (is_iterable_of_tensors,
     random_symmetric_matrix, random_symmetric_psd_matrix,
     make_fullrank_matrices_with_distinct_singular_values,
     random_symmetric_pd_matrix, make_symmetric_matrices,
     make_symmetric_pd_matrices, random_square_matrix_of_rank,
     random_fullrank_matrix_distinct_singular_value,
     TEST_WITH_ROCM, IS_WINDOWS, IS_MACOS, TEST_SCIPY,
     torch_to_numpy_dtype_dict, TEST_WITH_ASAN,
     GRADCHECK_NONDET_TOL, skipIfTBB)
import torch.testing._internal.opinfo_helper as opinfo_helper

from setuptools import distutils

if TEST_SCIPY:
    import scipy.special


# Reasonable testing sizes for dimensions
L = 20
M = 10
S = 5

# Unique value to distinguish default from anything else
_NOTHING = object()


class DecorateInfo(object):
    """Describes which test, or type of tests, should be wrapped in the given
       decorators when testing an operator. Any test that matches all provided
       arguments will be decorated. The decorators will only be applied if the
       active_if argument is True."""

    __slots__ = ['decorators', 'cls_name', 'test_name', 'device_type', 'dtypes', 'active_if']

    def __init__(self, decorators, cls_name=None, test_name=None, *,
                 device_type=None, dtypes=None, active_if=True):
        self.decorators = list(decorators) if isinstance(decorators, collections.abc.Sequence) else [decorators]
        self.cls_name = cls_name
        self.test_name = test_name
        self.device_type = device_type
        self.dtypes = dtypes
        self.active_if = active_if

    def is_active(self, cls_name, test_name, device_type, dtype):
        return (
            self.active_if and
            (self.cls_name is None or self.cls_name == cls_name) and
            (self.test_name is None or self.test_name == test_name) and
            (self.device_type is None or self.device_type == device_type) and
            (self.dtypes is None or dtype in self.dtypes)
        )


class SkipInfo(DecorateInfo):
    """Describes which test, or type of tests, should be skipped when testing
       an operator. Any test that matches all provided arguments will be skipped.
       The skip will only be checked if the active_if argument is True."""

    def __init__(
            self, cls_name=None, test_name=None, *, device_type=None, dtypes=None, active_if=True,
            expected_failure=False):
        """
        Args:
            cls_name: the name of the test class to skip
            test_name: the name of the test within the test class to skip
            device_type: the devices for which to skip the tests
            dtypes: the dtypes for which to skip the tests
            active_if: whether tests matching the above arguments should be skipped
            expected_failure: whether to assert that skipped tests fail
        """
        decorator = unittest.expectedFailure if expected_failure else unittest.skip("Skipped!")
        super().__init__(decorators=decorator, cls_name=cls_name, test_name=test_name,
                         device_type=device_type, dtypes=dtypes, active_if=active_if)



class SampleInput(object):
    """Represents sample inputs to a function."""

    __slots__ = ['input', 'args', 'kwargs', 'output_process_fn_grad', 'broadcasts_input', 'name']

    def __init__(self, input, *, args=tuple(), kwargs=None, output_process_fn_grad=lambda x: x, broadcasts_input=False, name=""):
        # input is the first input to the op and must be either a Tensor or TensorList (Sequence[Tensor]).
        # This follows the typical pattern where for Tensor inputs op(t, ...) = t.op(...).
        # op with TensorList inputs do not support method or inplace variants.
        assert isinstance(input, torch.Tensor) or is_iterable_of_tensors(input)
        self.input: Union[torch.Tensor, Sequence[torch.Tensor]] = input
        self.args = args
        self.kwargs = kwargs if kwargs is not None else {}
        self.output_process_fn_grad = output_process_fn_grad
        self.name = name

        # Specifies if `self.input` is broadcasted or not,
        # given that the operator supports broadcasting.
        # This field is used to verify the behavior for inplace variant.
        #
        # If a SampleInput is marked with `broadcasts_input=True`,
        # it is verified that we get a `RuntimerError` with this sample,
        # and inplace variant. Also inplace grad{grad} tests are skipped,
        # for such inputs (as they will error out otherwise).
        self.broadcasts_input = broadcasts_input

    def _repr_helper(self, formatter):
        # Helper function to return the details of the SampleInput as `str`
        # It consolidates all the fields of SampleInput and allows,
        # formatting the fields like `input`, `args`, etc with `formatter`
        # callable to customize the representation.
        # Look at `summary` method for example.
        arguments = [
            f'input={formatter(self.input)}',
            f'args={formatter(self.args)}',
            f'kwargs={formatter(self.kwargs)}',
            f'output_process_fn_grad={self.output_process_fn_grad}',
            f'broadcasts_input={self.broadcasts_input}',
            f'name={repr(self.name)}']

        return f'SampleInput({", ".join(a for a in arguments if a is not None)})'

    def __repr__(self):
        return self._repr_helper(lambda x: x)

    def summary(self):
        # Returns the SampleInput details in a more
        # friendly format.
        # It formats `Tensor` and `TensorList`
        # in a more condensed representation.
        def formatter(arg):
            # Format any instance of `Tensor` (standalone, in list, or in dict)
            # by Tensor[TensorShape]
            # Eg. Tensor with shape (3, 4) is formatted as Tensor[3, 4]
            if isinstance(arg, torch.Tensor):
                shape = str(tuple(arg.shape)).replace('(', '').replace(')', '')
                return f"Tensor[{shape}]"
            elif isinstance(arg, dict):
                return {k: formatter(v) for k, v in arg.items()}
            elif is_iterable_of_tensors(arg):
                return "TensorList[" + ", ".join(map(formatter, arg)) + "]"
            elif isinstance(arg, (list, tuple)):  # Handle list, tuple
                return "(" + ",".join(map(formatter, arg)) + ")"

            return repr(arg)

        return self._repr_helper(formatter)

    # Returns the NumPy version of the sample input object in the form of a tuple: (input, args, kwargs)
    def numpy(self):
        # Converts tensors to ndarrays by calling .detach().cpu().numpy() on them
        # Numbers, strings, and bool are preserved as is
        # Lists, tuples and dicts are handled by calling this function recursively
        def to_numpy(x):
            def _np(t):
                return t.detach().cpu().numpy()

            if isinstance(x, torch.Tensor):
                return _np(x)
            elif isinstance(x, list):
                return list(map(to_numpy, x))
            elif isinstance(x, tuple):
                return tuple(map(to_numpy, x))
            elif isinstance(x, dict):
                return {k: to_numpy(v) for k, v in x.items()}
            elif isinstance(x, torch.dtype):
<<<<<<< HEAD
                return torch.empty(0, dtype=x).numpy().dtype
=======
                return torch_to_numpy_dtype_dict[x]
>>>>>>> eedc234e
            elif isinstance(x, (numbers.Number, bool, str)):
                return x

            raise ValueError("Unknown type {0}!".format(type(x)))

        sample_np_input, np_args, np_kwargs = to_numpy(self.input), to_numpy(self.args), to_numpy(self.kwargs)
        return (sample_np_input, np_args, np_kwargs)


class AliasInfo(object):
    """Class holds alias information. For example, torch.abs ->
    torch.absolute, torch.Tensor.absolute, torch.Tensor.absolute_
    """

    def __init__(self, alias_name):
        self.name = alias_name
        self.op = _getattr_qual(torch, alias_name)
        self.method_variant = getattr(torch.Tensor, alias_name, None)
        self.inplace_variant = getattr(torch.Tensor, alias_name + "_", None)

    def __call__(self, *args, **kwargs):
        return self.op(*args, **kwargs)


# Extension of getattr to support qualified names
# e.g. _getattr_qual(torch, 'linalg.norm') -> torch.linalg.norm
def _getattr_qual(obj, name, default=_NOTHING):
    try:
        for path in name.split('.'):
            obj = getattr(obj, path)
        return obj
    except AttributeError:
        if default is not _NOTHING:
            return default
        else:
            raise

# Note [OpInfos]
# ~~~~~~~~~~~~~~
#
# This note was written shortly after the PyTorch 1.9 release.
# If you notice it's out-of-date or think it could be improved then please
# file an issue.
#
# See also: the OpInfo tracker (https://github.com/pytorch/pytorch/issues/54261)
# See also: "Writing Test Templates" in common_device_type.py to learn how to
#   parametrize a test template using OpInfos.
#
# An OpInfo is a collection of metadata related to a PyTorch operator. This
#   metadata is used to generate tests that validate properties of the operator,
#   like if it implements the correct gradient formula.
#
# WHY OPINFOS?
# ~~~~~~~~~~~~
#
# OpInfos are principally intended to do two things:
#
#   1) to simplify testing an operator
#   2) to allow systems (like autograd, torchscript, fx, nnc...) to test
#        against every PyTorch operator
#
# Both these goals are still a work in progress. Not every operator has an
#   OpInfo, and some operator tests still have to be written manually.
#
# The utility of OpInfos can also be motivated from a different perspective.
#   PyTorch is a complicated framework with many interrelated systems, too
#   many for any one person to keep track of. An OpInfo can be thought of as the
#   interface between an operator implementer and those other systems. Instead of
#   requiring the implementer of torch.foo understand how to test its forward
#   mode AD or NNC support that's typically handled automatically just by
#   defining an OpInfo. This is a helpful perspective to have, because it's often
#   surprising to OpInfo writers that just implementing an OpInfo typically can't
#   verify an operator is actually implemented correctly. "If an OpInfo doesn't
#   validate my op works as expected, what's the point of it?" But the point of
#   it is that it lets engineers focus on testing their operator logic instead
#   of having to write tests for how the operator interacts with each of
#   PyTorch's many systems. And, OK, sometimes it validates your op works
#   the way you want and all you have to do is write an OpInfo and you're done
#   testing... more on that below.
#
# WHAT'S AN OPINFO?
# ~~~~~~~~~~~~~~~~~
#
# So what is an OpInfo? It's a Python class that describes an operator's properties,
#   like which dtypes it supports on the CPU and whether it has any aliases.
#   These properties can be divided into three categories:
#
#   1) Metadata describing the operator, like the operator's name and if it
#     "supports" the out kwarg.
#   2) Test directives, like "skips" that tell the test suite to skip some
#     tests.
#   3) A "sample inputs" function that generates valid inputs for the operator.
#
# OpInfo attributes are described in more detail below.
#
# THE SAMPLE INPUTS FUNCTION
# ~~~~~~~~~~~~~~~~~~~~~~~~~~
#
# The "sample inputs" function merits special elaboration. This function is
#   crucial to testing with OpInfos. A typical OpInfo test has to treat the operator
#   as a black box. There's no structure for the test to understand or exploit.
#   Without "sample inputs" it wouldn't even know how to call the OpInfo's
#   operator. The sample input function saves the day by providing different
#   "SampleInputs" that can be used to call the operator. A sample input
#   function should have the following signature:
#
#   def sample_inputs_foo(op_info, device, dtype, requires_grad, **kwargs):
#
#   And should return a list of SampleInputs (see the class description above).
#   Each SampleInput defines an "input", "args", "kwargs",
#   an "output_process_fn_grad" function, the "broadcasts_input" bool and
#   a "name".
#
# The "input" is the first argument to the operator, or the tensor that
#   the method or inplace variants of the operator should be called on, and
#   should be on the requested device, of the requested dtype, and its
#   requires_grad attribute should be set to the requires_grad argument.
#
# "args" should contain positional arguments, and "kwargs" keyword arguments.
#
# "output_process_fn_grad" has an interesting name. It's a function that maps
#   the operator's output (when given the input, args, and kwargs) to the
#   portion of the output to gradcheck. For example, consider an operator
#   like torch.linalg.slogdet
#   (https://pytorch.org/docs/master/generated/torch.linalg.slogdet.html).
#   This operator returns a tuple of two tensors, but the first tensor
#   cannot be backwarded through. Its "output_process_fn_grad" filters
#   this output tuple to just the second argument, which we can call backward
#   on. Functions that produce a single tensor can ignore this argument.
#
# "broadcasts_input" is a bool indicated if the SampleInput causes the operator
#   to broadcast the "input" argument. This is important for tests to understand
#   because inplace variants of operations throw a runtime error if they
#   would broadcast their input arguments, so tests that work with inplace
#   variants filter SampleInputs that broadcast their input.
#
# "name" is a string that's just used for debugging. It appears when printing
#   the SampleInput.
#
# OPINFO FILE ORGANIZATION
# ~~~~~~~~~~~~~~~~~~~~~~~~
#
# All OpInfos are currently defined in this file. Most OpInfo tests are defined
#   in test_ops.py, but some system-specific tests are defined in those
#   systems' test files, and subclass-specific tests are defined in the test
#   file that corresponds to that subclass (see the below).
#   Expect a reorganization in the future.
#
# WHAT'S TESTED?
# ~~~~~~~~~~~~~~
#
# Every OpInfo in the op_db sequence has the following properties validated in
# test_ops.py:
#
#   - that its supported dtypes are specified correctly
#   - that it supports the out= argument properly (if it allows out=),
#       see https://github.com/pytorch/pytorch/wiki/Developer-FAQ#how-does-out-work-in-pytorch
#   - that it works with the conjugate view bit properly
#   - that its function, method, and inplace variants perform the same operation
#       (that is, that torch.add, torch.Tensor.add, and torch.Tensor.add_ all
#       do the same thing).
#   - that its inplace variant preserves the input's storage
#   - that its gradient formula is implemented correctly, and that it supports
#       gradgrad and complex grad and gradgrad and forward mode AD properly for
#       the op's function and inplace variants (method variants are skipped
#       to reduce test time).
#   - that the operation performs the same operation when traced or scripted
#       using the jit
#   - that the operation is autodifferentiated by the jit as expected
#   - that the operator's aliases, if any, perform the same operation and that
#       the jit understands the alias
#
# Additional OpInfo tests are in test_jit_fuser_te.py, test_fx_experimental.py,
#   and test_fx.py. These tests validate that operators work with NNC and FX
#   as expected.
#
# For performance, some of the above tests may only run on the first
#   SampleInput returned by an OpInfo's sample input function.
#
# In addition to these tests, some subclasses (discussed in the next section)
#   define additional tests.
#
# Critically, as mentioned above, what's not tested is that the operator
#   works as expected. When implementing an OpInfo an engineer must still
#   typically write one or more tests validating the operator's behavior.
#
# OPINFO (SUB)CLASSES
# ~~~~~~~~~~~~~~~~~~~
#
# In addition to the OpInfo base class there are several specialized OpInfo
#   subclasses. For example, the UnaryUfuncInfo subclass is used for
#   unary elementwise operations. These operations have a common structure
#   that test_unary_ufuncs.py exploits with additional automated testing.
#   The automated testing in test_unary_ufuncs.py is so thorough, comparing
#   the operator to a NumPy reference function on a plethora of values, that
#   just implementing an OpInfo for a unary elementwise operation is often
#   sufficient testing.
#
# The ForeachFuncInfo is another OpInfo subclass that is hyper-specialized to a
#   very unique class of operations. These OpInfos aren't included in the
#   op_db sequence and have their own tests.
#
# Other OpInfo subclasses, like SpectralFuncInfo, are just for convenience
# when writing OpInfos.
#
# TESTING A NEW OPERATOR
# ~~~~~~~~~~~~~~~~~~~~~~
#
# If you're adding a new operator to the torch, torch.fft, torch.linalg,
#   or torch.special namespaces then you should add an OpInfo for it. As
#   mentioned a couple times above, implementing an OpInfo is not usually
#   sufficient testing (unless the operator is a unary elementwise operator).
#   The OpInfo will only test the properties described in the "WHAT'S TESTED"
#   section. It DOES NOT verify that the operator is implemented correctly.
#
# We are currently reviewing if operators in the torch.nn.functional namespace
#   will be added as OpInfos, but you are encouraged to add an OpInfo for
#   such operators, too.
#
# TIPS FOR WRITING AN OPINFO AND OPINFO TESTS
# ~~~~~~~~~~~~~~~~~~~~~~~~~~~~~~~~~~~~~~~~~~~
#
# Writing an OpInfo can be a little daunting. Since the point of an OpInfo is to
#   be consumed by a variety of systems it can be hard to understand how to
#   deal with test failures or how to set the OpInfo metadata properly.
#
# Before adding an OpInfo it helps to look at other OpInfos. A sample inputs
#   function must be defined, and the operator's dtypes must be specified.
#   Once that's done you should run the operator's tests in test_ops.py
#   (these can be filtered using the "-k" argument in pytest). Tests that
#   fail should provide an error message that describes what to change about
#   your OpInfo. You don't need to worry about changing an OpInfo's default
#   values unless a test yells at you.
#
# Similarly, if you're writing a test that consumes OpInfos then it's critical
#   your test provides a clear error message describing what to do when it
#   fails. You should not assume the OpInfo implementer is familiar with your
#   system.
#
# If you see a confusing error message while developing an OpInfo then please
#   file an issue describing what happened.
#
# This trial-and-error approach can be frustrating to writing an OpInfo can
#   be frustrating, but it's probably necessary as long as OpInfos don't require
#   learning about all the systems that consume them. One thing that can help
#   is the get_supported_dtypes() function defined in opinfo_helper.py. This
#   function can be used to programmatically specify the dtypes an operator
#   supports, and is especially useful if writing an OpInfo on a machine
#   without a CUDA device. See its documentation for more details.
#
# THE FUTURE OF OPINFOS AND OPINFO TESTING
# ~~~~~~~~~~~~~~~~~~~~~~~~~~~~~~~~~~~~~~~~
#
# In the future we expect OpInfo coverage to improve, particularly for the
#   torch, torch.fft, torch.linalg, and torch.special namespaces, and possibly
#   for the torch.nn.functional namespace, too. In addition an analogous class,
#   ModuleInfo, will be developed to improve module testing.
#
# We also expect at least two new OpInfo subclasses: BinaryUfuncInfo and
#   ReductionInfo. Both will have new automated tests for correctness, too,
#   which might make testing binary elementwise operations and reductions as
#   simple as testing unary elementwise operations today.

# Classes and methods for the operator database
class OpInfo(object):
    """Operator information and helper functions for acquiring it."""

    def __init__(self,
                 name,  # the string name of the function
                 *,
                 ref=None,  # An optional reference function that accepts ndarrays (AKA "NumPy arrays").
                            # If given, the op will be compared with its reference on each of its sample inputs.
                 # the following metadata describes the operator, its variants,
                 #   and its aliases, if any
                 aliases=None,  # iterable of aliases, e.g. ("absolute",) for torch.abs
                 variant_test_name='',  # additional string to include in the test name
                                        # this is useful when an op needs multiple OpInfos,
                                        # like divide does, often because it's really several
                                        # different ops behind the scenes
                 op=None,  # the function variant of the operation, populated as torch.<name> if None
                 method_variant=_NOTHING,  # explicitly specifies the method variant of the operator
                                           # if _NOTHING (default), the method variant will be autopopulated
                                           # if None, then the OpInfo specifies no method variant
                 inplace_variant=_NOTHING,  # explicitly specifies the inplace variant of the operator
                                            # if _NOTHING (default), the method variant will be autopopulated
                                            # if None, then the OpInfo specifies no method variant

                 # the following metadata are test directives for skipping or
                 # modifying tests and a pointer to the op's sample inputs function
                 # this function lets the OpInfo generate valid inputs
                 skips=tuple(),  # information about which tests to skip
                 decorators=tuple(),  # decorators to apply to generated tests
                 sample_inputs_func=None,  # function to generate sample inputs

                 # the following metadata relates to dtype support and is tested for correctness in test_ops.py
                 dtypes=floating_types(),  # dtypes this function is expected to work with
                 # the following dtypesIf... options override the dtypes value
                 # on their respective device types
                 dtypesIfCPU=None,  # dtypes this function is expected to work with on CPU
                 dtypesIfCUDA=None,  # dtypes this function is expected to work with on CUDA
                 dtypesIfROCM=None,  # dtypes this function is expected to work with on ROCM
                 backward_dtypes=None,  # backward dtypes this function is expected to work with
                 backward_dtypesIfCPU=None,  # backward dtypes this function is expected to work with on CPU
                 backward_dtypesIfCUDA=None,  # backward dtypes this function is expected to work with on CUDA
                 backward_dtypesIfROCM=None,  # backward dtypes this function is expected to work with on ROCM
                 default_test_dtypes=None,  # dtypes to test with by default. Tests are instantiated with
                                            # these dtypes for the op unless otherwise specified.
                                            # This is helpful in reducing the test matrix.
                 # the following metadata describes the operators out= support
                 supports_out=True,  # whether the op supports the out kwarg
                                     # defaults to True, if the op does not allow the out kwarg or
                                     # supports it incorrectly then test_out in test_ops.py should fail
                 safe_casts_outputs=False,  # whether op allows safe casting when writing to out arguments

                 # the following metadata relates to autograd support
                 supports_autograd=True,  # whether the operation supports gradient computations
                                          # if true, gradient correctness is tested in test_ops.py
                                          # using the op's sample inputs
                 supports_gradgrad=True,  # whether the op supports second order gradients
                                          # if true, gradgrad correctness is tested in test_ops.py
                                          # (this value is ignored if supports_autograd=False)
                 supports_inplace_autograd=None,  # whether the operation supports inplace autograd
                                                  # if true, tested in test_ops.py
                                                  # defaults to supports_autograd's value
                 supports_forward_ad=False,  # Whether the operation support forward mode AD
                                             # If the value is True, we check that the gradients are correct
                                             # If the value is False, we test that forward grad is not implemented
                 gradcheck_wrapper=lambda op, *args, **kwargs: op(*args, **kwargs),  # wrapper function for gradcheck
                 check_batched_grad=True,  # whether to check batched grad when doing gradcheck
                 check_batched_gradgrad=True,  # whether to check batched grad grad when doing gradgradcheck
                 gradcheck_nondet_tol=0.0,  # tolerance for nondeterminism while performing gradcheck
                 gradcheck_fast_mode=None,  # Whether to use the fast implmentation for gradcheck/gradgradcheck.
                                            # When set to None, defers to the default value provided by the wrapper
                                            # function around gradcheck (testing._internal.common_utils.gradcheck)

                 # the following metadata relates to JIT support and is tested for correctness in test_ops.py
                 aten_name=None,  # name of the corresponding aten:: operator
                 assert_autodiffed=False,  # if a op's aten::node is expected to be symbolically autodiffed
                 autodiff_nonfusible_nodes=None,  # a list of strings with node names that are expected to be in a
                                                  # DifferentiableGraph when autodiffed. Ex: ['aten::add', 'aten::mm'],
                                                  # default is populated to be ['aten::(name of Python operator)']
                 autodiff_fusible_nodes=None,  # a list of strings with node names that are expected to be in FusionGroups
                                               # inside of DifferentiableGraphs when this operation is autodiffed.
                                               # Ex: ['aten::add', 'aten::mm'], defaults to an empty list
                                               # Note: currently no ops use fusible nodes

                 # the following metadata relates to sparse support and is used in test_sparse.py
                 supports_sparse=False,  # whether the op supports sparse inputs

                 supports_scripting=True,  # only run tracing tests
                 # the following metadata relates to complex support and is checked in test_ops.py
                 test_conjugated_samples=True,
                 test_neg_view=True,
                 assert_jit_shape_analysis=False,  # assert that jit shape analysis fully propagates shape
                 ):

        dtypes_args = (dtypes, dtypesIfCPU, dtypesIfCUDA, dtypesIfROCM)
        # Validates the dtypes are generated from the dispatch-related functions
        for dtype_list in dtypes_args:
            assert isinstance(dtype_list, (_dispatch_dtypes, type(None)))

        self.name = name
        self.ref = ref
        self.aten_name = aten_name if aten_name is not None else name
        self.variant_test_name = variant_test_name

        # Attribute to verify dynamic_dtypes are used.
        self.dynamic_dtypes = any(map(lambda dtypes: isinstance(
            dtypes, opinfo_helper._dynamic_dispatch_dtypes), dtypes_args))

        if self.dynamic_dtypes:
            # Make sure `dtyesIfCUDA` is dynamic, if dynamic dispatch is used for CPU
            # This is because, below we set dtypesIfCUDA to dtypes if they are None.
            assert isinstance(dtypesIfCUDA, opinfo_helper._dynamic_dispatch_dtypes), \
                (f"To use dynamic dypes for operator {name}, "
                 "acquire the dtypes dynamically for argument `dtypesIfCUDA`."
                 "This is to ensure that CUDA dtypes are acquired correctly as they"
                 "differ from CPU dtypes occasionally")

        self.dtypes = set(dtypes)

        # NOTE: backward dtypes must be acquired before forward dtypes
        #   since they fallback to explicit (not implicit!) specifications of
        #   forward dtypes
        self.backward_dtypes = set(backward_dtypes) if backward_dtypes is not None else self.dtypes
        self.backward_dtypesIfCPU = set(backward_dtypesIfCPU) if backward_dtypesIfCPU is not None else (
            backward_dtypes if backward_dtypes is not None
            else dtypesIfCPU if dtypesIfCPU is not None
            else dtypes)
        self.backward_dtypesIfCUDA = set(backward_dtypesIfCUDA) if backward_dtypesIfCUDA is not None else (
            backward_dtypes if backward_dtypes is not None
            else dtypesIfCUDA if dtypesIfCUDA is not None
            else dtypes)
        self.backward_dtypesIfROCM = set(backward_dtypesIfROCM) if backward_dtypesIfROCM is not None else (
            backward_dtypesIfCUDA if backward_dtypesIfCUDA is not None
            else backward_dtypes if backward_dtypes is not None
            else dtypesIfROCM if dtypesIfROCM is not None
            else dtypesIfCUDA if dtypesIfCUDA is not None
            else dtypes)

        self.dtypesIfCPU = set(dtypesIfCPU) if dtypesIfCPU is not None else self.dtypes
        self.dtypesIfCUDA = set(dtypesIfCUDA) if dtypesIfCUDA is not None else self.dtypes
        self.dtypesIfROCM = set(dtypesIfROCM) if dtypesIfROCM is not None else self.dtypesIfCUDA

        self._default_test_dtypes = set(default_test_dtypes) if default_test_dtypes is not None else None

        # NOTE: if the op is unspecified it is assumed to be under the torch namespace
        self.op = op if op else _getattr_qual(torch, self.name)
        method_variant = getattr(torch.Tensor, name, None) if method_variant is _NOTHING else method_variant
        # attributes like real, imag are not callable
        self.method_variant = method_variant if callable(method_variant) else None
        inplace_name = name + "_"
        self.inplace_variant = getattr(torch.Tensor, inplace_name, None) \
            if inplace_variant is _NOTHING else inplace_variant
        self.operator_variant = getattr(operator, name, None)

        self.supports_out = supports_out
        self.safe_casts_outputs = safe_casts_outputs

        self.decorators = (*decorators, *skips)
        self.sample_inputs_func = sample_inputs_func

        self.assert_autodiffed = assert_autodiffed
        self.autodiff_fusible_nodes = autodiff_fusible_nodes if autodiff_fusible_nodes else []
        if autodiff_nonfusible_nodes is None:
            self.autodiff_nonfusible_nodes = ['aten::' + self.name]
        else:
            self.autodiff_nonfusible_nodes = autodiff_nonfusible_nodes

        # autograd support
        self.supports_autograd = supports_autograd
        self.supports_inplace_autograd = supports_inplace_autograd
        if self.supports_inplace_autograd is None:
            self.supports_inplace_autograd = supports_autograd

        self.gradcheck_wrapper = gradcheck_wrapper
        self.supports_gradgrad = supports_gradgrad
        self.supports_forward_ad = supports_forward_ad
        self.check_batched_grad = check_batched_grad
        self.check_batched_gradgrad = check_batched_gradgrad
        self.gradcheck_nondet_tol = gradcheck_nondet_tol
        self.gradcheck_fast_mode = gradcheck_fast_mode

        self.supports_sparse = supports_sparse

        self.aliases = ()
        if aliases is not None:
            self.aliases = tuple(AliasInfo(a) for a in aliases)  # type: ignore[assignment]

        self.supports_scripting = supports_scripting
        self.assert_jit_shape_analysis = assert_jit_shape_analysis

        self.test_conjugated_samples = test_conjugated_samples
        self.test_neg_view = test_neg_view

    def __call__(self, *args, **kwargs):
        """Calls the function variant of the operator."""
        return self.op(*args, **kwargs)

    def get_op(self):
        """Returns the function variant of the operator, torch.<op_name>."""
        return self.op

    def get_method(self):
        """Returns the method variant of the operator, torch.Tensor.<op_name>.
        Returns None if the operator has no method variant.
        """
        return self.method_variant

    def get_inplace(self):
        """Returns the inplace variant of the operator, torch.Tensor.<op_name>_.
        Returns None if the operator has no inplace variant.
        """
        return self.inplace_variant

    def get_operator_variant(self):
        """Returns operator variant of the operator, e.g. operator.neg
        Returns None if the operator has no operator variant.
        """
        return self.operator_variant

    def conjugate_sample_inputs(self, device, dtype, requires_grad=False, **kwargs):
        """Returns an iterable of SampleInputs but with the tensor input or first
        tensor in a sequence input conjugated.
        """

        # TODO: Remove the try/except once all operators have sample_inputs_func with
        #       **kwargs in their signature.
        try:
            samples = self.sample_inputs_func(self, device, dtype, requires_grad, **kwargs)
        except TypeError:
            samples = self.sample_inputs_func(self, device, dtype, requires_grad)

        conj_samples = list(samples)

        def conjugate(tensor):
            _requires_grad = tensor.requires_grad
            with torch.no_grad():
                tensor = tensor.conj()
            return tensor.requires_grad_(_requires_grad)

        for i in range(len(samples)):
            sample = conj_samples[i]
            # Note: it is assumed that the input here is either a tensor or tensorlist
            if isinstance(sample.input, torch.Tensor):
                sample.input = conjugate(sample.input)
            else:
                with torch.no_grad():
                    sample.input[0] = conjugate(sample.input[0])

        return tuple(conj_samples)

    def sample_inputs(self, device, dtype, requires_grad=False, **kwargs):
        """Returns an iterable of SampleInputs.

        These samples should be sufficient to test the function works correctly
        with autograd, TorchScript, etc.
        """

        # TODO: Remove the try/except once all operators have sample_inputs_func with
        #       **kwargs in their signature.
        try:
            samples = self.sample_inputs_func(self, device, dtype, requires_grad, **kwargs)
        except TypeError:
            samples = self.sample_inputs_func(self, device, dtype, requires_grad)

        if 'include_conjugated_inputs' in kwargs and kwargs.get('include_conjugated_inputs'):
            conj_samples = self.conjugate_sample_inputs(device, dtype, requires_grad, **kwargs)
            samples_list = list(samples)
            samples_list.extend(conj_samples)
            samples = tuple(samples_list)

        return samples

    def get_decorators(self, test_class, test_name, device, dtype):
        '''Returns the decorators targeting the given test.'''
        result = []
        for decorator in self.decorators:
            if isinstance(decorator, DecorateInfo):
                if decorator.is_active(test_class, test_name, device, dtype):
                    result.extend(decorator.decorators)
            else:
                result.append(decorator)
        return result

    def supported_dtypes(self, device_type):
        if device_type == 'cpu':
            return self.dtypesIfCPU
        if device_type == 'cuda':
            return self.dtypesIfROCM if TEST_WITH_ROCM else self.dtypesIfCUDA
        else:
            return self.dtypes

    def supported_backward_dtypes(self, device_type):
        if not self.supports_autograd:
            return set()

        backward_dtypes = None
        if device_type == 'cpu':
            backward_dtypes = self.backward_dtypesIfCPU
        elif device_type == 'cuda':
            backward_dtypes = self.backward_dtypesIfROCM if TEST_WITH_ROCM else self.backward_dtypesIfCUDA
        else:
            backward_dtypes = self.backward_dtypes

        allowed_backward_dtypes = floating_and_complex_types_and(torch.bfloat16, torch.float16)
        return set(allowed_backward_dtypes).intersection(backward_dtypes)

    def supports_complex_autograd(self, device_type):
        if device_type == 'cpu':
            return any(dtype.is_complex for dtype in self.backward_dtypesIfCPU)
        if device_type == 'cuda':
            if TEST_WITH_ROCM:
                return any(dtype.is_complex for dtype in self.backward_dtypesIfROCM)
            else:
                return any(dtype.is_complex for dtype in self.backward_dtypesIfCUDA)
        else:
            return any(dtype.is_complex for dtype in self.backward_dtypes)

    def supports_dtype(self, dtype, device_type):
        return dtype in self.supported_dtypes(device_type)

    def default_test_dtypes(self, device_type):
        """Returns the default dtypes used to test this operator on the device.

        Equal to the operator's default_test_dtypes filtered to remove dtypes
        not supported by the device.
        """
        supported = self.supported_dtypes(device_type)
        return (supported if self._default_test_dtypes is None
                else supported.intersection(self._default_test_dtypes))


def _generate_reduction_inputs(device, dtype, requires_grad):
    """Generates input tensors for testing reduction operators"""
    yield make_tensor([], device, dtype, requires_grad=requires_grad)
    yield make_tensor([2], device, dtype, requires_grad=requires_grad)
    yield make_tensor([3, 5], device, dtype, requires_grad=requires_grad, noncontiguous=True)
    yield make_tensor([3, 2, 1, 2], device, dtype, requires_grad=requires_grad)


def _generate_reduction_kwargs(ndim, supports_multiple_dims=True):
    """Generates a subset of all valid dim and keepdim kwargs given ndim that
    is appropriate for testing reduction operators.
    """

    # Test default dim and keepdim
    yield {}

    # Test reducing inner and outer most dimensions
    yield {'dim': 0, 'keepdim': True}
    yield {'dim': -1, 'keepdim': False}

    # Test reducing middle dimension
    if ndim > 2:
        yield {'dim': ndim // 2, 'keepdim': True}

    if supports_multiple_dims:
        # Test reducing all dimensions
        yield {'dim': tuple(range(ndim)), 'keepdim': False}

        # Test reducing both first and last dimensions
        if ndim > 1:
            yield {'dim': (0, -1), 'keepdim': True}

        # Test reducing every other dimension starting with the second
        if ndim > 3:
            yield {'dim': tuple(range(1, ndim, 2)), 'keepdim': False}


def sample_inputs_reduction(op_info, device, dtype, requires_grad, **kwargs):
    """Sample inputs for reduction operators."""

    # TODO(@heitorschueroff) Once all reduction operators are using
    # ReductionOpInfo use op_info.supports_multiple_dims directly.
    supports_multiple_dims: bool = kwargs.get('supports_multiple_dims', True)

    # TODO(@heitorschueroff) Once all reduction operators are using ReductionOpInfo
    # use op_info.genearte_args_kwargs directly.
    generate_args_kwargs = kwargs.get('generate_args_kwargs', lambda *args, **kwargs: (yield tuple(), {}))

    inputs: List[SampleInput] = []
    for t in _generate_reduction_inputs(device, dtype, requires_grad):
        for reduction_kwargs in _generate_reduction_kwargs(t.ndim, supports_multiple_dims):
            for args, kwargs in generate_args_kwargs(t, **reduction_kwargs):
                kwargs.update(reduction_kwargs)
                inputs.append(SampleInput(t, args=args, kwargs=kwargs))

    return inputs


# NOTE [Reductions]:
#
# For testing purposes, we relax the definition of a reduction operator
# as defined in the docstring below. We do this to capture operators with
# a similar API so they can be tested automatically. However...
#
# Strictly speaking a reduction operator is an operator that can reduce an
# array to a single scalar value and that can be computed from the partial
# result of reducing subarrays. This usually means that the reduction operation
# should be commutative and associative. This definition is important when it
# comes to implementation as it determines how a reduction can be parallelized.
#
# For example, many summary statistics such as median, mode and quantile cannot
# be computed from partial results because these are sorting and counting based
# algorithms that need information that would be lost in the reduced value.
class ReductionOpInfo(OpInfo):
    """Reduction operator information.

    An operator is a reduction operator if it reduces one or more dimensions of
    the input tensor to a single value. Reduction operators must implement the
    following signature:

    - `op(input, *args, *, dim=None, keepdim=False, **kwargs) -> Tensor`

    ReductionOpInfo tests that reduction operators implement a consistent API.
    Optional features such as reducing over multiple dimensions are captured in
    the optional keyword parameters of the ReductionOpInfo constructor.

    If a reduction operator does not yet implement the full required API of
    reduction operators, this should be documented by skipping the failing
    tests rather than adding optional parameters to ReductionOpInfo.

    NOTE
    The API for reduction operators has not yet been finalized and some
    requirements may change.

    See tests in test/test_reductions.py
    """

    def __init__(
        self, name, *,

        # The identity value for the operator if it has one.
        identity: Optional[Any] = None,

        # The nan policy for the operator if it implements one.
        # - propagate: NaN values are propagated to the output
        # - omit: NaN values are discarded during the reduction
        nan_policy: Optional[str] = None,

        # Whether the operator supports reducing multiple dimensions.
        supports_multiple_dims: bool = True,

        # Whether the operator promotes integral to floating point dtypes.
        promotes_int_to_float: bool = False,

        # Whether the operator promotes all integral dtypes to int64.
        promotes_int_to_int64: bool = False,

        # If a specific dtype is given, then the operator always returns that
        # dtype irrespective of the input dtype. If None, the operator returns
        # the dtype according to the type promotion rules above.
        result_dtype: Optional[torch.dtype] = None,

        # ReductionOpInfo tests generate their own input, dim and keepdim
        # arguments and call this function to generate tuples of extra args and
        # kwargs to use when calling the op. This is required for operators that
        # have other required parameters besides the input tensor.
        generate_args_kwargs: Callable = lambda t, dim=None, keepdim=False: (yield tuple(), {}),

        # Options from the OpInfo base class
        **kwargs,
    ):
        assert nan_policy in (None, 'propagate', 'omit')

        # These are mutually exclusive options
        assert not (result_dtype and promotes_int_to_float)
        assert not (result_dtype and promotes_int_to_int64)
        assert not (promotes_int_to_float and promotes_int_to_int64)

        # Default sample_inputs_func for ReductionOpInfo which augments sample
        # inputs from sample_inputs_reduction with the args and kwargs from
        # generate_args_kwargs. This is only used if sample_inputs_func is None.
        def sample_inputs_func(*args, **kwargs):
            kwargs['supports_multiple_dims'] = supports_multiple_dims
            kwargs['generate_args_kwargs'] = generate_args_kwargs
            return sample_inputs_reduction(*args, **kwargs)

        # Override OpInfo defaults and call base class __init__
        kwargs.setdefault('inplace_variant', None)
        kwargs.setdefault('sample_inputs_func', sample_inputs_func)
        kwargs.setdefault('default_test_dtypes', (
            torch.uint8, torch.int64, torch.float16, torch.bfloat16, torch.float32, torch.complex64))
        super(ReductionOpInfo, self).__init__(name, **kwargs)

        self.identity = identity
        self.nan_policy = nan_policy
        self.supports_multiple_dims = supports_multiple_dims
        self.promotes_int_to_float = promotes_int_to_float
        self.promotes_int_to_int64 = promotes_int_to_int64
        self.result_dtype = result_dtype
        self.generate_args_kwargs = generate_args_kwargs


def sample_inputs_unary(op_info, device, dtype, requires_grad, **kwargs):
    low, high = op_info.domain
    low = low if low is None else low + op_info._domain_eps
    high = high if high is None else high - op_info._domain_eps

    return (SampleInput(make_tensor((L,), device=device, dtype=dtype,
                                    low=low, high=high,
                                    requires_grad=requires_grad)),
            SampleInput(make_tensor((), device=device, dtype=dtype,
                                    low=low, high=high,
                                    requires_grad=requires_grad)))

# Metadata class for unary "universal functions (ufuncs)" that accept a single
# tensor and have common properties like:
class UnaryUfuncInfo(OpInfo):
    """Operator information for 'universal unary functions (unary ufuncs).'
    These are functions of a single tensor with common properties like:
      - they are elementwise functions
      - the input shape is the output shape
      - they typically have method and inplace variants
      - they typically support the out kwarg
      - they typically have NumPy or SciPy references
    See NumPy's universal function documentation
    (https://numpy.org/doc/1.18/reference/ufuncs.html) for more details
    about the concept of ufuncs.
    """

    def __init__(self,
                 name,  # the string name of the function
                 *,
                 ref,  # a reference function
                 dtypes=floating_types(),
                 dtypesIfCPU=None,
                 dtypesIfCUDA=None,
                 dtypesIfROCM=None,
                 default_test_dtypes=(
                     torch.uint8, torch.long, torch.half, torch.bfloat16,
                     torch.float32, torch.cfloat),  # dtypes which tests check by default
                 domain=(None, None),  # the [low, high) domain of the function
                 handles_large_floats=True,  # whether the op correctly handles large float values (like 1e20)
                 handles_extremals=True,  # whether the op correctly handles extremal values (like inf)
                 handles_complex_extremals=True,  # whether the op correct handles complex extremals (like inf -infj)
                 supports_complex_to_float=False,  # op supports casting from complex input to real output safely eg. angle
                 sample_inputs_func=sample_inputs_unary,
                 sample_kwargs=lambda device, dtype, input: ({}, {}),
                 supports_sparse=False,
                 **kwargs):
        super(UnaryUfuncInfo, self).__init__(name,
                                             dtypes=dtypes,
                                             dtypesIfCPU=dtypesIfCPU,
                                             dtypesIfCUDA=dtypesIfCUDA,
                                             dtypesIfROCM=dtypesIfROCM,
                                             default_test_dtypes=default_test_dtypes,
                                             sample_inputs_func=sample_inputs_func,
                                             supports_sparse=supports_sparse,
                                             **kwargs)
        self.ref = ref
        self.domain = domain
        self.handles_large_floats = handles_large_floats
        self.handles_extremals = handles_extremals
        self.handles_complex_extremals = handles_complex_extremals
        self.supports_complex_to_float = supports_complex_to_float

        # test_unary_ufuncs.py generates its own inputs to test the consistency
        # of the operator on sliced tensors, non-contig tensors, etc.
        # `sample_kwargs` is a utility function to provide kwargs
        # along with those inputs if required (eg. clamp).
        # It should return two dictionaries, first holding kwarg for
        # torch operator and second one for reference NumPy operator.
        self.sample_kwargs = sample_kwargs

        # Epsilon to ensure grad and gradgrad checks don't test values
        #   outside a function's domain.
        self._domain_eps = 1e-5

def sample_inputs_tensor_split(op_info, device, dtype, requires_grad, **kwargs):
    make_input = partial(make_tensor, device=device, dtype=dtype,
                         low=None, high=None, requires_grad=requires_grad)

    args_cases = (
        # Cases with tensor indices.
        (torch.tensor([1, 2, 3]),),
        (torch.tensor(1),),
        (torch.tensor([1, 2, 3]), 1),
        (torch.tensor([1, 4, 2, 5, 3, 6])[::2], 1),
        # Cases with list of indices.
        ((2, 4),),
        ((2, 4), 1),
        ((2, 4), -1),
        # Cases with integer section.
        (3,),
        (3, 1),
        (3, -1),
    )

    def generator():
        for args in args_cases:
            yield SampleInput(make_input((S, S, S)), args=args)

    return list(generator())


def sample_inputs_linalg_det(op_info, device, dtype, requires_grad):
    kw = dict(device=device, dtype=dtype)
    inputs = [
        make_tensor((S, S), **kw),
        make_tensor((1, 1), **kw),  # 1x1
        random_symmetric_matrix(S, **kw),  # symmetric
        random_symmetric_psd_matrix(S, **kw),  # symmetric_psd
        random_symmetric_pd_matrix(S, **kw),  # symmetric_pd

        random_square_matrix_of_rank(S, S - 2, **kw),  # dim2_null
        random_square_matrix_of_rank(S, 1, **kw),  # rank1
        random_square_matrix_of_rank(S, 2, **kw),  # rank2

        random_fullrank_matrix_distinct_singular_value(S, **kw),  # distinct_singular_value
        make_tensor((3, 3, S, S), **kw),  # batched
        make_tensor((3, 3, 1, 1), **kw),  # batched_1x1
        random_symmetric_matrix(S, 3, **kw),  # batched_symmetric
        random_symmetric_psd_matrix(S, 3, **kw),  # batched_symmetric_psd
        random_symmetric_pd_matrix(S, 3, **kw),  # batched_symmetric_pd
        random_fullrank_matrix_distinct_singular_value(S, 3, 3, **kw),  # batched_distinct_singular_values
        make_tensor((0, 0), **kw),
        make_tensor((0, S, S), **kw),
    ]
    for t in inputs:
        t.requires_grad = requires_grad
    return [SampleInput(t) for t in inputs]

def sample_inputs_linalg_det_singular(op_info, device, dtype, requires_grad):
    make_arg = partial(make_tensor, device=device, dtype=dtype, requires_grad=requires_grad)

    def make_singular_matrix_batch_base(size, rank):
        assert size[-1] == size[-2]
        assert rank > 0 and rank <= size[-1]

        with torch.no_grad():
            n = size[-1]
            a = make_arg(size[:-2] + (n, rank)) / 10
            b = make_arg(size[:-2] + (rank, n)) / 10

            x = a @ b
            lu, pivs = x.lu()
            p, l, u = torch.lu_unpack(lu, pivs)
            u_diag_abs = u.diagonal(0, -2, -1).abs()
            u_diag_abs_largest = u_diag_abs.max(dim=-1, keepdim=True).values
            u_diag_abs_smallest_idxs = torch.topk(u_diag_abs, k=(n - rank), largest=False).indices
            u.diagonal(0, -2, -1).div_(u_diag_abs_largest)
            u.diagonal(0, -2, -1)[..., u_diag_abs_smallest_idxs] = torch.finfo(dtype).eps

            matrix = p @ l @ u

        assert (matrix.det().abs() < torch.finfo(dtype).eps * torch.linalg.matrix_norm(matrix)).all().item()

        matrix.requires_grad_(requires_grad)
        return matrix

    def sample_generator():
        for batch, size in product(((), (2,), (2, 2)), range(6)):
            shape = batch + (size, size)
            for rank in range(1, size):
                yield make_singular_matrix_batch_base(shape, rank)

    return [SampleInput(t) for t in sample_generator()]


def sample_inputs_linalg_matrix_power(op_info, device, dtype, requires_grad):
    # (<matrix_size>, (<batch_sizes, ...>))
    test_sizes = [
        (1, ()),
        (2, (0,)),
        (2, (2,)),
    ]

    inputs = []
    for matrix_size, batch_sizes in test_sizes:
        size = batch_sizes + (matrix_size, matrix_size)
        for n in (0, 3, 5):
            t = make_tensor(size, device, dtype, requires_grad=requires_grad)
            inputs.append(SampleInput(t, args=(n,)))
        for n in [-4, -2, -1]:
            t = random_fullrank_matrix_distinct_singular_value(matrix_size, *batch_sizes, device=device, dtype=dtype)
            t.requires_grad = requires_grad
            inputs.append(SampleInput(t, args=(n,)))

    return inputs

def sample_inputs_hsplit(op_info, device, dtype, requires_grad):
    return (SampleInput(make_tensor((6,), device, dtype,
                                    low=None, high=None,
                                    requires_grad=requires_grad),
                        args=(2,),),
            SampleInput(make_tensor((S, S, S), device, dtype,
                                    low=None, high=None,
                                    requires_grad=requires_grad),
                        args=([1, 2, 3],),),)

def sample_inputs_vsplit(op_info, device, dtype, requires_grad):
    return (SampleInput(make_tensor((6, S), device, dtype,
                                    low=None, high=None,
                                    requires_grad=requires_grad),
                        args=(2,),),
            SampleInput(make_tensor((S, S, S), device, dtype,
                                    low=None, high=None,
                                    requires_grad=requires_grad),
                        args=([1, 2, 3],),),)

def sample_inputs_dsplit(op_info, device, dtype, requires_grad):
    return (SampleInput(make_tensor((S, S, S), device, dtype,
                                    low=None, high=None,
                                    requires_grad=requires_grad),
                        args=([1, 2, 3],),),
            SampleInput(make_tensor((S, S, 6), device, dtype,
                                    low=None, high=None,
                                    requires_grad=requires_grad),
                        args=(2,),),)

def sample_inputs_linalg_multi_dot(op_info, device, dtype, requires_grad):
    # Each test case consists of the sizes in the chain of multiplications
    # e.g. [2, 3, 4, 5] generates matrices (2, 3) @ (3, 4) @ (4, 5)
    test_cases = [
        [1, 2, 1],
        [2, 0, 2],
        [0, 2, 2],
        [2, 2, 2, 2],
        [2, 3, 4, 5],
        [5, 4, 0, 2],
        [2, 4, 3, 5, 3, 2]
    ]

    result = []
    for sizes in test_cases:
        tensors = []
        for size in zip(sizes[:-1], sizes[1:]):
            t = make_tensor(size, device, dtype, requires_grad=requires_grad)
            tensors.append(t)
        result.append(SampleInput(tensors))

    return result

def sample_inputs_linalg_matrix_norm(op_info, device, dtype, requires_grad, **kwargs):
    sizes = ((2, 2), (2, 3, 2))
    ords = ('fro', 'nuc', inf, -inf, 1, -1, 2, -2)
    dims = ((-2, -1), (-1, 0))

    inputs: List[SampleInput] = []
    for size, ord, dim, keepdim in product(sizes, ords, dims, [True, False]):
        t = make_tensor(size, device, dtype, requires_grad=requires_grad)
        inputs.append(SampleInput(t, args=(ord, dim, keepdim)))

    return inputs

def sample_inputs_linalg_norm(op_info, device, dtype, requires_grad):
    test_sizes = [
        (S,),
        (0,),
        (S, S),
        (0, 0),
        (S, 0),
        (0, S),
        (S, S, S),
        (0, S, S),
        (S, 0, S),
        (0, 0, 0),
    ]

    vector_ords = (None, 0, 0.5, 1, 2, 3.5, inf, -0.5, -1, -2, -3.5, -inf)
    matrix_ords = (None, 'fro', 'nuc', 1, 2, inf, -1, -2, -inf)

    inputs = []

    for test_size in test_sizes:
        is_vector_norm = len(test_size) == 1
        is_matrix_norm = len(test_size) == 2

        for keepdim in [False, True]:
            inputs.append(SampleInput(
                make_tensor(
                    test_size, device, dtype, low=None, high=None,
                    requires_grad=requires_grad),
                kwargs=dict(
                    keepdim=keepdim)))

            if not (is_vector_norm or is_matrix_norm):
                continue

            ords = vector_ords if is_vector_norm else matrix_ords

            for ord in ords:

                inputs.append(SampleInput(
                    make_tensor(
                        test_size, device, dtype,
                        low=None, high=None,
                        requires_grad=requires_grad),
                    args=(ord,),
                    kwargs=dict(
                        keepdim=keepdim)))

                if ord in ['nuc', 'fro']:
                    inputs.append(SampleInput(
                        make_tensor(
                            test_size, device, dtype,
                            low=None, high=None,
                            requires_grad=requires_grad),
                        kwargs=dict(
                            ord=ord,
                            keepdim=keepdim,
                            dim=(0, 1))))
        return inputs

def sample_inputs_cosine_similarity(op_info, device, dtype, requires_grad, **kwargs):
    make_arg = partial(make_tensor, device=device, dtype=dtype, requires_grad=requires_grad)

    # Ordered as input_shape, dict of dim and eps
    cases: Tuple[tuple, dict] = (  # type: ignore[assignment]
        ((S, S), {'dim': 1}),
        ((S, 2), {'dim': -1}),
        ((S,), {'dim': 0, 'eps': 0.5}),
        ((), {'dim': 0}),
        ((S, S, M), {'dim': 2}),
        ((S, S), {})
    )

    def generator():
        for input_shape, kwargs in cases:
            yield SampleInput(make_arg(input_shape), args=(make_arg(input_shape),), kwargs=kwargs)
        # Test for Broadcasting
        yield SampleInput(make_arg((1, 2, 3)), args=(make_arg((2, 1, 3)),), kwargs={'dim': -1})

    return list(generator())

def sample_inputs_nn_activation_relu(op_info, device, dtype, requires_grad, **kwargs):
    make_arg = partial(make_tensor, device=device, dtype=dtype, requires_grad=requires_grad)

    cases = (
        (()),
        ((S, )),
        ((S, S)),
        ((S, M, S))
    )

    def generator():
        for shape in cases:
            yield SampleInput(make_arg(shape))

    return list(generator())

def sample_inputs_norm(op_info, device, dtype, requires_grad, **kwargs):
    make_arg = partial(make_tensor, device=device, dtype=dtype, requires_grad=requires_grad)

    cases = (
        ((S, S), (2,), '2'),
        ((S, S), (0,), '0'),
        ((S, S), (0.5,), '0_5'),
        ((S, S), (1,), '1'),
        ((S, S), (3,), '3'),
        ((S, S), (-1,), 'neg_1'),
        ((S, S), (-2,), 'neg_2'),
        ((S, S), (-0.5,), 'neg_0_5'),
        ((S, S), (-1.5,), 'neg_1_5'),
    )

    cases_nonzero_input = (
        ((S, S, S), (1.5,), '1_5_default'),
        ((S, S, S), (1.5, 1), '1_5_dim'),
        ((S, S, S), (1.5, -1), '1_5_neg_dim'),
        ((S, S, S), (1.5, 1, True), 'keepdim_1_5_dim'),
        ((S, S, S), (1.5, -1, True), 'keepdim_1_5_neg_dim'),
    )

    cases_negdim_base = (
        ((S, S), (-2, 1,), 'neg_2_2_dim'),
        ((S, S), (-1, 1,), 'neg_1_2_dim'),
        ((S, S), (0, 1,), '0_2_dim'),
        ((S, S), (1, 1,), '1_2_dim'),
        ((S, S), (2, 1,), '2_2_dim'),
        ((S, S), (3, 1,), '3_2_dim'),
        ((S, S, S), (2, 1), '2_dim'),
        ((S, S, S), (3, 1), '3_dim'),
        ((S, S, S), (2, 1, True), 'keepdim_2_dim'),
        ((S, S, S), (3, 1, True), 'keepdim_3_dim'),
        ((), (2, 0), '2_dim_scalar'),
        ((), (3, 0), '3_dim_scalar'),
        ((), (2, 0, True), 'keepdim_2_dim_scalar'),
        ((), (3, 0, True), 'keepdim_3_dim_scalar'),
    )

    cases_negdim = []
    for case in cases_negdim_base:
        cases_negdim.append(case)
        shape, args, name = case
        new_args = copy.deepcopy(list(args))
        new_args[1] *= -1
        cases_negdim.append((shape, tuple(new_args), name.replace("_dim", "_neg_dim")))

    def generator():
        for shape, args, name in itertools.chain(cases, cases_negdim):
            yield SampleInput(make_arg(shape), args=args, name=name)

        for shape, args, name in cases_nonzero_input:
            yield SampleInput(make_arg(shape, exclude_zero=True), args=args, name=name)

    return list(generator())


def sample_inputs_norm_fro(op_info, device, dtype, requires_grad, **kwargs):
    make_arg = partial(make_tensor, device=device, dtype=dtype, requires_grad=requires_grad)

    cases = (
        ((S, S), (), 'default'),
        ((S, S), ('fro',), 'fro_default'),
        ((S, S), ('fro', [0, 1],), 'fro'),
    )

    def generator():
        for shape, args, name in cases:
            yield SampleInput(make_arg(shape), args=args, name=name)

    return list(generator())


def sample_inputs_norm_nuc(op_info, device, dtype, requires_grad, **kwargs):
    make_arg = partial(make_tensor, device=device, dtype=dtype, requires_grad=requires_grad)

    cases = (
        ((S, S), ('nuc',), 'nuc'),
        ((S, S, S), ('nuc', [1, 2]), 'nuc_batched'),
    )

    def generator():
        for shape, args, name in cases:
            yield SampleInput(make_arg(shape), args=args, name=name)

    return list(generator())


def sample_inputs_norm_inf(op_info, device, dtype, requires_grad, **kwargs):
    make_arg = partial(make_tensor, device=device, dtype=dtype, requires_grad=requires_grad)

    cases = (
        ((S, S), (-inf,), '-inf'),
        ((S, S), (inf,), 'inf'),
        ((S, S), (inf, 1,), 'inf_2_dim'),
        ((S, S), (inf, -1,), 'inf_2_neg_dim'),
    )

    def generator():
        for shape, args, name in cases:
            yield SampleInput(make_arg(shape), args=args, name=name)

    return list(generator())


def sample_inputs_linalg_vector_norm(op_info, device, dtype, requires_grad, **kwargs):
    size_1D = (S,)
    size_2D = (2, 2)

    test_cases = [
        # input size, ord, dim args
        (size_1D, 2, None),
        (size_1D, 2, (0,)),
        (size_1D, 0, None),
        (size_1D, 0, (0,)),
        (size_1D, 0.9, None),
        (size_1D, 0.9, (0,)),
        (size_1D, 1, None),
        (size_1D, 1, (0,)),
        (size_1D, -2.1, None),
        (size_1D, -2.1, (0,)),
        (size_1D, inf, None),
        (size_1D, inf, (0,)),
        (size_1D, -inf, None),
        (size_1D, -inf, (0,)),

        (size_2D, 2, None),
        (size_2D, 2, (0,)),
        (size_2D, 2, (-1, 0)),
        (size_2D, 0, None),
        (size_2D, 0, (0,)),
        (size_2D, 0, (-1, 0)),
        (size_2D, 0.9, None),
        (size_2D, 0.9, (0,)),
        (size_2D, 0.9, (-1, 0)),
        (size_2D, 1, None),
        (size_2D, 1, (0,)),
        (size_2D, 1, (-1, 0)),
        (size_2D, -2.1, None),
        (size_2D, -2.1, (0,)),
        (size_2D, -2.1, (-1, 0)),
        (size_2D, inf, None),
        (size_2D, inf, (0,)),
        (size_2D, inf, (-1, 0)),
        (size_2D, -inf, None),
        (size_2D, -inf, (0,)),
        (size_2D, -inf, (-1, 0)),
    ]
    inputs = []

    for test_size, ord, dim in test_cases:
        for keepdim in [False, True]:
            inputs.append(SampleInput(
                make_tensor(
                    test_size, device, dtype,
                    low=None, high=None,
                    requires_grad=requires_grad),
                args=(ord,),
                kwargs=dict(
                    keepdim=keepdim,
                    dim=dim)))

    return inputs


# Metadata class for binary "universal functions (ufuncs)" that accept two
# tensor and have common properties
class BinaryUfuncInfo(OpInfo):
    """Operator information for 'universal binary functions (binary ufuncs).'
    These are functions of two tensors with common properties like:
      - they are elementwise functions
      - the output shape is determined by the input shape
      - they typically have method and inplace variants
      - they typically support the out kwarg
      - they typically have NumPy or SciPy references
    See NumPy's universal function documentation
    (https://numpy.org/doc/stable/reference/ufuncs.html) for more details
    about the concept of ufuncs.
    """
    def __init__(self, name, *, lhs_make_tensor_kwargs=None, rhs_make_tensor_kwargs=None, **kwargs):
        super().__init__(name, **kwargs)

        # [lr]hs_make_tensor_kwargs are part of the OpInfo to be able to dynamically generate valid samples later on.
        if lhs_make_tensor_kwargs is None:
            lhs_make_tensor_kwargs = {}
        self.lhs_make_tensor_kwargs = lhs_make_tensor_kwargs

        if rhs_make_tensor_kwargs is None:
            rhs_make_tensor_kwargs = {}
        self.rhs_make_tensor_kwargs = rhs_make_tensor_kwargs


def _resolve_binay_pwise_kwargs(
        op_info, *, op_kwargs=None, lhs_make_tensor_kwargs=None, rhs_make_tensor_kwargs=None
):
    """Resolves default values for :func:`sample_inputs_binary_pwise`.

    By default :attr:`op_kwargs`, :attr:`lhs_make_tensor_kwargs`, and :attr:`rhs_make_tensor_kwargs` are just empty
    dictionaries. In case :attr:`op_info` is a :class:`BinaryUfuncInfo`, :attr:`BinaryUfuncInfo.lhs_make_tensor_kwargs`
    and :attr:`BinaryUfuncInfo.rhs_make_tensor_kwargs` will be used as defaults.
    """
    if op_kwargs is None:
        op_kwargs = {}
    if lhs_make_tensor_kwargs is None:
        lhs_make_tensor_kwargs = op_info.lhs_make_tensor_kwargs if isinstance(op_info, BinaryUfuncInfo) else {}
    if rhs_make_tensor_kwargs is None:
        rhs_make_tensor_kwargs = op_info.rhs_make_tensor_kwargs if isinstance(op_info, BinaryUfuncInfo) else {}

    return op_kwargs, lhs_make_tensor_kwargs, rhs_make_tensor_kwargs


def sample_inputs_binary_pwise(
    op_info,
    device,
    dtype,
    requires_grad,
    *,
    python_scalars=False,
    op_kwargs=None,
    lhs_make_tensor_kwargs=None,
    rhs_make_tensor_kwargs=None,
    **kwargs,
):
    op_kwargs, lhs_make_tensor_kwargs, rhs_make_tensor_kwargs = _resolve_binay_pwise_kwargs(
        op_info,
        op_kwargs=op_kwargs,
        lhs_make_tensor_kwargs=lhs_make_tensor_kwargs,
        rhs_make_tensor_kwargs=rhs_make_tensor_kwargs,
    )

    scalar = make_tensor((), device=device, dtype=dtype, **rhs_make_tensor_kwargs)
    if python_scalars:
        scalar = scalar.item()  # type: ignore[assignment]

    shapes = [
        ((), scalar),
        ((S,), scalar),
        ((S, 1), (S,)),
        ((M, S), scalar),
        ((S, M, S), (M, S)),
        ((S, M, S), (S, M, S)),
        ((M, 1, S), (M, S)),
        ((M, 1, S), (1, M, S)),
    ]

    sample_inputs = []
    for shape_lhs, shape_rhs_or_scalar in shapes:
        lhs = make_tensor(
            shape_lhs,
            device=device,
            dtype=dtype,
            requires_grad=requires_grad,
            **lhs_make_tensor_kwargs,
        )
        if isinstance(shape_rhs_or_scalar, tuple):
            # shape
            rhs = make_tensor(
                shape_rhs_or_scalar,
                device=device,
                dtype=dtype,
                requires_grad=requires_grad,
                **rhs_make_tensor_kwargs,
            )
            broadcasts_input = torch.broadcast_shapes(shape_lhs, shape_rhs_or_scalar) != shape_lhs
        else:
            # scalar
            rhs = shape_rhs_or_scalar  # type: ignore[assignment]
            broadcasts_input = False

        sample_inputs.append(SampleInput(lhs, args=(rhs,), kwargs=op_kwargs, broadcasts_input=broadcasts_input))
    return sample_inputs


def sample_inputs_add_sub(
    op_info,
    device,
    dtype,
    requires_grad,
    python_scalars=False,
    alpha=1,
    op_kwargs=None,
    lhs_make_tensor_kwargs=None,
    rhs_make_tensor_kwargs=None,
    **kwargs,
):
    op_kwargs, lhs_make_tensor_kwargs, rhs_make_tensor_kwargs = _resolve_binay_pwise_kwargs(
        op_info,
        op_kwargs=op_kwargs,
        lhs_make_tensor_kwargs=lhs_make_tensor_kwargs,
        rhs_make_tensor_kwargs=rhs_make_tensor_kwargs,
    )

    sample_inputs = sample_inputs_binary_pwise(
        op_info,
        device,
        dtype,
        requires_grad,
        python_scalars=python_scalars,
        op_kwargs=op_kwargs,
        lhs_make_tensor_kwargs=lhs_make_tensor_kwargs,
        rhs_make_tensor_kwargs=rhs_make_tensor_kwargs,
        **kwargs,
    )

    lhs = make_tensor((S, S), device=device, dtype=dtype, requires_grad=requires_grad, **lhs_make_tensor_kwargs)
    rhs = make_tensor((S, S), device=device, dtype=dtype, requires_grad=requires_grad, **rhs_make_tensor_kwargs)
    sample_inputs.append(SampleInput(lhs, args=(rhs,), kwargs=dict(op_kwargs, alpha=alpha), broadcasts_input=False))

    return sample_inputs


def sample_inputs_t(op_info, device, dtype, requires_grad, **kwargs):
    make_arg = partial(make_tensor, device=device, dtype=dtype, requires_grad=requires_grad)
    return (SampleInput(make_arg((1, 2))),
            SampleInput(make_arg((2,))),
            SampleInput(make_arg(())))


def sample_inputs_mm(op_info, device, dtype, requires_grad, **kwargs):
    first_shape, second_shape = (S, M), (M, S)
    sample_inputs = []
    sample_inputs.append(
        SampleInput(make_tensor(first_shape, device, dtype,
                                requires_grad=requires_grad),
                    args=(make_tensor(second_shape, device, dtype,
                                      requires_grad=requires_grad),)))

    if dtype.is_complex:
        sample_inputs.append(
            SampleInput(make_tensor(first_shape, device, dtype,
                                    requires_grad=requires_grad),
                        args=(
                            make_tensor(second_shape, device, dtype,
                                        requires_grad=requires_grad).conj(),)))

        sample_inputs.append(
            SampleInput(make_tensor(first_shape, device, dtype,
                                    requires_grad=requires_grad).transpose(0, 1),
                        args=(
                            make_tensor(second_shape, device, dtype,
                                        requires_grad=requires_grad).transpose(0, 1).conj(),)))
    return sample_inputs

def sample_inputs_addmm(op_info, device, dtype, requires_grad, **kwargs):
    alpha_val = kwargs.get('alpha', 2 + 3j if dtype.is_complex else 0.6)
    beta_val = kwargs.get('beta', 1 + 2j if dtype.is_complex else 0.2)
    tests_list = [
        ((2, 3), (2, 2), (2, 3), False)
    ]
    tests_with_lhs_broadcasting = [
        ((1,), (2, 2), (2, 3), True),
        ((), (2, 2), (2, 3), True)
    ]
    test_cases = tests_list + tests_with_lhs_broadcasting  # type: ignore[operator]

    sample_inputs = []

    for shape_a, shape_b, shape_c, broadcasts_input in test_cases:
        sample_inputs.append(
            SampleInput(
                make_tensor(shape_a, device, dtype, requires_grad=requires_grad),
                args=(
                    make_tensor(shape_b, device, dtype,
                                requires_grad=requires_grad),
                    make_tensor(shape_c, device, dtype,
                                requires_grad=requires_grad)),
                kwargs={'alpha': alpha_val, 'beta': beta_val},
                broadcasts_input=broadcasts_input))

    if dtype.is_complex:
        shape = (3, 3)
        sample_inputs.append(
            SampleInput(make_tensor(shape, device, dtype, requires_grad=requires_grad),
                        args=(
                            make_tensor(shape, device, dtype,
                                        requires_grad=requires_grad).t().conj(),
                            make_tensor(shape, device, dtype,
                                        requires_grad=requires_grad)),
                        kwargs={'alpha': alpha_val, 'beta': beta_val},))
        sample_inputs.append(
            SampleInput(make_tensor(shape, device, dtype, requires_grad=requires_grad),
                        args=(
                            make_tensor(shape, device, dtype,
                                        requires_grad=requires_grad),
                            make_tensor(shape, device, dtype,
                                        requires_grad=requires_grad).t().conj()),
                        kwargs={'alpha': alpha_val, 'beta': beta_val},))
    return sample_inputs

def sample_inputs_mv(self, device, dtype, requires_grad, **kwargs):
    return (
        SampleInput(
            make_tensor((S, M, ), device, dtype, low=None, high=None, requires_grad=requires_grad),
            args=(
                make_tensor((M, ), device, dtype, low=None, high=None, requires_grad=requires_grad),
            )
        ),
    )

def sample_inputs_bmm(self, device, dtype, requires_grad, **kwargs):
    return (
        SampleInput(
            make_tensor((M, S, M, ), device, dtype, low=None, high=None, requires_grad=requires_grad),
            args=(
                make_tensor((M, M, S, ), device, dtype, low=None, high=None, requires_grad=requires_grad),
            )
        ),
    )

def sample_inputs_dot_vdot(self, device, dtype, requires_grad, **kwargs):
    sample_inputs = []
    sample_inputs.append(SampleInput(
        make_tensor((S, ), device, dtype, low=None, high=None, requires_grad=requires_grad),
        args=(
            make_tensor((S, ), device, dtype, low=None, high=None, requires_grad=requires_grad),
        )
    ))
    if dtype.is_complex:
        # dot/vdot for (conj(input), conj(arg_tensor)) and (conj(input), arg_tensor)
        # is tested in test_conj_view (which tests operations with only conjugated input tensor
        # -- not conjugated arg tensors)
        sample_inputs.append(SampleInput(
            make_tensor((S, ), device, dtype, low=None, high=None, requires_grad=requires_grad),
            args=(
                torch.conj(make_tensor((S, ), device, dtype, low=None, high=None, requires_grad=requires_grad)),
            )
        ))
    return sample_inputs

def sample_inputs_addmv(op_info, device, dtype, requires_grad, **kwargs):
    make_arg = partial(make_tensor, dtype=dtype, device=device, requires_grad=requires_grad)

    test_cases = (((S,), (S, M), (M,), 1, 1, False),
                  ((S,), (S, M), (M,), 0.2, 0.6, False),
                  )

    test_cases_with_broadcast = (((1,), (S, M), (M,), 1, 1, True),
                                 ((1,), (S, M), (M,), 0.2, 0.6, True),
                                 ((), (S, M), (M,), 1, 1, True),
                                 ((), (S, M), (M,), 0.2, 0.6, True),
                                 )

    cases = test_cases + test_cases_with_broadcast

    def generator():
        # addmv performs: beta * M + alpha * (mat @ vec)
        for M, mat, vec, beta, alpha, broadcasts_input in cases:
            yield SampleInput(make_arg(M), args=(make_arg(mat), make_arg(vec)),
                              kwargs=dict(beta=beta, alpha=alpha), broadcasts_input=broadcasts_input)

    return list(generator())

def sample_inputs_addbmm(op_info, device, dtype, requires_grad, **kwargs):
    make_arg = partial(make_tensor, device=device, dtype=dtype, requires_grad=requires_grad)

    # input_shape, batch1_shape, batch2_shape, beta_val, alpha_val, is_broadcasting
    test_cases = [((S, M), (S, S, S), (S, S, M), 1, 1, False),
                  ((1,), (S, S, S), (S, S, M), 1, 1, True),
                  ((S, M), (S, S, S), (S, S, M), 0.6, 0.2, False),
                  ((1,), (S, S, S), (S, S, M), 0.6, 0.2, True),
                  ((), (S, S, S), (S, S, M), 1, 1, True),
                  ((), (S, S, S), (S, S, M), 0.6, 0.2, True),
                  ]

    def generator():
        for input_shape, batch1_shape, batch2_shape, beta, alpha, is_broadcasting in test_cases:
            if dtype.is_complex:
                beta_complex, alpha_complex = beta * (1 + 2j), alpha * (2 + 3j)
                yield SampleInput(make_arg(input_shape), args=(make_arg(batch1_shape), make_arg(batch2_shape)),
                                  kwargs=dict(beta=beta_complex, alpha=alpha_complex), broadcasts_input=is_broadcasting)
            yield SampleInput(make_arg(input_shape), args=(make_arg(batch1_shape), make_arg(batch2_shape)),
                              kwargs=dict(beta=beta, alpha=alpha), broadcasts_input=is_broadcasting)

    return list(generator())

def sample_inputs_addcmul_addcdiv(op_info, device, dtype, requires_grad, **kwargs):
    test_cases = [(((S, S), (S, S), (S, S)), False),
                  (((S, S), (S, 1), (1, S)), False),
                  (((1,), (S, S, 1), (1, S)), True),
                  (((), (), ()), False),
                  (((S, S), (), ()), True),
                  (((), (S, S, 1), (1, S)), True)
                  ]

    sample_inputs = []
    for input_args, broadcasts_input in test_cases:
        args = tuple(make_tensor(arg, device, dtype, requires_grad=requires_grad) if isinstance(arg, tuple) else arg
                     for arg in input_args)
        sample_inputs.append(SampleInput(args[0], args=args[1:], broadcasts_input=broadcasts_input))

        sample_inputs.append(SampleInput(args[0], args=args[1:], kwargs=dict(value=3.14), broadcasts_input=broadcasts_input))

    return tuple(sample_inputs)

def sample_inputs_baddbmm(op_info, device, dtype, requires_grad, **kwargs):
    test_cases = [((S, S, M), (S, S, S), (S, S, M), 1, 1, False),
                  ((1,), (S, S, S), (S, S, M), 1, 1, True),
                  ((S, S, M), (S, S, S), (S, S, M), 0.6, 0.2, False),
                  ((1,), (S, S, S), (S, S, M), 0.6, 0.2, True),
                  ((), (S, S, S), (S, S, M), 1, 1, True),
                  ((), (S, S, S), (S, S, M), 0.6, 0.2, True),
                  ]
    sample_inputs = []
    for (input_shape, batch1_shape, batch2_shape, alpha, beta, broadcasts_input) in test_cases:
        args = (make_tensor(input_shape, device, dtype,
                            low=None, high=None,
                            requires_grad=requires_grad),
                make_tensor(batch1_shape, device, dtype,
                            low=None, high=None,
                            requires_grad=requires_grad),
                make_tensor(batch2_shape, device, dtype,
                            low=None, high=None,
                            requires_grad=requires_grad))
        sample_inputs.append(SampleInput(args[0], args=(args[1], args[2]),
                             kwargs=dict(beta=beta, alpha=alpha), broadcasts_input=broadcasts_input))
        if dtype.is_complex:
            sample_inputs.append(SampleInput(args[0], args=(args[1], args[2]),
                                             kwargs=dict(beta=beta * (1 + 2j), alpha=alpha * (2 + 3j)),
                                             broadcasts_input=broadcasts_input))

    if dtype.is_complex:
        shapes = [(S, S, S), (S, M, S), (S, S, M)]
        args = (make_tensor(shapes[0], device, dtype,
                            low=None, high=None,
                            requires_grad=requires_grad),
                make_tensor(shapes[1], device, dtype,
                            low=None, high=None,
                            requires_grad=requires_grad),
                make_tensor(shapes[2], device, dtype,
                            low=None, high=None,
                            requires_grad=requires_grad))
        sample_inputs.append(
            SampleInput(
                args[0].transpose(-1, 1), args=(args[1].transpose(-1, 1).conj(), args[2].transpose(-1, 1).conj()),
                kwargs=dict(beta=beta * (1 + 2j), alpha=alpha * (2 + 3j)),))

    return tuple(sample_inputs)

def sample_inputs_addr(op_info, device, dtype, requires_grad, **kwargs):
    input1 = SampleInput(
        make_tensor((S, M), device, dtype, low=None, high=None, requires_grad=requires_grad),
        args=(
            make_tensor((S, ), device, dtype, low=None, high=None, requires_grad=requires_grad),
            make_tensor((M, ), device, dtype, low=None, high=None, requires_grad=requires_grad)))

    input2 = SampleInput(
        make_tensor((), device, dtype, low=None, high=None, requires_grad=requires_grad),
        args=(
            make_tensor((S, ), device, dtype, low=None, high=None, requires_grad=requires_grad),
            make_tensor((M, ), device, dtype, low=None, high=None, requires_grad=requires_grad)),
        broadcasts_input=True)

    if dtype.is_complex:
        alpha, beta = 0.1 + 0.3j, 0.4 + 0.6j
    elif dtype.is_floating_point:
        alpha, beta = 0.2, 0.6
    else:
        alpha, beta = 2, 3

    input3 = SampleInput(
        make_tensor((S, M), device, dtype, low=None, high=None, requires_grad=requires_grad),
        args=(
            make_tensor((S, ), device, dtype, low=None, high=None, requires_grad=requires_grad),
            make_tensor((M, ), device, dtype, low=None, high=None, requires_grad=requires_grad)),
        kwargs=dict(beta=beta, alpha=alpha))

    input4 = SampleInput(
        make_tensor((), device, dtype, low=None, high=None, requires_grad=requires_grad),
        args=(
            make_tensor((S, ), device, dtype, low=None, high=None, requires_grad=requires_grad),
            make_tensor((M, ), device, dtype, low=None, high=None, requires_grad=requires_grad)),
        kwargs=dict(beta=beta, alpha=alpha),
        broadcasts_input=True)

    return (input1, input2, input3, input4)

def sample_inputs_xlogy(self, device, dtype, requires_grad, **kwargs):
    return (
        SampleInput(
            make_tensor((S, S), device, dtype, low=None, high=None, requires_grad=requires_grad),
            args=(
                make_tensor((S, S), device, dtype, low=0, high=None, requires_grad=requires_grad),
            )
        ),
    )


def sample_inputs_xlog1py(self, device, dtype, requires_grad):
    make_arg = partial(make_tensor, device=device, dtype=dtype, requires_grad=requires_grad)

    def generator():
        # same shape
        yield SampleInput(make_arg((S, S)), args=(make_arg((S, S), low=-1),))
        # rhs broadcast
        yield SampleInput(make_arg((S, S)), args=(make_arg((S,), low=-1),))
        # all zero `x`
        with torch.no_grad():
            x = make_arg((S, S))
            x.fill_(0)
        yield SampleInput(x, args=(make_arg((S, S), low=-1),))

        # randomly zero-masked `x`
        x = make_arg((S, S))
        y = make_arg((S, S), low=-1)
        with torch.no_grad():
            x[torch.rand(x.shape) > 0.5] = 0
        yield SampleInput(x, args=(y,))

        # Scalar x
        # `input` has to be a tensor
        # yield SampleInput(0, args=(make_arg((S, S), low=-1),))
        # yield SampleInput(2.1, args=(make_arg((S, S), low=-1),))

        # Scalar y
        yield SampleInput(make_arg((S, S)), args=(-0.5,))
        yield SampleInput(make_arg((S, S)), args=(1.2,))

    return list(generator())

def sample_inputs_zero_(op_info, device, dtype, requires_grad, **kwargs):
    make_arg = partial(make_tensor, device=device, dtype=dtype, requires_grad=requires_grad)

    cases = ((), (S, S, S), (S,))

    def generator():
        for shape in cases:
            yield(SampleInput(make_arg(shape)))

    return list(generator())


def sample_inputs_logsumexp(self, device, dtype, requires_grad):
    inputs = (
        ((), (0,), True),
        ((S, S), (1,), True),
        ((S, S), (1,), False)
    )
    samples = []

    for shape, dim, keepdim in inputs:
        t = make_tensor(shape, device, dtype,
                        low=None, high=None,
                        requires_grad=requires_grad)
        samples.append(SampleInput(t, args=(dim, keepdim)))

    return tuple(samples)

def sample_inputs_logcumsumexp(self, device, dtype, requires_grad):
    inputs = (
        ((S, S, S), 0),
        ((S, S, S), 1),
        ((), 0),
    )
    samples = []

    for shape, dim in inputs:
        t = make_tensor(shape, device, dtype,
                        low=None, high=None,
                        requires_grad=requires_grad)
        samples.append(SampleInput(t, args=(dim,)))

    return tuple(samples)

def sample_inputs_trace(self, device, dtype, requires_grad, **kwargs):
    return (SampleInput((make_tensor((S, S), device, dtype,
                                     low=None, high=None,
                                     requires_grad=requires_grad))),)


def sample_inputs_renorm(self, device, dtype, requires_grad, **kwargs):
    make_arg = partial(make_tensor, dtype=dtype, device=device, requires_grad=requires_grad)
    cases = (((S, S, S), (2, 1, 0.5)),
             ((S, S, S), (2, -1, 0.5)),
             ((S, S, S), (1, 2, 3)),
             ((S, S, S), (float('inf'), 2, 0.5)),
             )

    def generator():
        for shape, args in cases:
            yield SampleInput(make_arg(shape), args=args)

    return list(generator())


def sample_inputs_transpose_swapdims(self, device, dtype, requires_grad, **kwargs):
    make_arg = partial(make_tensor, dtype=dtype, device=device, requires_grad=requires_grad)

    cases = (((1, 2, 3), (-1, -2)),
             ((1, 2, 3), (-1, 2)),
             ((1, 2, 3), (1, -2)),
             ((1, 2, 3), (1, 2)),
             ((), (0, 0)),
             ((1, ), (0, 0)),
             ((M, M), (0, 1)),
             ((S, S, S), (2, 0)), )

    def generator():
        for shape, args in cases:
            yield SampleInput(make_arg(shape), args=args)

    return list(generator())


def sample_inputs_linalg_invertible(op_info, device, dtype, requires_grad=False, **kwargs):
    """
    This function generates always invertible input for linear algebra ops using
    random_fullrank_matrix_distinct_singular_value.
    The input is generated as the itertools.product of 'batches' and 'ns'.
    In total this function generates 8 SampleInputs
    'batches' cases include:
        () - single input,
        (0,) - zero batched dimension,
        (2,) - batch of two matrices,
        (1, 1) - 1x1 batch of matrices
    'ns' gives 0x0 and 5x5 matrices.
    Zeros in dimensions are edge cases in the implementation and important to test for in order to avoid unexpected crashes.
    """
    from torch.testing._internal.common_utils import random_fullrank_matrix_distinct_singular_value

    batches = [(), (0, ), (2, ), (1, 1)]
    ns = [5, 0]
    out = []
    for batch, n in product(batches, ns):
        a = random_fullrank_matrix_distinct_singular_value(n, *batch, dtype=dtype, device=device)
        a.requires_grad = requires_grad
        out.append(SampleInput(a))
    return out

def sample_inputs_linalg_cond(op_info, device, dtype, requires_grad=False, **kwargs):
    make_arg = partial(make_tensor, dtype=dtype, device=device, requires_grad=requires_grad)

    # autograd is not supported for inputs with zero number of elements
    shapes = ((S, S),
              (2, S, S),
              (2, 1, S, S), )

    def generator():
        for shape in shapes:
            yield SampleInput(make_arg(shape))

    return list(generator())

def np_sinc_with_fp16_as_fp32(x):
    # Wraps numpy's sinc function so that fp16 values are promoted to fp32
    # before sinc is invoked. Context: numpy's sinc returns NaN when evaluated
    # at 0 for fp16.
    if x.dtype == np.float16:
        return np.sinc(x.astype(np.float32))
    else:
        return np.sinc(x)

def sample_inputs_broadcast_to(op_info, device, dtype, requires_grad, **kwargs):
    test_cases = (
        ((S, 1, 1), (S, S, S)),
        ((S, 1, S), (S, S, S)),
        ((S, 1), (S, S, S)),
        ((1,), (S, S, S)),
        ((1, S), (1, 1, S)),
        ((), ()),
        ((), (1, 3, 2)),
    )

    return tuple(
        SampleInput(
            make_tensor(size, device, dtype, low=None, high=None, requires_grad=requires_grad),
            args=(shape,)) for size, shape in test_cases)

def sample_inputs_bitwise_shift(op_info, device, dtype, requires_grad, **kwargs):
    test_cases = (
        (S, S, S),
        (S,),
        (),
    )

    sample_inputs = []
    for size in test_cases:
        tensor1 = make_tensor(size, device, dtype, low=-32, high=32, requires_grad=requires_grad)
        tensor2 = make_tensor(size, device, dtype, low=0, high=5, requires_grad=requires_grad)
        sample_inputs.append(SampleInput(tensor1, args=(tensor2,)))
        sample_inputs.append(SampleInput(tensor1, args=(2,)))

    return tuple(sample_inputs)


def sample_inputs_cdist(op_info, device, dtype, requires_grad, **kwargs):
    small_S = 2
    test_cases = (
        ((S, S, 2), (S, S + 1, 2)),
        ((S, S), (S, S)),
        ((S, S, S), (S, S, S)),
        ((3, 5), (3, 5)),
        ((2, 3, 5), (2, 3, 5)),
        ((1, 2, 3), (1, 2, 3)),
        ((1, 1), (S, 1)),
        ((0, 5), (4, 5)),
        ((4, 5), (0, 5)),
        ((0, 4, 5), (3, 5)),
        ((4, 5), (0, 3, 5)),
        ((0, 4, 5), (1, 3, 5)),
        ((1, 4, 5), (0, 3, 5)),
        # Using S here would make this one test take 9s
        ((small_S, small_S, small_S + 1, 2), (small_S, small_S, small_S + 2, 2)),
        ((small_S, 1, 1, small_S), (1, small_S, small_S)),
        ((1, 1, small_S), (small_S, 1, small_S, small_S)),
    )

    samples = []
    for cm in ['use_mm_for_euclid_dist', 'donot_use_mm_for_euclid_dist']:
        # FIXME add an override for JIT and revert 0. back to 0
        # since it's accepted by eager
        for p in [0., 1., 2., 3., 0.5, 1.5, 2.5, float("inf")]:
            for t1_size, t2_size in test_cases:
                # The args should never be non-contiguous as this is not supported in the backward
                samples.append(SampleInput(
                    make_tensor(t1_size, device, dtype, requires_grad=requires_grad, noncontiguous=False),
                    args=(make_tensor(t2_size, device, dtype, requires_grad=requires_grad, noncontiguous=False), p, cm)))

    return samples


def sample_inputs_fill_(op_info, device, dtype, requires_grad, **kwargs):
    make_arg = partial(make_tensor, device=device, dtype=dtype,
                       low=None, high=None, requires_grad=requires_grad)

    cases = (((S, S, S), (1,)),
             ((), (1,)),
             # For requires_grad=False below,
             # check https://github.com/pytorch/pytorch/issues/59137
             ((S, S, S), (make_arg((), requires_grad=False),)))

    def generator():
        for shape, args in cases:
            yield SampleInput(make_arg(shape), args=args)

    return list(generator())


def sample_inputs_comparison_ops(self, device, dtype, requires_grad, **kwargs):
    test_cases = (
        ((S, S, S), (S, S, S), False),
        ((S, S, S), (), False),
        ((S, S, S), (1,), False),
        ((S,), (1,), False),
        ((), (), False),
    )
    test_cases_lhs_broadcasting = (
        ((S, 1, S), (S, S, S), True),
        ((1,), (S, S, S), True),
        ((1, S), (1, 1, S), True),
        ((), (0,), True),
        ((), (S, S, S), True),
    )
    cases = test_cases + test_cases_lhs_broadcasting
    sample_inputs = list(SampleInput(make_tensor(first_shape, device, dtype,
                                                 requires_grad=requires_grad),
                                     args=(make_tensor(second_shape, device, dtype,
                                                       requires_grad=requires_grad),),
                                     broadcasts_input=broadcasts_input)
                         for first_shape, second_shape, broadcasts_input in cases)
    equal_tensors_non_bool = (
        ([[[-8, 6], [9, 0]], [[0, 5], [5, 7]]]),
        ([[[6, 5]], [[1, -5]]]),
        ([[2], [-1]]),
        ([0, -6]),
        ([3],),
    )
    equal_tensors_bool = (
        ([[[1, 0], [0, 0]], [[0, 1], [1, 0]]]),
        ([[[1, 1]], [[1, 0]]]),
        ([[1], [0]]),
        ([0, 1]),
        ([1],),
    )
    more_cases = equal_tensors_bool if dtype is torch.bool else equal_tensors_non_bool
    more_inputs = list(SampleInput(torch.tensor(elements, device=device, dtype=dtype,
                                                requires_grad=requires_grad),
                                   args=(torch.tensor(elements, device=device, dtype=dtype,
                                                      requires_grad=requires_grad),))
                       for elements in more_cases)
    sample_inputs = [*sample_inputs, *more_inputs]
    return tuple(sample_inputs)


def sample_inputs_stack(op_info, device, dtype, requires_grad, **kwargs):
    tensors = [
        make_tensor((S, S), device, dtype, requires_grad=requires_grad),
        make_tensor((S, S), device, dtype, requires_grad=requires_grad),
        make_tensor((S, S), device, dtype, requires_grad=requires_grad),
    ]

    return (SampleInput(tensors, args=(0,)),)

def sample_inputs_cat_concat(op_info, device, dtype, requires_grad, **kwargs):
    make_arg = partial(make_tensor, device=device, dtype=dtype, requires_grad=requires_grad)

    cases: Tuple[tuple, tuple, dict] = (  # type: ignore[assignment]
        ((S, S), (S, S), {'dim': -1}),
        ((S, S), (S, S), {'dim': 1}),
        ((M, S), (S, S), {'dim': 0}),  # different shapes
        ((1, 2, 3), (1, 2, 3), {'dim': -2}),
        ((0,), (0,), {'dim': 0}),  # empty tensor
        ((0, S), (S, S), {'dim': 0}),
        ((1,), (1,), {})  # dim not passed, fallback to default
    )

    def generator():
        for input_shape1, input_shape2, kwargs in cases:
            yield SampleInput([make_arg(input_shape1), make_arg(input_shape2)], kwargs=kwargs)

    return list(generator())

def sample_inputs_hstack_dstack_vstack(op_info, device, dtype, requires_grad, **kwargs):
    tensors = [
        make_tensor((S, S), device, dtype, requires_grad=requires_grad),
        make_tensor((S, S), device, dtype, requires_grad=requires_grad),
        make_tensor((S, S), device, dtype, requires_grad=requires_grad),
    ]

    return (SampleInput(tensors),)

def sample_inputs_hypot(op_info, device, dtype, requires_grad):
    input = make_tensor((S, S), device, dtype, requires_grad=requires_grad)
    args = make_tensor((S, S), device, dtype, requires_grad=requires_grad)

    return (
        SampleInput(input, args=(args,)),
    )

def sample_inputs_gather(op_info, device, dtype, requires_grad, **kwargs):
    return (
        SampleInput(
            make_tensor((M, S), device, dtype, low=None, high=None, requires_grad=requires_grad),
            args=(0, gather_variable((S, S), 1, M, True, device=device))),
        SampleInput(
            make_tensor((M, S), device, dtype, low=None, high=None, requires_grad=requires_grad),
            args=(1, gather_variable((M, S // 2), 0, S, True, device=device))),
        SampleInput(
            make_tensor((), device, dtype, low=None, high=None, requires_grad=requires_grad),
            args=(0, torch.tensor([0], dtype=torch.int64, device=device))),
        SampleInput(
            make_tensor((S,), device, dtype, low=None, high=None, requires_grad=requires_grad),
            args=(0, torch.tensor(0, dtype=torch.int64, device=device))),
        SampleInput(
            make_tensor((), device, dtype, low=None, high=None, requires_grad=requires_grad),
            args=(0, torch.tensor(0, dtype=torch.int64, device=device))),
    )


def sample_inputs_take_along_dim(op_info, device, dtype, requires_grad, **kwargs):
    return (SampleInput(make_tensor((S, S), device, dtype,
                                    low=None, high=None,
                                    requires_grad=requires_grad),
                        args=(gather_variable((S, S), 1, S, True, device=device), 0)),

            # `indices` broadcast
            SampleInput(make_tensor((S, S), device, dtype,
                                    low=None, high=None,
                                    requires_grad=requires_grad),
                        args=(gather_variable((1, S // 2), 0, S, True, device=device), 1)),

            # `self` broadcast
            SampleInput(make_tensor((1, S), device, dtype,
                                    low=None, high=None,
                                    requires_grad=requires_grad),
                        args=(gather_variable((S, S // 2), 0, S, True, device=device), 1)),

            # without `dim` arg
            SampleInput(make_tensor((S, S), device, dtype,
                                    low=None, high=None,
                                    requires_grad=requires_grad),
                        args=(gather_variable((S, S // 2), 0, S, True, device=device), )),
            SampleInput(make_tensor((S, S), device, dtype,
                                    low=None, high=None,
                                    requires_grad=requires_grad),
                        args=(gather_variable((S, S // 2), 0, S, True, device=device),)),
            )


def sample_inputs_aminmax(op_info, device, dtype, requires_grad, **kwargs):
    test_cases: Tuple[tuple, dict] = (  # type: ignore[assignment]
        ((S, S, S), {}),
        ((S, S, S), {'dim': 1}),
        ((S, S, S), {'dim': 1, 'keepdim': True}),
        ((), {'dim': 0}),
        ((), {}),
        ((), {'dim': 0, 'keepdim': True}),
    )

    samples: List[SampleInput] = []
    for shape, kwargs in test_cases:
        samples.append(SampleInput(
            make_tensor(shape, device, dtype, requires_grad=requires_grad),
            kwargs=kwargs))

    return samples

def sample_inputs_diff(op_info, device, dtype, requires_grad, **kwargs):
    test_cases = (
        ((1,), 0, None, None),
        ((S,), 0, None, None),
        ((S, 1), 0, None, None),
        ((S, 1), 1, None, None),
        ((S, S), 0, None, None),
        ((S, S), 1, None, None),
        ((S, S), 0, (1, S), (2, S)),
        ((S, S), 0, None, (2, S)),
        ((S, S, S), 1, None, None),
        ((S, S, S), 1, (S, 1, S), (S, 1, S)),)

    sample_inputs = []
    for size, dim, size_prepend, size_append in test_cases:
        args = (make_tensor(size, device, dtype,
                            low=None, high=None,
                            requires_grad=requires_grad), 1, dim,
                make_tensor(size_prepend, device, dtype,
                            low=None, high=None,
                            requires_grad=requires_grad) if size_prepend else None,
                make_tensor(size_append, device, dtype,
                            low=None, high=None,
                            requires_grad=requires_grad) if size_append else None)
        sample_inputs.append(SampleInput(args[0], args=args[1:]))

    return tuple(sample_inputs)

def sample_inputs_histogram(op_info, device, dtype, requires_grad):
    make_arg = partial(make_tensor, dtype=dtype, device=device, requires_grad=requires_grad)

    sizes = ((), (S,), (S, S), (S, S, S), (S, 1, S), (S, 0, S))

    sample_inputs = []
    for size, bin_ct, weighted, density in product(sizes, range(1, 5), [False, True], [False, True]):
        input_tensor = make_arg(size)
        weight_tensor = make_arg(size) if weighted else None

        sample_inputs.append(SampleInput(input_tensor, args=(bin_ct,),
                                         kwargs=dict(weight=weight_tensor, density=density)))

        bins_tensor = make_arg((bin_ct + 1,))
        sample_inputs.append(SampleInput(input_tensor, args=(bins_tensor,),
                                         kwargs=dict(weight=weight_tensor, density=density)))

    return sample_inputs

def sample_inputs_gradient(op_info, device, dtype, requires_grad):
    sample_inputs = []
    test_cases_float = (
        ((S,), None, None, 1),
        ((S,), 2., None, 1),
        ((S, S), None, None, 2),
        ((S, S), [2.0, 2.1], None, 1),
        ((S, S), [2.0, 2.1], (0, 1), 1),
        ((4, 4, 4), [2., 1.], (0, 1), 2),
    )
    for size, spacing, dim, edge_order in test_cases_float:
        t = make_tensor(size, device, dtype, low=None, high=None, requires_grad=requires_grad)
        sample_inputs.append(SampleInput(t, kwargs=dict(dim=dim, spacing=spacing, edge_order=edge_order)))

    test_cases_tensor = (
        ((3, 3, 3), ((1.1, 2.0, 3.5), (4.0, 2, 6.0)), (0, -1), 1),
        ((3, 3, 3), ((1.0, 3.0, 2.0), (8.0, 6.0, 1.0)), (0, 1), 2),
    )
    for size, coordinates, dim, edge_order in test_cases_tensor:
        t = make_tensor(size, device, dtype, low=None, high=None, requires_grad=requires_grad)
        coordinates_tensor_list = []
        for coords in coordinates:
            a = torch.tensor(coords, dtype=dtype, device=device)
            coordinates_tensor_list.append(a)
        sample_inputs.append(SampleInput(t, kwargs=dict(dim=dim, spacing=coordinates_tensor_list, edge_order=edge_order)))

    return tuple(sample_inputs)

def sample_inputs_index_select(op_info, device, dtype, requires_grad):
    return (
        SampleInput(
            make_tensor((S, S, S), device, dtype, low=None, high=None, requires_grad=requires_grad),
            args=(0, index_variable(2, S, device=device))),
        SampleInput(
            make_tensor((), device, dtype, low=None, high=None, requires_grad=requires_grad),
            args=(0, torch.tensor([0], dtype=torch.int64, device=device))),
        SampleInput(
            make_tensor((), device, dtype, low=None, high=None, requires_grad=requires_grad),
            args=(0, torch.tensor(0, dtype=torch.int64, device=device))),
    )

def sample_inputs_getitem(op_info, device, dtype, requires_grad, **kwargs):
    test_args = [
        ([1, 2],),
        (slice(0, 3),),
        ([slice(0, 3), 1],),
        ([[0, 2, 3], [1, 3, 3], [0, 0, 2]],),
        ([[0, 0, 3], [1, 1, 3], [0, 0, 2]],),
        ([slice(None), slice(None), [0, 3]],),
        ([slice(None), [0, 3], slice(None)],),
        ([[0, 3], slice(None), slice(None)],),
        ([[0, 3], [1, 2], slice(None)],),
        ([[0, 3], ],),
        ([[0, 3], slice(None)],),
        ([[0, 3], Ellipsis],),
        ([[0, 2, 3], [1, 3, 3], torch.LongTensor([0, 0, 2])],),
        (index_variable(2, S, device=device),),
        (mask_not_all_zeros((S,)),),
    ]

    return tuple(SampleInput(
        make_tensor((S, S, S), device, dtype, low=None, high=None, requires_grad=requires_grad),
        args=args)
        for args in test_args)

def sample_inputs_index_put(op_info, device, dtype, requires_grad, **kwargs):
    inputs = []
    for accumulate in [False, True]:
        # Test with indices arg
        inputs.append(SampleInput(
            make_tensor((S, S,), device, dtype, low=None, high=None, requires_grad=requires_grad),
            args=(
                (index_variable(2, S, device=device), ),
                make_tensor((2, S), device, dtype, low=None, high=None)),
            kwargs=dict(accumulate=accumulate)))

        # Test with mask arg
        mask = torch.zeros(S, dtype=torch.bool) if accumulate else mask_not_all_zeros((S,))
        inputs.append(SampleInput(
            make_tensor((S, S), device, dtype, low=None, high=None, requires_grad=requires_grad),
            args=(
                (mask, ),
                make_tensor((S,), device, dtype, low=None, high=None),),
            kwargs=dict(accumulate=accumulate)))

    return inputs

# Missing to test the nondeterminism of the operation
# https://github.com/pytorch/pytorch/issues/53352
def sample_inputs_index_add(op_info, device, dtype, requires_grad, **kwargs):
    # These testa are pretty much the same as those from index_copy.
    # Perhaps merge?
    make_arg = partial(make_tensor, dtype=dtype, device=device, requires_grad=requires_grad)

    t = make_arg((S, S))
    s = make_arg((S, S))
    # non-contiguous target
    t_nonctg = t.transpose(0, 1)
    # non-contiguous source
    s_nonctg = s.transpose(0, 1)

    idx = make_arg((S,), dtype=torch.int64, low=0, high=S)
    idx_nonctg = make_arg((S,), dtype=torch.int64, low=0, high=S, noncontiguous=True)
    samples = [SampleInput(tensor, args=(1, idx, source))
               for tensor, idx, source in product([t, t_nonctg], [idx, idx_nonctg], [s, s_nonctg])]
    samples.extend(SampleInput(tensor, args=(1, idx, source), kwargs=dict(alpha=a))
                   for tensor, idx, source, a in product([t, t_nonctg], [idx, idx_nonctg], [s, s_nonctg], [-1, 0, 2]))

    # Add scalar cases
    scalar_sizes = [(), (1,)]
    ts = (make_arg(size) for size in scalar_sizes)
    idxs = (make_arg(size, dtype=torch.int64, low=0, high=1) for size in scalar_sizes)
    ss = (make_arg(size) for size in scalar_sizes)

    samples.extend(SampleInput(t, args=(0, idx, s)) for t, idx, s in product(ts, idxs, ss))
    samples.extend(SampleInput(t, args=(0, idx, s), kwargs=dict(alpha=a)) for t, idx, s, a in product(ts, idxs, ss, [-1, 0, 2]))
    return samples

def sample_inputs_sort(op_info, device, dtype, requires_grad, **kwargs):
    def apply_grad(t):
        if dtype in floating_types_and(torch.float16, torch.bfloat16):
            t.requires_grad_(requires_grad)

    def small_3d_unique(dtype, device):
        res = torch.randperm(S * S * S, dtype=torch.int64, device=device).view(S, S, S)
        res = res.to(dtype)
        apply_grad(res)
        return res

    def large_1d_unique(dtype, device):
        res = torch.randperm(L * L * L, dtype=torch.int64, device=device)
        res = res.to(dtype)
        apply_grad(res)
        return res

    samples = []
    # Test case for large tensor.
    largesample = SampleInput(large_1d_unique(dtype, device))
    samples.append(largesample)

    # Test cases for small 3d tensors.
    # Imitates legacy tests from test/test_torch.py
    t = small_3d_unique(dtype, device)
    dims = range(-3, 3)
    flag = [True, False]
    for dim, descending, stable in product(dims, flag, flag):
        # default schema without stable sort
        samples.append(SampleInput(t, args=(dim, descending)))
        # schema with stable sort, no CUDA support yet
        if torch.device(device).type == 'cpu':
            samples.append(
                SampleInput(t, kwargs=dict(dim=dim, descending=descending, stable=stable))
            )

    # Test cases for scalar tensor
    scalar = torch.tensor(1, dtype=dtype, device=device)
    apply_grad(scalar)
    samples.append(SampleInput(scalar))
    samples.append(SampleInput(scalar, args=(0,)))
    samples.append(SampleInput(scalar, args=(0, True)))

    # Test cases for stable sort
    samples.append(SampleInput(scalar, kwargs=dict(stable=True)))
    samples.append(SampleInput(scalar, kwargs=dict(dim=0, stable=True)))
    samples.append(SampleInput(scalar, kwargs=dict(dim=0, descending=True, stable=True)))
    return samples

def sample_inputs_index_fill(op_info, device, dtype, requires_grad, **kwargs):
    samples = []
    t = make_tensor((S, S, S), device, dtype,
                    low=None, high=None,
                    requires_grad=requires_grad)
    fill_val = torch.tensor(-1 + 1j if t.is_complex() else -1)
    # non-contiguous input
    t01 = t.transpose(0, 1)
    t02 = t.transpose(0, 2)
    t12 = t.transpose(1, 2)
    idx = index_variable(1, S, device=device)
    # non-contiguous index
    idx_nonctg = torch.empty_strided((S,), (2,), device=device, dtype=torch.int64)
    idx_nonctg.copy_(idx)
    for d in range(t.dim()):
        for tensor in [t, t01, t02, t12]:
            samples.append(SampleInput(tensor, args=(d, idx, fill_val)))
            samples.append(SampleInput(tensor, args=(d, -idx - 1, fill_val)))
            samples.append(SampleInput(tensor, args=(d, idx_nonctg, fill_val)))

    make_arg = partial(make_tensor, device=device, dtype=dtype, requires_grad=requires_grad)
    index_tensor = partial(torch.tensor, device=device, dtype=torch.long)

    def unique_idx(numel, max_idx):
        # Generate unique random indices vector of `numel`
        # elements in range [0, max_idx).
        indices = random.sample(range(max_idx), numel)
        return index_tensor(indices)

    samples.append(SampleInput(make_arg((S, S)), args=(0, unique_idx(2, S), 2)))
    samples.append(SampleInput(make_arg((S, S)), args=(0, unique_idx(2, S), make_arg(()))))
    samples.append(SampleInput(make_arg((S, S)), args=(0, index_tensor(0), 2)))
    samples.append(SampleInput(make_arg(()), args=(0, index_tensor([0]), 2)))
    samples.append(SampleInput(make_arg(()), args=(0, index_tensor(0), 2)))

    # Duplicate indices
    samples.append(SampleInput(make_arg((S, S)), args=(0, index_tensor([0, 0]), 2)))
    samples.append(SampleInput(make_arg((S, S)), args=(0, index_tensor([0, 0, 2]), make_arg(()))))

    return samples

def sample_inputs_max_min_binary(op_info, device, dtype, requires_grad, **kwargs):
    inputs = []
    args_for_binary_op = (
        ((S, S, S), (S, S, S),),
        ((S, S, S), (S,),),
        ((S,), (S, S, S),),
        ((S, 1, S), (S, S),),
        ((S, S), (S, S),),
        ((), (),),
        ((S, S, S), (),),
        ((), (S, S, S),),
    )
    inputs = list((SampleInput(make_tensor(input_tensor, device, dtype,
                                           low=None, high=None,
                                           requires_grad=requires_grad),
                               args=(make_tensor(other_tensor, device, dtype,
                                                 low=None, high=None,
                                                 requires_grad=requires_grad),),))
                  for input_tensor, other_tensor in args_for_binary_op)
    return inputs

def sample_inputs_adaptive_avg_pool2d(op_info, device, dtype, requires_grad, **kwargs):
    make_arg = partial(make_tensor, device=device, dtype=dtype, requires_grad=requires_grad)

    # Ordered as (input shape, output size)
    cases = (
        ((1, 8, 8, 8), (5, 7)),
        ((2, 8, 8, 8), (None, 7)),
        ((1, 8, 4, 3), (5, None)),
        ((1, 8, 4, 3), (None, None)),
        ((1, 8, 4, 3), (5)),
    )

    def generator():
        for input_shape, output_size in cases:
            yield SampleInput(make_arg(input_shape), args=(output_size,))

    return list(generator())

def sample_inputs_normalize(self, device, dtype, requires_grad, **kwargs):
    make_arg = partial(make_tensor, low=-1, high=1, device=device, dtype=dtype, requires_grad=requires_grad)

    cases: Tuple[Tuple[int], dict] = (  # type: ignore[assignment]
                                     ((2, 1, 4, 5), {'p': 1., 'dim': 2}),
                                     ((2, 3, 4, 5), {'p': 2., 'dim': 1}),
                                     ((1, 2, 4, 5), {'p': 0.5, 'dim': 0}),
                                     ((1, 3, 4, 5), {'p': -1., 'dim': 1}),
                                     ((1, 3, 4, 5), {'p': 0., 'dim': -1}),
                                     ((), {'p': 1.2, 'dim': 0}),
                                     ((2, 3, 4, 5), {}),
                                     ((2, 3, 4, 5), {'eps': 1e-4}))

    def generator():
        for input_shape, kwargs in cases:
            yield SampleInput(make_arg(input_shape), kwargs=kwargs)

    return list(generator())

def sample_inputs_conv_transpose2d(op_info, device, dtype, requires_grad, **kwargs):
    make_arg = partial(make_tensor, device=device, dtype=dtype, requires_grad=requires_grad)

    # Ordered as shapes for input, weight, bias
    # and a dict of values of (stride, padding, output_padding, groups, dilation)
    cases: Tuple[Tuple[int], Tuple[int], Tuple[int], dict] = (  # type: ignore[assignment]
        ((1, 3, 4, 4), (3, 3, 3, 3), (3,),
         {'stride': (2, 2), 'padding': 2, 'output_padding': (1, 1), 'groups': 1}),
        ((2, 2, 4, 4), (2, 2, 4, 5), (4,),
         {'stride': (3, 2), 'padding': (1, 2), 'output_padding': (2, 3), 'groups': 2, 'dilation': (4, 4)}),
        ((1, 1, 4, 5), (1, 1, 4, 3), (1,),
         {'stride': 2, 'padding': 1, 'output_padding': 1, 'groups': 1, 'dilation': (2, 3)}),
        ((1, 1, 4, 3), (1, 2, 3, 4), None,
         {'stride': 2, 'padding': 1, 'output_padding': 1, 'groups': 1}),
        ((1, 4, 5, 5), (4, 8, 3, 3), None,
         {})
    )

    def generator():
        for input_shape, weight, bias, kwargs in cases:
            yield SampleInput(make_arg(input_shape), args=(
                make_arg(weight),
                make_arg(bias) if bias is not None else bias
            ), kwargs=kwargs)

    return list(generator())

def sample_inputs_layer_norm(opinfo, device, dtype, requires_grad, **kwargs):
    make_arg = partial(make_tensor, device=device, dtype=dtype, requires_grad=requires_grad)

    # Ordered as input shape, normalized_shape and a kwarg dict for eps
    cases: Tuple[Tuple[int], Tuple[int], dict] = (  # type: ignore[assignment]
        ((1, 2, 3), (1, 2, 3), {'eps': 0.5}),
        ((2, 2, 3), (2, 3), {'eps': -0.5}),
        ((1,), (1,), {}),
        ((1, 2), (2,), {}),
        ((0, 1), (1,), {}),
    )

    def generator():
        for input_shape, normalized_shape, kwargs in cases:
            # Shape of weight and bias should be the same as normalized_shape
            weight = make_arg(normalized_shape)
            bias = make_arg(normalized_shape)
            yield SampleInput(
                make_arg(input_shape),
                args=(normalized_shape, weight, bias),
                kwargs=kwargs
            )
        # Without any optional args
        yield SampleInput(make_arg((1, 2)), args=((2,),))

        # TODO: @krshrimali, once to_numpy method in SampleInput class is modified to take None inputs,
        # enable these inputs; see https://github.com/pytorch/pytorch/pull/63276#discussion_r691950400

        # With weight and a `None` bias
        # yield SampleInput(make_arg((1, 2)), args=((2,), make_arg((2,)), None))

        # With `None` weight and bias (tests failing for this, see the link above)
        # yield SampleInput(make_arg((1, 2)), args=((2,), None, make_arg((2,))))

    return list(generator())

def sample_inputs_hardswish(self, device, dtype, requires_grad):
    N = 5
    # make sure we are testing -3 -> 3 range. default is -10 -> 10 so maybe unnecessary ?
    tensors = [SampleInput(make_tensor((N * 2, N * 2), device=device, dtype=dtype,
               requires_grad=requires_grad, low=-5, high=5)) for _ in range(1, N)]
    return tensors

def sample_inputs_interpolate(mode, self, device, dtype, requires_grad):
    N, C = 2, 3
    D = 4
    S = 3
    L = 5

    align_corners_options: Tuple[Any, ...] = (None,)
    if mode in ('linear', 'bilinear', 'bicubic', 'trilinear'):
        align_corners_options = (True, False, None)
    ranks_for_mode = {
        'nearest': [1, 2, 3],
        'linear': [1],
        'bilinear': [2],
        'bicubic': [2],
        'trilinear': [3],
        'area': [1, 2, 3]
    }

    def shape(size, rank, with_batch_channel=True):
        if with_batch_channel:
            return tuple([N, C] + ([size] * rank))
        return tuple([size] * rank)

    make_arg = partial(make_tensor, device=device, dtype=dtype,
                       requires_grad=requires_grad, low=-1, high=1)

    sample_inputs = []
    for align_corners in align_corners_options:
        for rank in ranks_for_mode[mode]:
            sample_inputs.extend([
                SampleInput(make_arg(shape(D, rank)),
                            args=(shape(S, rank, False), None, mode, align_corners)),
                SampleInput(make_arg(shape(D, rank)),
                            args=(shape(L, rank, False), None, mode, align_corners)),
                SampleInput(make_arg(shape(D, rank)),
                            args=(None, 1.7, mode, align_corners)),
                SampleInput(make_arg(shape(D, rank)),
                            args=(None, 0.6, mode, align_corners)),
            ])

    return sample_inputs

def sample_inputs_gelu(self, device, dtype, requires_grad):
    N = 5
    tensors = [SampleInput(make_tensor((N * 2, N * 2), device=device, dtype=dtype,
               requires_grad=requires_grad, low=-3, high=3)) for _ in range(1, N)]
    return tensors

def sample_inputs_max_min_reduction_with_dim(op_info, device, dtype, requires_grad, **kwargs):
    inputs = []
    args_for_reduction_with_dim = (
        ((S, S, S), (1,),),
        ((S, S, S), (1, True, ),),
        ((), (0,),),
        ((), (0, True,),),
    )
    inputs = list((SampleInput(make_tensor(input_tensor, device, dtype,
                                           low=None, high=None,
                                           requires_grad=requires_grad),
                               args=args,))
                  for input_tensor, args in args_for_reduction_with_dim)
    return inputs

def sample_inputs_max_min_reduction_no_dim(op_info, device, dtype, requires_grad, **kwargs):
    inputs = []
    inputs.append(SampleInput(make_tensor((S, S, S), device, dtype,
                                          low=None, high=None,
                                          requires_grad=requires_grad),))
    inputs.append(SampleInput(make_tensor((), device, dtype,
                                          low=None, high=None,
                                          requires_grad=requires_grad),))
    return inputs

def _generate_nan_reduction_inputs(device, dtype, requires_grad):
    yield from _generate_reduction_inputs(device, dtype, requires_grad)
    yield torch.tensor([2, torch.nan, -1], device=device, dtype=dtype, requires_grad=requires_grad)
    yield torch.tensor([[torch.nan, 2], [0, 1]], device=device, dtype=dtype, requires_grad=requires_grad)

def sample_inputs_nan_reduction(supports_multiple_dims):
    # Generates sample inputs for reduction ops that contain the input tensor
    # and dim and keepdim kwargs. If a reduction op needs to test additional
    # args/kwargs then create a separate sample_inputs function
    def fn(op_info, device, dtype, requires_grad):
        inputs = []

        for t in _generate_nan_reduction_inputs(device, dtype, requires_grad):
            # Add case without dim and keepdim kwargs
            inputs.append(SampleInput(t))
            for kwargs in _generate_reduction_kwargs(t.ndim, supports_multiple_dims):
                inputs.append(SampleInput(t, kwargs=kwargs))

        return inputs

    return fn

def sample_inputs_reduction_quantile(op_info, device, dtype, requires_grad):
    test_quantiles = (0.5, make_tensor((2,), device, dtype, low=0, high=1))
    test_interpolations = ['linear', 'midpoint']

    inputs = []
    for quantiles in test_quantiles:
        for t in _generate_reduction_inputs(device, dtype, requires_grad):
            # Add case without dim and keepdim kwargs
            inputs.append(SampleInput(t, args=(quantiles,)))
            for kwargs in _generate_reduction_kwargs(t.ndim, supports_multiple_dims=False):
                # Interpolation kwarg for now is only supported when providing both dim and keepdim
                kwargs.setdefault('dim', 0)
                kwargs.setdefault('keepdim', False)
                for interpolation in test_interpolations:
                    kwargs['interpolation'] = interpolation
                    inputs.append(SampleInput(t, args=(quantiles,), kwargs=kwargs))

    return inputs

def sample_inputs_reduction_count_nonzero(*args, **kwargs):
    """Sample inputs for count_nonzero"""
    samples: List[SampleInput] = sample_inputs_reduction(*args, **kwargs)
    # count_nonzero does not support keepdim yet
    for sample in samples:
        sample.kwargs.pop('keepdim', None)
    return samples

def sample_inputs_leaky_relu(op_info, device, dtype, requires_grad):
    N = 10
    tensors = [SampleInput(make_tensor((N, N), device=device, dtype=dtype,
               requires_grad=requires_grad)) for _ in range(1, N)]
    return tensors

def sample_inputs_avgpool2d(op_info, device, dtype, requires_grad, **kwargs):
    make_arg = partial(make_tensor, device=device, dtype=dtype, requires_grad=requires_grad)

    # Order: input_shape, kernel_size, stride, padding, ceil_mode, count_include_pad, divisor_override
    cases = (((1, 3, 9, 9), 3, 1, 1, True, False, 2),
             ((1, 3, 9, 9), (4, 4), (2, 3), 1, True, False, 2),
             ((1, 3, 9, 9), (6, 6), (3, 3), (2, 3), True, True, 2),
             ((2, 3, 9, 9), (3, 3), (1, 1), (1, ), True, False, 2),
             ((1, 1, 4, 4), (2, 2), (), (0, ), False, True, -2),
             ((1, 2, 6, 6), (4, 4), (2, 2), (2, ), True, True, None))

    def generator():
        for input_shape, kernel_size, stride, padding, ceil_mode, count_include_pad, divisor_override in cases:
            yield SampleInput(make_arg(input_shape),
                              args=(kernel_size, stride, padding, ceil_mode, count_include_pad, divisor_override))
        # Case with just input_shape and kernel_size
        yield SampleInput(make_arg((1, 3, 9, 9)), args=((3, 3)))

    return list(generator())

def sample_inputs_topk(op_info, device, dtype, requires_grad, **kwargs):
    def get_tensor_input(size):
        return make_tensor(size, device, dtype, requires_grad=requires_grad)

    inputs = []
    inputs.append(SampleInput(get_tensor_input((S, M, S)), args=(3,)))
    inputs.append(SampleInput(get_tensor_input((S, M, S)), args=(3, 1)))
    inputs.append(SampleInput(get_tensor_input((S, M, S)), args=(3, -2)))
    inputs.append(SampleInput(get_tensor_input((S, M, S)), args=(3, 1, True)))
    inputs.append(SampleInput(get_tensor_input((S, M, S)), args=(3, -2, True)))
    inputs.append(SampleInput(get_tensor_input((S, M, S)), args=(3, 1, True, True)))
    inputs.append(SampleInput(get_tensor_input((S, M, S)), args=(3, -2, True, True)))

    inputs.append(SampleInput(get_tensor_input(()), args=(1,)))
    inputs.append(SampleInput(get_tensor_input(()), args=(1, 0)))
    inputs.append(SampleInput(get_tensor_input(()), args=(1, -1)))
    inputs.append(SampleInput(get_tensor_input(()), args=(1, 0, True)))
    inputs.append(SampleInput(get_tensor_input(()), args=(1, -1, True)))
    inputs.append(SampleInput(get_tensor_input(()), args=(1, 0, True, True)))
    inputs.append(SampleInput(get_tensor_input(()), args=(1, -1, True, True)))

    return inputs

def sample_inputs_outer(op_info, device, dtype, requires_grad, **kwargs):
    inputs = []
    arg_a = make_tensor((S,), device, dtype, requires_grad=requires_grad)
    arg_b = make_tensor((M,), device, dtype, requires_grad=requires_grad)
    inputs.append(SampleInput(arg_a, args=(arg_b,)))
    return inputs


def sample_inputs_igamma_igammac(op_info, device, dtype, requires_grad, **kwargs):
    make_arg = partial(make_tensor, device=device, dtype=dtype, low=1e-3)
    cases = (((S, S), (S, S), False),
             ((S, S), (S, ), False),
             ((S, ), (S, S), True),
             ((), (), False))

    def generator():
        for shape, other_shape, broadcasts_input in cases:
            yield SampleInput(make_arg(shape, requires_grad=requires_grad),
                              args=(make_arg(other_shape, requires_grad=False),),
                              broadcasts_input=broadcasts_input)

    return list(generator())


def sample_inputs_dist(op_info, device, dtype, requires_grad):
    make_arg = partial(make_tensor, device=device, dtype=dtype, requires_grad=requires_grad)
    sizes = ((S, S, S), (S,), (S, 1, S), (), (S, S))
    ps = (2, 4)

    def generate_samples():
        for size_x, size_y, p in product(sizes, sizes, ps):
            yield SampleInput(make_arg(size_x), args=(make_arg(size_y), p))

    return list(generate_samples())

# Missing to test the nondeterminism of the operation
# https://github.com/pytorch/pytorch/issues/53352
def sample_inputs_index_copy(op_info, device, dtype, requires_grad, **kwargs):
    def make_arg(shape, low=None, high=None, dtype=dtype):
        return make_tensor(shape, device=device, dtype=dtype,
                           low=low, high=high,
                           requires_grad=requires_grad)

    t = make_arg((S, S))
    s = make_arg((S, S))
    # non-contiguous input
    t01 = t.transpose(0, 1)
    # non-contiguous input
    s01 = s.transpose(0, 1)

    # idx is a permutation of 0...S-1 for this function to be deterministic
    idx = torch.randperm(S, device=device, dtype=torch.int64)
    # non-contiguous index
    idx_nonctg = torch.repeat_interleave(idx, 2, dim=-1)[::2]
    # index_copy_ does not support negative indices
    # idx_neg = -idx - 1
    samples = [SampleInput(tensor, args=(1, idx, source))
               for tensor, idx, source in product([t, t01], [idx, idx_nonctg], [s, s01])]

    # Add scalar cases
    scalar_sizes = [(), (1,)]
    ts = (make_arg(size) for size in scalar_sizes)
    idxs = (make_arg(size, dtype=torch.int64, low=0, high=1) for size in scalar_sizes)
    ss = (make_arg(size) for size in scalar_sizes)

    samples.extend(SampleInput(t, args=(0, idx, s)) for t, idx, s in product(ts, idxs, ss))
    return samples

def sample_inputs_mode(op_info, device, dtype, requires_grad):
    inputs = []
    args = (
        ((S, S, S), (),),
        ((S, S, S), (1, ),),
        ((S, S, S), (1, True, ),),
        ((), (),),
        ((), (0,),),
        ((), (0, True,),),
    )
    inputs = list((SampleInput(make_tensor(input_tensor, device, dtype,
                                           low=None, high=None,
                                           requires_grad=requires_grad),
                               args=args,))
                  for input_tensor, args in args)
    return inputs

# Missing to test the nondeterminism of the operation
# https://github.com/pytorch/pytorch/issues/53352
def sample_inputs_put(op_info, device, dtype, requires_grad):
    make_arg = partial(make_tensor, dtype=dtype, device=device, requires_grad=requires_grad)
    make_idx = partial(make_tensor, low=0, dtype=torch.int64, device=device, requires_grad=False)

    S = 3

    def gen_inputs():
        # Generic inputs
        tgt_gen = (make_arg((S, S), noncontiguous=not ctg) for ctg in (True, False))
        src_gen = (make_arg((S,), noncontiguous=not ctg) for ctg in (True, False))
        idx = torch.randperm(S * S, device=device, dtype=torch.int64)[:S]
        idx_nonctg = torch.repeat_interleave(idx, 2, dim=-1)[::2]
        idx_neg = -idx - 1
        idx_list = [idx, idx_nonctg, idx_neg]
        for tgt, idx, src, acc in product(tgt_gen, idx_list, src_gen, (True, False)):
            yield SampleInput(input=tgt, args=(idx, src, acc))

        # Scalar cases
        scalar_sizes = [(), (1,)]
        tgt_gen = (make_arg(size) for size in scalar_sizes)
        idx_gen = (make_idx(size, high=1) for size in scalar_sizes)
        src_gen = (make_arg(size) for size in scalar_sizes)
        for tgt, idx, src, acc in product(tgt_gen, idx_gen, src_gen, (True, False)):
            yield SampleInput(input=tgt, args=(idx, src, acc))

        # Empty cases
        tgt_sizes = [(0,), (), (1,), (3, 2)]
        tgt_gen = (make_arg(size) for size in tgt_sizes)
        idx = make_idx((0,), high=1)
        src = make_arg((0,))
        for tgt, acc in product(tgt, (True, False)):
            yield SampleInput(input=tgt, args=(idx, src, acc))

    return list(gen_inputs())

def sample_inputs_take(op_info, device, dtype, requires_grad):
    make_arg = partial(make_tensor, dtype=dtype, device=device, requires_grad=requires_grad)
    make_idx = partial(make_tensor, low=0, dtype=torch.int64, device=device, requires_grad=False)

    S = 3

    def gen_inputs():
        # Generic inputs: take S elements out of S * S
        src_gen = (make_arg((S, S), noncontiguous=not ctg) for ctg in (True, False))
        idx = make_idx((S,), high=S * S)
        idx_nonctg = make_idx((S,), high=S * S, noncontiguous=True)
        idx_neg = -idx - 1
        idx_list = [idx, idx_nonctg, idx_neg]
        for src, idx in product(src_gen, idx_list):
            yield SampleInput(input=src, args=(idx,))

        # Scalar cases
        scalar_sizes = [(), (1,)]
        src_gen = (make_arg(size) for size in scalar_sizes)
        idx_gen = (make_idx(size, high=1) for size in scalar_sizes)
        for src, idx in product(src_gen, idx_gen):
            yield SampleInput(input=src, args=(idx,))

        # Empty cases
        src_sizes = [(0,), (), (1,), (3, 2)]
        src_gen = (make_arg(size) for size in src_sizes)
        idx = make_idx((0,), high=1)
        for src in src_gen:
            yield SampleInput(input=src, args=(idx,))

    return list(gen_inputs())

def sample_movedim_moveaxis(op_info, device, dtype, requires_grad):
    return (
        SampleInput(
            make_tensor((4, 3, 2, 1), device, dtype, low=None, high=None, requires_grad=requires_grad),
            args=([0, 1, 2, 3], [3, 2, 1, 0])),
        SampleInput(
            make_tensor((4, 3, 2, 1), device, dtype, low=None, high=None, requires_grad=requires_grad),
            args=([0, -1, -2, -3], [-3, -2, -1, -0]))
    )


def sample_repeat_tile(op_info, device, dtype, requires_grad, **kwargs):
    rep_dims = ((), (0, ), (1, ), (0, 2), (1, 1), (2, 3), (2, 3, 2), (0, 2, 3), (2, 1, 1, 1),)
    shapes = ((), (0,), (2,), (3, 0), (3, 2), (3, 0, 1))

    if requires_grad:
        # Tests for variant_consistency_jit, grad, gradgrad
        # are slower. Use smaller bags of `rep_dims` and `shapes`
        # in this case.
        rep_dims = ((), (0, ), (0, 2), (1, 1), (2, 3), (1, 3, 2), (3, 1, 1))  # type: ignore[assignment]
        shapes = ((), (0,), (2,), (3, 2))  # type: ignore[assignment]

    tensors = [make_tensor(shape, device, dtype,
                           low=None, high=None,
                           requires_grad=requires_grad) for shape in shapes]

    samples = []
    for rep_dim, tensor in product(rep_dims, tensors):
        for t in (tensor, tensor.T):
            if op_info.name == 'repeat' and len(rep_dim) >= t.dim():
                # `torch.repeat` errors for `len(rep_dims) < t.dim()`,
                # so we filter such combinations.
                samples.append(SampleInput(t, args=(rep_dim,),))
            elif op_info.name == 'tile':
                samples.append(SampleInput(t, args=(rep_dim,),))

    return samples


def sample_inputs_narrow(op_info, device, dtype, requires_grad, **kwargs):
    shapes_and_args = (
        ((S, S, S), (1, 2, 2)),
        ((S, S, S), (-1, 2, 2)),
        ((S, S, S), (1, 0, 0)),
        ((S, S, S), (-1, 0, 0)),
    )

    def generator():
        for shape, args in shapes_and_args:
            tensor = make_tensor(shape, device, dtype, low=None, high=None,
                                 requires_grad=requires_grad)
            yield SampleInput(tensor, args=args)

    return list(generator())

def sample_trapezoid(op_info, device, dtype, requires_grad, **kwargs):
    y_shape_x_shape_and_kwargs = [
        ((2, 3), (2, 3), {}),
        ((2, 3), (2, 3), {'dim': 1}),
        ((6,), (6,), {}),
        ((6,), None, {}),
        # When 'trapezoid' is called with an empty input, it does not produce an output with requires_grad
        # See Issue #{61619}
        # ((6,0), (6,0), {}),
        ((2, 3), (1, 3), {}),
        ((3, 3), (3, 3), {}),
        ((3, 3), (3, 3), {'dim': -2}),
        ((5,), None, {'dx': 2.0}),
        ((2, 2), None, {'dx': 3.0})
    ]
    samples = []
    for y_shape, x_shape, kwarg in y_shape_x_shape_and_kwargs:
        y_tensor = make_tensor(y_shape, device, dtype, low=None, high=None,
                               requires_grad=requires_grad)
        if x_shape is not None:
            x_tensor = make_tensor(x_shape, device, dtype, low=None, high=None,
                                   requires_grad=requires_grad)
            samples.append(SampleInput(y_tensor, args=(x_tensor,), kwargs=kwarg))
        else:
            samples.append(SampleInput(y_tensor, kwargs=kwarg))
    return samples

def sample_cumulative_trapezoid(op_info, device, dtype, requires_grad, **kwargs):

    y_shape_x_shape_and_kwargs = [
        ((2, 3), (2, 3), {}),
        ((2, 3), (2, 3), {'dim': 1}),
        ((6,), (6,), {}),
        ((6,), None, {}),
        # When 'cumulative_trapezoid' is called with an empty input, it does not produce an output with requires_grad
        # See Issue #{61619}
        # ((6,0), (6,0), {}),
        ((2, 3), (1, 3), {}),
        ((3, 3), (3, 3), {}),
        ((3, 3), (3, 3), {'dim': -2}),
        ((5,), None, {'dx': 2.0}),
        ((2, 2), None, {'dx': 3.0})
    ]
    samples = []
    for y_shape, x_shape, kwarg in y_shape_x_shape_and_kwargs:
        y_tensor = make_tensor(y_shape, device, dtype, low=None, high=None,
                               requires_grad=requires_grad)
        if x_shape is not None:
            x_tensor = make_tensor(x_shape, device, dtype, low=None, high=None,
                                   requires_grad=requires_grad)
            samples.append(SampleInput(y_tensor, args=(x_tensor,), kwargs=kwarg))
        else:
            samples.append(SampleInput(y_tensor, kwargs=kwarg))
    return samples

def sample_unsqueeze(op_info, device, dtype, requires_grad, **kwargs):
    shapes_and_axes = [
        ((3, 4, 5), 0),
        ((3, 4, 5), 1),
        ((3, 4, 5), 3),
        ((3, 4, 5), -1),
        ((3, 4, 5), -3),
        ((), 0)
    ]

    samples = []
    for shape, axis in shapes_and_axes:
        tensor = make_tensor(shape, device, dtype, low=None, high=None,
                             requires_grad=requires_grad)
        samples.append(SampleInput(tensor, args=(axis,),))

    return samples


def sample_inputs_nn_unfold(op_info, device, dtype, requires_grad, **kwargs):
    shapes = ((0, 1, 5, 5), (1, 1, 5, 5), (2, 3, 5, 5))
    kernel_sizes = (2, (2, 2), (3, 3))
    dilations = (1, 2, (1, 2))
    paddings = (0, 1, (1, 1))
    strides = (1, 2, (1, 2))

    def generator():
        cases = product(shapes, kernel_sizes, dilations, paddings, strides)
        for shape, kernel_size, dilation, padding, stride in cases:
            tensor = make_tensor(shape, device, dtype, requires_grad=requires_grad)
            yield SampleInput(tensor, args=(kernel_size, dilation, padding, stride))

        # With default args
        yield SampleInput(make_tensor((1, 1, 5, 5), device, dtype, requires_grad=requires_grad),
                          args=((3, 3),))

    return list(generator())


def sample_inputs_squeeze(op_info, device, dtype, requires_grad, **kwargs):
    shapes_and_args = (
        ((S, 1, S, 1), ()),
        ((1, 1, 1, 1), ()),
        ((S, 1, S, 1), (1,)),
        ((S, 1, S, 1), (-1,)),
        ((S, 1, S, 1), (2,)),
        ((S, 1, S, 1), (-2,)),
        ((), (0, )),
    )

    def generator():
        for shape, args in shapes_and_args:
            tensor = make_tensor(shape, device, dtype, low=None, high=None,
                                 requires_grad=requires_grad)

            yield SampleInput(tensor, args=args)

    return list(generator())


def sample_inputs_nn_pad(op_info, device, dtype, requires_grad, mode, **kwargs):
    assert mode in ('constant', 'reflect', 'replicate', 'circular')
    if mode in ['reflect', 'replicate']:
        cases: tuple = (  # ignore
            ((1, 3), (1, 2)),
            ((1, 3), (0, 1)),
            ((0, 3, 3), (1, 2)),
            ((0, 3, 3), (0, 1)),
            ((1, 3, 3), (1, 2)),
            ((1, 3, 3), (0, 1)),
            ((1, 3, 3), (0, 2, 0, 1)),
            ((0, 3, 3, 3), (0, 2, 0, 1)),
            ((3, 3, 5, 5), (0, 2, 0, 1)),
            ((3, 3, 5, 5), (1, 1, 1, 1, 1, 1)),
            ((1, 3, 3, 3, 3), (1, 1, 1, 1, 1, 1)),
            ((1, 3, 4, 4), (-1, 1, -2, 1)),
        )
    elif mode == 'constant':
        cases = (
            ((1, 3), (1, 2)),
            ((1, 3), (0, 1)),
            ((1, 3), (0, 2, 0, 1)),
            ((0, 3, 3), (1, 2)),
            ((0, 3, 3), (0, 1)),
            ((0, 3, 3), (0, 2, 0, 1)),
            ((0, 3, 3), (1, 1, 1, 1, 1, 1)),
            ((1, 3, 3), (1, 2)),
            ((1, 3, 3), (0, 1)),
            ((1, 3, 3), (0, 2, 0, 1)),
            ((1, 3, 3), (1, 1, 1, 1, 1, 1)),
            ((0, 3, 3, 3), (1, 2)),
            ((0, 3, 3, 3), (0, 1)),
            ((0, 3, 3, 3), (0, 2, 0, 1)),
            ((0, 3, 3, 3), (1, 1, 1, 1, 1, 1)),
            ((3, 3, 5, 5), (1, 2)),
            ((3, 3, 5, 5), (0, 1)),
            ((3, 3, 5, 5), (0, 2, 0, 1)),
            ((3, 3, 5, 5), (1, 1, 1, 1, 1, 1)),
            ((1, 3, 3, 3, 3), (1, 2)),
            ((1, 3, 3, 3, 3), (0, 1)),
            ((1, 3, 3, 3, 3), (0, 2, 0, 1)),
            ((1, 3, 3, 3, 3), (1, 1, 1, 1, 1, 1)),
            ((1, 3, 4, 4), (-1, 1, -2, 1)),
        )
    else:  # mode == 'circular'
        if dtype == torch.bool:
            # test_dtypes fails on ASAN with for the case ab
            # runtime error: load of value 190, which is not a valid value for type 'bool'
            # Reference: https://github.com/pytorch/pytorch/pull/62814#issuecomment-894156562
            # Reference Issue: https://github.com/pytorch/pytorch/issues/63034
            cases = (
                ((2, 3, 3), (1, 2)),
                ((1, 3, 3), (1, 2)),
            )
        else:
            cases = (
                ((0, 3, 3), (1, 2)),
                ((0, 3, 3), (0, 1)),
                ((1, 3, 3), (1, 2)),
                ((1, 3, 3), (0, 1)),
                ((0, 3, 3, 3), (0, 2, 0, 1)),
                ((3, 3, 5, 5), (0, 2, 0, 1)),
                ((1, 3, 3, 3, 3), (1, 1, 1, 1, 1, 1)),
                ((1, 3, 4, 4), (-1, 1, -2, 1)),
            )

    make_inp = partial(make_tensor, device=device, dtype=dtype, requires_grad=requires_grad)

    def generator():
        if mode == 'constant':
            # Default args
            yield SampleInput(make_inp((1, 3, 3)), args=((2, 2),))

        if mode in ['reflect', 'replicate', 'circular']:
            for shape, pad in cases:
                yield SampleInput(make_inp(shape), args=(pad, mode))
        else:  # mode == 'constant'
            for pad_value in (1., 2.):
                for shape, pad in cases:
                    yield SampleInput(make_inp(shape), args=(pad, mode, pad_value))

    return list(generator())


# TODO: reconcile with torch.linalg.det and torch.linalg.slogdet
# Creates matrices with a positive nonzero determinant
def sample_inputs_logdet(op_info, device, dtype, requires_grad, **kwargs):
    def make_nonzero_det(A, *, sign=1, min_singular_value=0.1, **kwargs):
        u, s, vh = torch.linalg.svd(A, full_matrices=False)
        s.clamp_(min=min_singular_value)
        A = (u * s.unsqueeze(-2)) @ vh
        det = A.det()
        if sign is not None:
            if A.dim() == 2:
                if (det < 0) ^ (sign < 0):
                    A[0, :].neg_()
            else:
                cond = ((det < 0) ^ (sign < 0)).nonzero()
                if cond.size(0) > 0:
                    for i in range(cond.size(0)):
                        A[list(cond[i])][0, :].neg_()
        return A

    samples = []

    # cases constructed using make_tensor()
    tensor_shapes = (
        (S, S),
        (1, 1),
        (3, 3, S, S),
        (3, 3, 1, 1)
    )

    for shape in tensor_shapes:
        t = make_tensor(shape, device=device, dtype=dtype)
        d = make_nonzero_det(t).requires_grad_(requires_grad)
        samples.append(SampleInput(d))

    # cases constructed using:
    #  1) make_symmetric_matrices
    #  2) make_symmetric_pd_matrices
    #  3) make_fullrank_matrices_with_distinct_singular_values
    symmetric_shapes = (
        (S, S),
        (3, S, S),
    )


    def _helper(constructor, *shape, **kwargs):
        t = constructor(*shape, device=device, dtype=dtype)
        d = make_nonzero_det(t, **kwargs).requires_grad_(requires_grad)
        samples.append(SampleInput(d))

    for shape in symmetric_shapes:
        _helper(make_symmetric_matrices, *shape)
        _helper(make_symmetric_pd_matrices, *shape)
        _helper(make_fullrank_matrices_with_distinct_singular_values, *shape, min_singular_value=0)

    return tuple(samples)

def np_unary_ufunc_integer_promotion_wrapper(fn):
    # Wrapper that passes PyTorch's default scalar
    #   type as an argument to the wrapped NumPy
    #   unary ufunc when given an integer input.
    #   This mimicks PyTorch's integer->floating point
    #   type promotion.
    #
    # This is necessary when NumPy promotes
    #   integer types to double, since PyTorch promotes
    #   integer types to the default scalar type.

    # Helper to determine if promotion is needed
    def is_integral(dtype):
        return dtype in [np.bool_, bool, np.uint8, np.int8, np.int16, np.int32, np.int64]

    @wraps(fn)
    def wrapped_fn(x):
        # As the default dtype can change, acquire it when function is called.
        # NOTE: Promotion in PyTorch is from integer types to the default dtype
        np_dtype = torch_to_numpy_dtype_dict[torch.get_default_dtype()]

        if is_integral(x.dtype):
            return fn(x.astype(np_dtype))
        return fn(x)

    return wrapped_fn

def sample_inputs_spectral_ops(self, device, dtype, requires_grad=False, **kwargs):
    nd_tensor = make_tensor((S, S + 1, S + 2), device, dtype, low=None, high=None,
                            requires_grad=requires_grad)
    tensor = make_tensor((31,), device, dtype, low=None, high=None,
                         requires_grad=requires_grad)

    if self.ndimensional:
        return [
            SampleInput(nd_tensor, kwargs=dict(s=(3, 10), dim=(1, 2), norm='ortho')),
            SampleInput(nd_tensor, kwargs=dict(norm='ortho')),
            SampleInput(nd_tensor, kwargs=dict(s=(8,))),
            SampleInput(tensor),

            *(SampleInput(nd_tensor, kwargs=dict(dim=dim))
                for dim in [-1, -2, -3, (0, -1)]),
        ]
    else:
        return [
            SampleInput(nd_tensor, kwargs=dict(n=10, dim=1, norm='ortho')),
            SampleInput(nd_tensor, kwargs=dict(norm='ortho')),
            SampleInput(nd_tensor, kwargs=dict(n=7)),
            SampleInput(tensor),

            *(SampleInput(nd_tensor, kwargs=dict(dim=dim))
                for dim in [-1, -2, -3]),
        ]

# Metadata class for Fast Fourier Transforms in torch.fft.
class SpectralFuncInfo(OpInfo):
    """Operator information for torch.fft transforms. """

    def __init__(self,
                 name,  # the string name of the function
                 *,
                 ref=None,  # Reference implementation (probably in np.fft namespace)
                 dtypes=floating_and_complex_types(),
                 ndimensional: bool,  # Whether dim argument can be a tuple
                 sample_inputs_func=sample_inputs_spectral_ops,
                 decorators=None,
                 **kwargs):
        decorators = list(decorators) if decorators is not None else []
        decorators += [
            skipCPUIfNoFFT,
            skipCUDAIfRocm,
        ]

        super().__init__(name=name,
                         dtypes=dtypes,
                         decorators=decorators,
                         sample_inputs_func=sample_inputs_func,
                         **kwargs)
        self.ref = ref if ref is not None else _getattr_qual(np, name)
        self.ndimensional = ndimensional


class ShapeFuncInfo(OpInfo):
    """Early version of a specialized OpInfo for Shape manipulating operations like tile and roll"""
    def __init__(self,
                 name,  # the string name of the function
                 *,
                 ref,  # a reference function
                 dtypes=floating_types(),
                 dtypesIfCPU=None,
                 dtypesIfCUDA=None,
                 dtypesIfROCM=None,
                 sample_inputs_func=None,
                 **kwargs):
        super(ShapeFuncInfo, self).__init__(name,
                                            dtypes=dtypes,
                                            dtypesIfCPU=dtypesIfCPU,
                                            dtypesIfCUDA=dtypesIfCUDA,
                                            dtypesIfROCM=dtypesIfROCM,
                                            sample_inputs_func=sample_inputs_func,
                                            **kwargs)
        self.ref = ref

def sample_inputs_foreach(self, device, dtype, N, *, noncontiguous=False, same_size=False):
    if same_size:
        return [make_tensor((N, N), device, dtype, noncontiguous=noncontiguous) for _ in range(N)]
    else:
        return [make_tensor((N - i, N - i), device, dtype, noncontiguous=noncontiguous) for i in range(N)]


def get_foreach_method_names(name):
    # get torch inplace reference function
    op_name = "_foreach_" + name
    inplace_op_name = "_foreach_" + name + "_"

    op = getattr(torch, op_name, None)
    inplace_op = getattr(torch, inplace_op_name, None)

    ref = getattr(torch, name, None)
    ref_inplace = getattr(torch.Tensor, name + "_", None)
    return op, inplace_op, ref, ref_inplace

class ForeachFuncInfo(OpInfo):
    """Early version of a specialized OpInfo for foreach functions"""
    def __init__(self,
                 name,
                 dtypes=floating_and_complex_types(),
                 dtypesIfCPU=all_types_and_complex(),
                 dtypesIfCUDA=floating_and_complex_types_and(torch.half),
                 dtypesIfROCM=None,
                 safe_casts_outputs=True,
                 supports_alpha_param=False,
                 sample_inputs_func=sample_inputs_foreach,
                 **kwargs):
        super().__init__(
            "_foreach_" + name,
            dtypes=dtypes,
            dtypesIfCPU=dtypesIfCPU,
            dtypesIfCUDA=dtypesIfCUDA,
            dtypesIfROCM=dtypesIfROCM,
            safe_casts_outputs=safe_casts_outputs,
            sample_inputs_func=sample_inputs_func,
            **kwargs
        )

        foreach_method, foreach_method_inplace, torch_ref_method, torch_ref_inplace = get_foreach_method_names(name)
        self.method_variant = foreach_method
        self.inplace_variant = foreach_method_inplace
        self.ref = torch_ref_method
        self.ref_inplace = torch_ref_inplace
        self.supports_alpha_param = supports_alpha_param


def sample_inputs_linalg_cholesky_inverse(op_info, device, dtype, requires_grad=False):
    # Generate Cholesky factors of positive-definite (non-singular) Hermitian (symmetric) matrices
    from torch.testing._internal.common_utils import random_hermitian_pd_matrix
    inputs = (
        torch.zeros(0, 0, dtype=dtype, device=device),  # 0x0 matrix
        torch.zeros(0, 2, 2, dtype=dtype, device=device),  # zero batch of matrices
        random_hermitian_pd_matrix(S, dtype=dtype, device=device),  # single matrix
        random_hermitian_pd_matrix(S, 2, dtype=dtype, device=device),  # batch of matrices
    )
    test_cases = (torch.linalg.cholesky(a) for a in inputs)
    out = []
    for a in test_cases:
        a.requires_grad = requires_grad
        out.append(SampleInput(a))
        out.append(SampleInput(a, kwargs=dict(upper=True)))
    return out

def sample_inputs_linalg_lstsq(op_info, device, dtype, requires_grad=False, **kwargs):
    from torch.testing._internal.common_utils import random_well_conditioned_matrix
    out = []
    for batch in ((), (3,), (3, 3)):
        shape = batch + (3, 3)
        # NOTE: inputs are not marked with `requires_grad` since
        # linalg_lstsq is not differentiable
        a = random_well_conditioned_matrix(*shape, dtype=dtype, device=device)
        b = make_tensor(shape, device, dtype, low=None, high=None)
        out.append(SampleInput(a, args=(b,)))
    return out

def sample_inputs_householder_product(op_info, device, dtype, requires_grad, **kwargs):
    """
    This function generates input for torch.linalg.householder_product (torch.orgqr).
    The first argument should be a square matrix or batch of square matrices, the second argument is a vector or batch of vectors.
    Empty, square, rectangular, batched square and batched rectangular input is generated.
    """
    # Each column of the matrix is getting multiplied many times leading to very large values for
    # the Jacobian matrix entries and making the finite-difference result of grad check less accurate.
    # That's why gradcheck with the default range [-9, 9] fails and [-2, 2] is used here.
    samples = (
        SampleInput(make_tensor((S, S), device, dtype, low=-2, high=2, requires_grad=requires_grad),
                    args=(make_tensor((S,), device, dtype, low=-2, high=2, requires_grad=requires_grad),)),

        SampleInput(make_tensor((S + 1, S), device, dtype, low=-2, high=2, requires_grad=requires_grad),
                    args=(make_tensor((S,), device, dtype, low=-2, high=2, requires_grad=requires_grad),)),

        SampleInput(make_tensor((2, 1, S, S), device, dtype, low=-2, high=2, requires_grad=requires_grad),
                    args=(make_tensor((2, 1, S,), device, dtype, low=-2, high=2, requires_grad=requires_grad),)),

        SampleInput(make_tensor((2, 1, S + 1, S), device, dtype, low=-2, high=2, requires_grad=requires_grad),
                    args=(make_tensor((2, 1, S,), device, dtype, low=-2, high=2, requires_grad=requires_grad),)),

        SampleInput(make_tensor((0, 0), device, dtype, low=None, high=None, requires_grad=requires_grad),
                    args=(make_tensor((0,), device, dtype, low=None, high=None, requires_grad=requires_grad),)),

        SampleInput(make_tensor((S, S), device, dtype, low=-2, high=2, requires_grad=requires_grad),
                    args=(make_tensor((0,), device, dtype, low=None, high=None, requires_grad=requires_grad),)),
    )

    return samples

def sample_inputs_ormqr(op_info, device, dtype, requires_grad):
    # create a helper function wrapping `make_tensor`
    make_input = partial(make_tensor, dtype=dtype, device=device, requires_grad=requires_grad)

    def gen_inputs():
        batches = [(), (0, ), (2, ), (2, 1)]
        ns = [5, 2, 0]
        tf = [True, False]
        for batch, (m, n), left, transpose in product(batches, product(ns, ns), tf, tf):
            reflectors = make_input((*batch, m, n))
            tau = make_input((*batch, min(m, n)))
            other_matrix_shape = (m, n) if left else (n, m)
            other = make_input((*batch, *other_matrix_shape))
            kwargs = {"left": left, "transpose": transpose}
            yield SampleInput(reflectors, args=(tau, other,), kwargs=kwargs)

    return tuple(gen_inputs())

def sample_inputs_linalg_cholesky(op_info, device, dtype, requires_grad=False, **kwargs):
    """
    This function generates always positive-definite input for torch.linalg.cholesky using
    random_hermitian_pd_matrix.
    The input is generated as the itertools.product of 'batches' and 'ns'.
    In total this function generates 8 SampleInputs
    'batches' cases include:
        () - single input,
        (0,) - zero batched dimension,
        (2,) - batch of two matrices,
        (1, 1) - 1x1 batch of matrices
    'ns' gives 0x0 and 5x5 matrices.
    Zeros in dimensions are edge cases in the implementation and important to test for in order to avoid unexpected crashes.
    """
    from torch.testing._internal.common_utils import random_hermitian_pd_matrix

    batches = [(), (0, ), (2, ), (1, 1)]
    ns = [5, 0]
    out = []
    for batch, n, upper in product(batches, ns, [True, False]):
        a = random_hermitian_pd_matrix(n, *batch, dtype=dtype, device=device)
        a.requires_grad = requires_grad
        out.append(SampleInput(a, kwargs={"upper": upper}))
    return out

def sample_inputs_symeig(op_info, device, dtype, requires_grad=False):
    out = sample_inputs_linalg_invertible(op_info, device, dtype, requires_grad)

    for o in out:
        o.kwargs = {"upper": bool(np.random.choice([True, False])),
                    "eigenvectors": True}
        # A gauge-invariant function
        o.output_process_fn_grad = lambda output: (output[0], abs(output[1]))
    return out

def sample_inputs_linalg_eig(op_info, device, dtype, requires_grad=False):
    """
    This function generates input for torch.linalg.eigh with UPLO="U" or "L" keyword argument.
    """
    def out_fn(output):
        return output[0], abs(output[1])

    samples = sample_inputs_linalg_invertible(op_info, device, dtype, requires_grad)
    for sample in samples:
        sample.output_process_fn_grad = out_fn

    return samples

def sample_inputs_linalg_eigh(op_info, device, dtype, requires_grad=False, **kwargs):
    """
    This function generates input for torch.linalg.eigh/eigvalsh with UPLO="U" or "L" keyword argument.
    """
    def out_fn(output):
        if isinstance(output, tuple):
            # eigh function
            return output[0], abs(output[1])
        else:
            # eigvalsh function
            return output

    samples = sample_inputs_linalg_invertible(op_info, device, dtype, requires_grad)
    for sample in samples:
        sample.kwargs = {"UPLO": np.random.choice(["L", "U"])}
        sample.output_process_fn_grad = out_fn

    return samples


def sample_inputs_linalg_slogdet(op_info, device, dtype, requires_grad=False):
    def out_fn(output):
        return output[1]

    samples = sample_inputs_linalg_invertible(op_info, device, dtype, requires_grad)
    for sample in samples:
        sample.output_process_fn_grad = out_fn

    return samples


def sample_inputs_linalg_pinv_hermitian(op_info, device, dtype, requires_grad=False, **kwargs):
    """
    This function generates input for torch.linalg.pinv with hermitian=True keyword argument.
    """
    out = sample_inputs_linalg_invertible(op_info, device, dtype, requires_grad, **kwargs)
    for o in out:
        o.kwargs = {"hermitian": True}
    return out

def sample_inputs_linalg_solve(op_info, device, dtype, requires_grad=False, vector_rhs_allowed=True, **kwargs):
    """
    This function generates always solvable input for torch.linalg.solve
    Using random_fullrank_matrix_distinct_singular_value gives a non-singular (=invertible, =solvable) matrices 'a'.
    The first input to torch.linalg.solve is generated as the itertools.product of 'batches' and 'ns'.
    The second input is generated as the product of 'batches', 'ns' and 'nrhs'.
    In total this function generates 18 SampleInputs
    'batches' cases include:
        () - single input,
        (0,) - zero batched dimension,
        (2,) - batch of two matrices.
    'ns' gives 0x0 and 5x5 matrices.
    and 'nrhs' controls the number of vectors to solve for:
        () - using 1 as the number of vectors implicitly
        (1,) - same as () but explicit
        (3,) - solve for 3 vectors.
    Zeros in dimensions are edge cases in the implementation and important to test for in order to avoid unexpected crashes.
    'vector_rhs_allowed' controls whether to include nrhs = () to the list of SampleInputs.
    torch.solve / triangular_solve / cholesky_solve (opposed to torch.linalg.solve) do not allow
    1D tensors (vectors) as the right-hand-side.
    Once torch.solve / triangular_solve / cholesky_solve and its testing are removed,
    'vector_rhs_allowed' may be removed here as well.
    """
    from torch.testing._internal.common_utils import random_fullrank_matrix_distinct_singular_value

    batches = [(), (0, ), (2, )]
    ns = [5, 0]
    if vector_rhs_allowed:
        nrhs = [(), (1,), (3,)]
    else:
        nrhs = [(1,), (3,)]
    out = []
    for n, batch, rhs in product(ns, batches, nrhs):
        a = random_fullrank_matrix_distinct_singular_value(n, *batch, dtype=dtype, device=device)
        a.requires_grad = requires_grad
        b = torch.randn(*batch, n, *rhs, dtype=dtype, device=device)
        b.requires_grad = requires_grad
        out.append(SampleInput(a, args=(b,)))
    return out


def sample_inputs_legacy_solve(op_info, device, dtype, requires_grad=False, **kwargs):
    """
    This function generates always solvable input for legacy solve functions
    (the ones that are not in torch.linalg module).
    The difference from sample_inputs_linalg_solve is that here the right-hand-side of A x = b equation
    should have b.ndim >= 2, vectors are not allowed.
    Also the arguments order is swapped.
    """
    out = sample_inputs_linalg_solve(
        op_info, device, dtype, requires_grad=requires_grad, vector_rhs_allowed=False
    )

    # Reverses tensor order
    for sample in out:
        sample.input, sample.args = sample.args[0], (sample.input,)

    return out


def sample_inputs_lu(op_info, device, dtype, requires_grad=False, **kwargs):
    # not needed once OpInfo tests support Iterables
    def generate_samples():
        batch_shapes = ((), (3,), (3, 3))
        for batch_shape, get_infos, size_delta in product(batch_shapes, (True, False), (-2, -1, 0, +1, +2)):
            shape = batch_shape + (S + size_delta, S)
            input = make_tensor(shape, device, dtype, requires_grad=requires_grad, low=None, high=None)
            yield SampleInput(input, args=(True, get_infos))

    return list(generate_samples())


def sample_inputs_lu_solve(op_info, device, dtype, requires_grad=False, **kwargs):
    from torch.testing._internal.common_utils import random_fullrank_matrix_distinct_singular_value

    batches = [(), (0, ), (2, )]
    ns = [5, 3, 0]
    nrhs = [0, 1, 6]

    def generate_samples():
        for n, batch, rhs in product(ns, batches, nrhs):
            a = random_fullrank_matrix_distinct_singular_value(n, *batch, dtype=dtype, device=device)
            requires_grad_options = (False,) if not requires_grad else (True, False)
            # we try all possible combinations of requires_grad for each input
            for lu_requires_grad, b_requires_grad in product(requires_grad_options, requires_grad_options):
                # when requires_grad == True, at least one input has to have requires_grad enabled
                if requires_grad and not lu_requires_grad and not b_requires_grad:
                    continue
                # we run LU several times to guarantee that the produced SampleInputs are independent
                # this is especially important when setting different requries_grad for same tensors!
                lu, pivs = a.lu()
                lu.requires_grad = lu_requires_grad
                b = torch.randn(*batch, n, rhs, dtype=dtype, device=device)
                b.requires_grad = b_requires_grad
                yield SampleInput(b, args=(lu, pivs))

    return list(generate_samples())


def sample_inputs_lu_unpack(op_info, device, dtype, requires_grad=False, **kwargs):
    # not needed once OpInfo tests support Iterables
    def generate_samples():
        for lu_sample in sample_inputs_lu(op_info, device, dtype, requires_grad, **kwargs):
            lu_data, pivots = lu_sample.input.lu()
            yield SampleInput(lu_data, args=(pivots,))

            # generate rectangular inputs
            lu_data_shape = lu_data.shape
            batch_shape = lu_data_shape[:-2]
            n = lu_data_shape[-2]

            for shape_inc in ((1, 0), (0, 1)):
                lu_data, pivots = make_tensor(
                    batch_shape + (n + shape_inc[0], n + shape_inc[1]),
                    device, dtype,
                    requires_grad=False,
                    low=None, high=None
                ).lu()
                lu_data.requires_grad_(requires_grad)
                yield SampleInput(lu_data, args=(pivots,))

    return list(generate_samples())


def sample_inputs_roll(op_info, device, dtype, requires_grad=False, **kwargs):
    make_arg = partial(make_tensor, device=device, dtype=dtype, requires_grad=requires_grad)

    args = ((0, 0), (1, 2), (0, 2), (2, 0), (-1, 0), (10000, 1), (2,), ((1, 2, -1), (0, 1, 2)))

    def generator():
        for arg in args:
            yield SampleInput(make_arg((S, S, S)), args=arg)

    return list(generator())


def sample_inputs_rot90(op_info, device, dtype, requires_grad=False, **kwargs):
    make_arg = partial(make_tensor, device=device, dtype=dtype, requires_grad=requires_grad)

    args = ((1, (0, 1),),
            (1, (1, 2),),
            (1, (1, -1),),
            ())

    def generator():
        for arg in args:
            yield SampleInput(make_arg((S, S, S)), args=arg)

    return list(generator())


def sample_inputs_std_var(op_info, device, dtype, requires_grad, **kwargs):
    tensor_nd = make_tensor((S, S, S), device=device, dtype=dtype,
                            low=None, high=None, requires_grad=requires_grad)
    tensor_1d = make_tensor((S,), device=device, dtype=dtype,
                            low=None, high=None, requires_grad=requires_grad)

    return [
        SampleInput(tensor_nd),
        SampleInput(tensor_nd, kwargs=dict(dim=1)),
        SampleInput(tensor_nd, kwargs=dict(dim=1, unbiased=True, keepdim=True)),
        SampleInput(tensor_1d, kwargs=dict(dim=0, unbiased=True, keepdim=True)),
        SampleInput(tensor_1d, kwargs=dict(dim=0, unbiased=False, keepdim=False)),

        SampleInput(tensor_nd, kwargs=dict(dim=(1,), correction=S // 2)),
        SampleInput(tensor_nd, kwargs=dict(dim=None, correction=0, keepdim=True)),
    ]


def _generate_correlation_inputs(device, dtype, requires_grad):
    shapes = [(2,), (1, 2), (3, 2), (2, 3)]
    for shape in shapes:
        yield make_tensor(shape, device, dtype, requires_grad=requires_grad)


def sample_inputs_corrcoef(op_info, device, dtype, requires_grad, **kwargs):
    return [SampleInput(t) for t in _generate_correlation_inputs(device, dtype, requires_grad)]


def sample_inputs_cov(op_info, device, dtype, requires_grad, **kwargs):
    inputs = []
    for t in _generate_correlation_inputs(device, dtype, requires_grad):
        inputs.append(SampleInput(t))
        num_observations = t.numel() if t.ndimension() < 2 else t.size(1)
        fweights = make_tensor((num_observations,), device, torch.int, low=0, high=10, requires_grad=requires_grad)
        aweights = make_tensor((num_observations,), device, torch.float, low=0, high=1, requires_grad=requires_grad)
        for correction, fw, aw in product(range(num_observations), [None, fweights], [None, aweights]):
            inputs.append(SampleInput(t, kwargs={'correction': correction, 'fweights': fw, 'aweights': aw}))
    return inputs


def _sample_inputs_svd(op_info, device, dtype, requires_grad=False, is_linalg_svd=False):
    """
    This function generates input for torch.svd with distinct singular values so that autograd is always stable.
    Matrices of different size:
        square matrix - S x S size
        tall marix - S x (S-2)
        wide matrix - (S-2) x S
    and batched variants of above are generated.
    Each SampleInput has a function 'output_process_fn_grad' attached to it that is applied on the output of torch.svd
    It is needed for autograd checks, because backward of svd doesn't work for an arbitrary loss function.
    """
    from torch.testing._internal.common_utils import random_fullrank_matrix_distinct_singular_value

    # svd and linalg.svd returns V and V.conj().T, respectively. So we need to slice
    # along different dimensions when needed (this is used by
    # test_cases2:wide_all and wide_all_batched below)
    if is_linalg_svd:
        def slice_V(v):
            return v[..., :(S - 2), :]

        def uv_loss(usv):
            u00 = usv[0][0, 0]
            v00_conj = usv[2][0, 0]
            return u00 * v00_conj
    else:
        def slice_V(v):
            return v[..., :, :(S - 2)]

        def uv_loss(usv):
            u00 = usv[0][0, 0]
            v00_conj = usv[2][0, 0].conj()
            return u00 * v00_conj

    test_cases1 = (  # some=True (default)
        # loss functions for complex-valued svd have to be "gauge invariant",
        # i.e. loss functions shouldn't change when sigh of the singular vectors change.
        # the simplest choice to satisfy this requirement is to apply 'abs'.
        (random_fullrank_matrix_distinct_singular_value(S, dtype=dtype).to(device),
            lambda usv: usv[1]),  # 'check_grad_s'
        (random_fullrank_matrix_distinct_singular_value(S, dtype=dtype).to(device),
            lambda usv: abs(usv[0])),  # 'check_grad_u'
        (random_fullrank_matrix_distinct_singular_value(S, dtype=dtype).to(device),
            lambda usv: abs(usv[2])),  # 'check_grad_v'
        # this test is important as it checks the additional term that is non-zero only for complex-valued inputs
        # and when the loss function depends both on 'u' and 'v'
        (random_fullrank_matrix_distinct_singular_value(S, dtype=dtype).to(device),
            uv_loss),  # 'check_grad_uv'
        (random_fullrank_matrix_distinct_singular_value(S, dtype=dtype).to(device)[:(S - 2)],
            lambda usv: (abs(usv[0]), usv[1], abs(usv[2][..., :, :(S - 2)]))),  # 'wide'
        (random_fullrank_matrix_distinct_singular_value(S, dtype=dtype).to(device)[:, :(S - 2)],
            lambda usv: (abs(usv[0]), usv[1], abs(usv[2]))),  # 'tall'
        (random_fullrank_matrix_distinct_singular_value(S, 2, dtype=dtype).to(device),
            lambda usv: (abs(usv[0]), usv[1], abs(usv[2]))),  # 'batched'
        (random_fullrank_matrix_distinct_singular_value(S, 2, dtype=dtype).to(device)[..., :(S - 2), :],
            lambda usv: (abs(usv[0]), usv[1], abs(usv[2]))),  # 'wide_batched'
        (random_fullrank_matrix_distinct_singular_value(S, 2, dtype=dtype).to(device)[..., :, :(S - 2)],
            lambda usv: (abs(usv[0]), usv[1], abs(usv[2]))),  # 'tall_batched'
    )
    test_cases2 = (  # some=False
        (random_fullrank_matrix_distinct_singular_value(S, dtype=dtype).to(device)[:(S - 2)],
            lambda usv: (abs(usv[0]), usv[1], abs(slice_V(usv[2])))),  # 'wide_all'
        (random_fullrank_matrix_distinct_singular_value(S, dtype=dtype).to(device)[:, :(S - 2)],
            lambda usv: (abs(usv[0][:, :(S - 2)]), usv[1], abs(usv[2]))),  # 'tall_all'
        (random_fullrank_matrix_distinct_singular_value(S, 2, dtype=dtype).to(device)[..., :(S - 2), :],
            lambda usv: (abs(usv[0]), usv[1], abs(slice_V(usv[2])))),  # 'wide_all_batched'
        (random_fullrank_matrix_distinct_singular_value(S, 2, dtype=dtype).to(device)[..., :, :(S - 2)],
            lambda usv: (abs(usv[0][..., :, :(S - 2)]), usv[1], abs(usv[2]))),  # 'tall_all_batched'
    )

    out = []
    for a, out_fn in test_cases1:
        a.requires_grad = requires_grad
        if is_linalg_svd:
            kwargs = {'full_matrices': False}
        else:
            kwargs = {'some': True}
        out.append(SampleInput(a, kwargs=kwargs, output_process_fn_grad=out_fn))

    for a, out_fn in test_cases2:
        a.requires_grad = requires_grad
        if is_linalg_svd:
            kwargs = {'full_matrices': True}
        else:
            kwargs = {'some': False}
        out.append(SampleInput(a, kwargs=kwargs, output_process_fn_grad=out_fn))

    return out


def sample_inputs_permute(op_info, device, dtype, requires_grad, **kwargs):
    make_arg = partial(make_tensor, device=device, dtype=dtype, requires_grad=requires_grad)

    cases = [((1, 2, 3, 4), (0, 2, 3, 1)),
             ((1, 2, 3, 4), (0, -2, -1, 1)),
             ((), ()),
             ((1, 2, 3, 4), (2, 1, 3, 0))]

    def generator():
        for shape, args in cases:
            yield SampleInput(make_arg(shape), args=(args,))

    return list(generator())


# Based on erstwhile method_tests tests & some tensor_op_tests for pow
def sample_inputs_pow(op_info, device, dtype, requires_grad, **kwargs):
    samples = []

    if dtype in [torch.float16, torch.bfloat16, torch.float32, torch.float64]:
        test_cases = (
            ((2, 2), 0, 5, 1e-3, requires_grad, (2, 2), 0, 1, 0.1, requires_grad, False),
            ((2, 2), 0, 5, 1e-3, requires_grad, (1,), 0, 1, 0.1, requires_grad, False),
            ((), 1e-3, 1e-3 + 1, 0, requires_grad, (), 0.1, 1.1, 0, False, False),
            ((2, 2), 0, 5, 1e-3, requires_grad, (), 0.1, 1.1, 1, False, False),
        )
        tests_require_resizing = (
            ((1,), 0, 5, 1e-3, requires_grad, (2, 2), 0, 1, 0.1, requires_grad, requires_grad),
            ((2, 1, 2), 0, 5, 1e-3, requires_grad, (1, 2, 1), 0, 1, 0.1, requires_grad, requires_grad),
            ((), 1e-3, 1e-3 + 1, 0, requires_grad, (1, S, 1), 0, 1, 0.1, requires_grad, requires_grad),
        )
        cases = test_cases + tests_require_resizing
        samples = list(SampleInput(make_tensor(shape_b, low=low_b, high=high_b,
                                               requires_grad=b_grad, device=device,
                                               dtype=dtype) + additive_b,
                                   args=(make_tensor(shape_e, low=low_e, high=high_e,
                                                     requires_grad=e_grad, device=device,
                                                     dtype=dtype) + additive_e,),
                                   broadcasts_input=broadcasts_input)
                       for shape_b, low_b, high_b, additive_b, b_grad, shape_e, low_e,
                       high_e, additive_e, e_grad, broadcasts_input in cases)
        tensor_scalar_inputs = (
            ((2, 2), 0, 5, 1e-3, requires_grad, (3.14,)),
            ((), 1e-3, 1e-3 + 1, 0, requires_grad, (3.14,))
        )
        more_samples = list(SampleInput(make_tensor(shape, dtype=dtype, device=device,
                                                    high=high, low=low,
                                                    requires_grad=b_grad) + additive,
                                        args=exp)
                            for shape, low, high, additive, b_grad, exp in tensor_scalar_inputs)
        samples = [*samples, *more_samples]
    elif dtype in [torch.complex64, torch.complex128]:
        args_tuple = (
            ((2, 2), 0, 5, requires_grad, (3.14,)),
            ((), 0, 1, requires_grad, (3.14,)),
            ((), 0, 1, requires_grad, (3.14j,))
        )
        samples = list(SampleInput(make_tensor(shape, dtype=dtype, device=device,
                                               high=high, low=low,
                                               requires_grad=b_grad) + 1e-3 * (1 + 1j),
                                   args=arg)
                       for shape, low, high, b_grad, arg in args_tuple)
    elif dtype == torch.bool:
        arg_tuple = (0, 1, 1., 2.3)
        samples = list(SampleInput(make_tensor((2, 2), device=device, dtype=dtype,
                                               requires_grad=requires_grad),
                                   args=(arg,))
                       for arg in arg_tuple)
        dtypes_list = [torch.float64, torch.float32, torch.int64, torch.int32]
        more_samples = list(SampleInput(make_tensor((2, 2), device, dtype=torch.bool,
                                                    requires_grad=requires_grad),
                                        args=(make_tensor((2, 2), device, dtype=dtype,
                                                          requires_grad=requires_grad),))
                            for dtype in dtypes_list)
        samples = [*samples, *more_samples]
        samples.append(SampleInput(make_tensor((2, 2, 2), device, dtype=torch.bool,
                                               requires_grad=requires_grad),
                                   args=(make_tensor((2, 1), device, dtype=torch.float64,
                                                     requires_grad=requires_grad),)))
    else:
        exp_tuple = (1, 2, 3)
        samples = list(SampleInput(make_tensor((2, 2), device, dtype,
                                               requires_grad=requires_grad),
                                   args=(arg,))
                       for arg in exp_tuple)
        samples.append(SampleInput(make_tensor((2, 2), device, dtype,
                                               requires_grad=requires_grad),
                                   args=(make_tensor((2, 2), device, dtype,
                                                     requires_grad=requires_grad),)))
    return tuple(samples)

def sample_inputs_svd(op_info, device, dtype, requires_grad=False, **kwargs):
    return _sample_inputs_svd(op_info, device, dtype, requires_grad, is_linalg_svd=False)

def sample_inputs_linalg_svd(op_info, device, dtype, requires_grad=False, **kwargs):
    return _sample_inputs_svd(op_info, device, dtype, requires_grad, is_linalg_svd=True)

def sample_inputs_linalg_svdvals(op_info, device, dtype, requires_grad=False, **kwargs):
    batches = [(), (0, ), (2, ), (1, 1)]
    ns = [5, 2, 0]
    samples = []
    for batch, (m, n) in product(batches, product(ns, ns)):
        a = make_tensor((*batch, m, n), device, dtype, low=None, high=None, requires_grad=requires_grad)
        samples.append(SampleInput(a))
    return samples

def sample_inputs_hardshrink_hardtanh(op_info, device, dtype, requires_grad=False, **kwargs):
    N = 10
    tensors = [SampleInput(make_tensor((N, N), device=device, dtype=dtype,
               requires_grad=requires_grad)) for _ in range(1, N)]
    return tensors

def sample_inputs_eig(op_info, device, dtype, requires_grad=False, **kwargs):
    eigvecs = make_tensor((S, S), device=device, dtype=dtype,
                          low=None, high=None)
    eigvals = make_tensor((S,), device=device, dtype=dtype,
                          low=None, high=None)
    # we produce only diagonazible inputs which do not have
    # complex eigenvalues for real inputs, as there is no
    # backward implementation for real inputs with complex
    # eigenvalues yet.
    input = (eigvecs * eigvals.unsqueeze(-2)) @ eigvecs.inverse()
    input.requires_grad_(requires_grad)

    def process_output(eigpair):
        eigvals, eigvecs = eigpair
        if dtype.is_complex:
            # eig produces eigenvectors which are normalized to 1 norm.
            # Note that if v is an eigenvector, so is v * e^{i \phi},
            # and |v| = |v * e^{i \phi}| = 1.
            # This, however, makes the eigenvector backward computation process
            # rather unstable unless the objective function is gauge-invariant,
            # that is if f(z) == f(|z|), for example.
            # Hence for complex inputs we ignore the phases and return only
            # the absolute values.
            return eigvals, eigvecs.abs()
        else:
            return eigvals, eigvecs

    return [
        SampleInput(
            input,
            kwargs=dict(eigenvectors=True),
            output_process_fn_grad=process_output
        ),
    ]


def sample_inputs_einsum(op_info, device, dtype, requires_grad=False, **kwargs):
    x = make_tensor((3,), device, dtype, requires_grad=requires_grad)
    y = make_tensor((4,), device, dtype, requires_grad=requires_grad)
    A = make_tensor((2, 3,), device, dtype, requires_grad=requires_grad, noncontiguous=True)
    B = make_tensor((1, 3,), device, dtype, requires_grad=requires_grad)
    C = make_tensor((1, 2, 3,), device, dtype, requires_grad=requires_grad)
    D = make_tensor((1, 3, 4,), device, dtype, requires_grad=requires_grad, noncontiguous=True)
    E = make_tensor((4, 4,), device, dtype, requires_grad=requires_grad)
    H = make_tensor((3, 3,), device, dtype, requires_grad=requires_grad, noncontiguous=True)
    I = make_tensor((1, 3, 1,), device, dtype, requires_grad=requires_grad)

    inputs = []

    # Vector operations
    inputs.append(SampleInput([x], args=('i->',)))                      # sum
    inputs.append(SampleInput([x, y], args=('i,j->ij',)))               # outer

    # Matrix operations
    inputs.append(SampleInput([A], args=("ij->i",)))                    # col sum
    inputs.append(SampleInput([A, B], args=("ij,kj->ik",)))             # matmul
    inputs.append(SampleInput([A, E], args=("ij,Ab->ijAb",)))           # matrix outer product

    # Tensor operations
    inputs.append(SampleInput([C, D], args=("aij,ajk->aik",)))          # batch matmul
    inputs.append(SampleInput([D, E], args=("aij,jk->aik",)))           # tensor matrix contraction
    inputs.append(SampleInput([C, B], args=("ijk,ik->j",)))             # non contiguous

    # Test diagonals
    inputs.append(SampleInput([I], args=('iji->j',)))                   # non-contiguous trace

    # Test ellipsis
    inputs.append(SampleInput([H], args=("i...->...",)))
    inputs.append(SampleInput([C, x], args=('...ik, ...j -> ij',)))

    return inputs


def sample_inputs_linalg_qr(op_info, device, dtype, requires_grad=False, **kwargs):
    """
    This function generates input for torch.linalg.qr
    The input is generated as the itertools.product of 'batches' and 'ns'.
    """
    batches = [(), (0,), (2, ), (1, 1)]
    ns = [5, 2, 0]
    out = []
    for batch, (m, n) in product(batches, product(ns, ns)):
        a = torch.randn(*batch, m, n, dtype=dtype, device=device, requires_grad=requires_grad)
        out.append(SampleInput(a))
    return out

def sample_inputs_geqrf(op_info, device, dtype, requires_grad=False):
    batches = [(), (0, ), (2, ), (1, 1)]
    ns = [5, 2, 0]
    samples = []
    for batch, (m, n) in product(batches, product(ns, ns)):
        # TODO: CUDA path doesn't work with batched or empty inputs
        if torch.device(device).type == 'cuda' and (batch != () or m == 0 or n == 0):
            continue
        a = make_tensor((*batch, m, n), device, dtype, low=None, high=None, requires_grad=requires_grad)
        samples.append(SampleInput(a))
    return samples

def sample_inputs_flip(op_info, device, dtype, requires_grad):
    make_arg = partial(make_tensor, dtype=dtype, device=device, requires_grad=requires_grad)
    sizes = ((S, M, S), (S, 0, M))
    all_dims = ((0, 1, 2), (0,), (0, 2), (-1,), ())

    def gen_samples():
        for size, dims in product(sizes, all_dims):
            yield SampleInput(make_arg(size), kwargs={"dims": dims})

    return list(gen_samples())

def sample_inputs_fliplr_flipud(op_info, device, dtype, requires_grad, **kwargs):
    tensors = (
        make_tensor((S, M, S), device, dtype, low=None, high=None, requires_grad=requires_grad),
        make_tensor((S, 0, M), device, dtype, low=None, high=None, requires_grad=requires_grad)
    )
    return [SampleInput(tensor) for tensor in tensors]

def sample_inputs_fmod_remainder(op_info, device, dtype, requires_grad, *, autodiffed=False, **kwargs):
    make_arg = partial(make_tensor, dtype=dtype, device=device, requires_grad=requires_grad)

    if autodiffed:
        samples = (
            ((S, S, S), 1.5, False),
            ((), 1.5, False),
        )
    else:
        cases = (
            ((S, S, S), (), False),
            ((S, S, S), (S, S, S), False),
            ((S, S, S), (S,), False),
        )

        # Sample inputs with scalars as torch tensors
        cases_with_tensor_scalar = (
            ((), torch.tensor(1, dtype=dtype, device=device, requires_grad=False), False),
        )

        # Sample inputs with broadcasting
        cases_with_broadcasting = (
            ((S,), (S, S, S), True),
            ((S, 1, S), (S, S, S), True),
            ((), (S, S, S), True),
        )

        samples = cases + cases_with_tensor_scalar + cases_with_broadcasting  # type: ignore[assignment]

    def generator():
        for shape, arg_other, broadcasts_input in samples:
            if isinstance(arg_other, tuple):
                arg = make_arg(arg_other, requires_grad=False, exclude_zero=True)
            else:
                # shape_other is scalar or torch.tensor
                arg = arg_other
            yield(SampleInput(make_arg(shape), args=(arg,), broadcasts_input=broadcasts_input))

    return list(generator())

# TODO: clamp shares tensors among its sample inputs --- we should prohibit this!
def sample_inputs_clamp(op_info, device, dtype, requires_grad, **kwargs):
    x = make_tensor((S, M, S), device, dtype, low=None, high=None, requires_grad=requires_grad)
    lb = make_tensor((S, M, S), device, dtype, low=None, high=None, requires_grad=requires_grad)
    ub = make_tensor((S, M, S), device, dtype, low=None, high=None, requires_grad=requires_grad)

    def detach(tensor):
        return tensor.clone().detach_().requires_grad_(requires_grad)

    return [
        SampleInput(detach(x), args=(lb, ub)),
        SampleInput(detach(x), args=(detach(lb[0]), detach(ub[0]))),
        SampleInput(detach(x), args=(detach(lb[:, :1]),)),
    ]

def sample_inputs_clamp_scalar(op_info, device, dtype, requires_grad):
    tensors = (
        make_tensor((2, 3, 2), device, dtype, low=None, high=None, requires_grad=requires_grad),
        make_tensor((2, 0, 3), device, dtype, low=None, high=None, requires_grad=requires_grad),
    )
    if dtype is torch.uint8:
        min_max_vals = ((2, 5), (3, 7))
    else:
        min_max_vals = ((0, 1), (-1, 1))
    output = [SampleInput(tensor, args=vals) for tensor, vals in product(tensors, min_max_vals)]
    output += [SampleInput(tensors[0], args=(0.5, None)), SampleInput(tensors[0], args=(None, 0.5))]
    empty_tensor = make_tensor((), device=device, dtype=dtype, low=None, high=None, requires_grad=requires_grad)
    output += [SampleInput(empty_tensor, args=(0.0, 1.0)), ]
    return output

def sample_kwargs_clamp_scalar(device, dtype, input):
    if dtype is torch.uint8:
        min_val, max_val = (random.randint(1, 3), random.randint(4, 8))
    elif dtype.is_floating_point:
        min_val, max_val = (random.uniform(-8, 0), random.uniform(1, 8))  # type: ignore[assignment]
    else:
        min_val, max_val = (random.randint(-8, 0), random.randint(1, 8))
    return {'min': min_val, 'max': max_val}, {'a_min': min_val, 'a_max': max_val}

def sample_inputs_cross(op_info, device, dtype, requires_grad, **kwargs):
    sample0 = SampleInput(make_tensor((S, 3), device=device, dtype=dtype, requires_grad=requires_grad),
                          args=(make_tensor((S, 3), device=device, dtype=dtype, requires_grad=requires_grad),))
    sample1 = SampleInput(make_tensor((S, 3, S), device=device, dtype=dtype, requires_grad=requires_grad),
                          args=(make_tensor((S, 3, S), device=device, dtype=dtype, requires_grad=requires_grad),),
                          kwargs={'dim': 1})

    return (sample0, sample1)

def sample_inputs_cumprod(op_info, device, dtype, requires_grad, **kwargs):
    def make_arg(shape):
        # shrink values to be in the interval [-1, +1] for better precision in gradgradcheck
        return make_tensor(shape, device, dtype, low=-1, high=+1, requires_grad=requires_grad)

    def prod_zeros(dim_select):
        assert len(dim_select) == 2
        result = make_arg(3 * (S,))
        with torch.no_grad():
            result.narrow(dim_select[0], 0, 1).narrow(dim_select[1], 1, 1).zero_()
            result.narrow(dim_select[0], 2, 1).narrow(dim_select[1], 3, 1).zero_()
            result.narrow(dim_select[0], 4, 1).narrow(dim_select[1], 3, 1).zero_()
        return result

    # will not be needed once OpInfo tests suport Iterables
    def sample_generator():
        for dim in range(3):
            yield SampleInput(make_arg((S, S, S)), args=(dim,))
        # Scalar tensors and empty tensor
        for size in [(), (1,), (0,)]:
            yield SampleInput(make_arg(size), args=(0,))

        yield SampleInput(prod_zeros([0, 1]), args=(1,))
        yield SampleInput(prod_zeros([0, 2]), args=(1,))
        yield SampleInput(prod_zeros([1, 2]), args=(1,))

        # test dtype kwarg
        yield SampleInput(prod_zeros([1, 2]), args=(1,), kwargs={'dtype': dtype})

    return list(sample_generator())

def sample_inputs_view_as_complex(op_info, device, dtype, requires_grad, **kwargs):
    return [SampleInput(make_tensor((S, 2), device, dtype, requires_grad=requires_grad),)]

def sample_inputs_view_as_real(op_info, device, dtype, requires_grad, **kwargs):
    tensors = (
        make_tensor((S, S), device, dtype, requires_grad=requires_grad),
        make_tensor((), device, dtype, requires_grad=requires_grad)
    )
    return [SampleInput(tensor) for tensor in tensors]

def sample_inputs_copysign(op_info, device, dtype, requires_grad, **kwargs):
    def _make_tensor(*shape, low=None, high=None):
        return make_tensor(shape, device, dtype, low=low, high=high, requires_grad=requires_grad)

    cases = [
        # no broadcast
        ((S, S, S), (S, S, S), False),
        # broadcast rhs
        ((S, S, S), (S, S), False),

        # scalar
        ((S, S), 3.14, False),
        # scalar positive zero
        ((S, S), 0.0, False),
        # scalar negative zero
        ((S, S), -0.0, False),
    ]

    # broadcast lhs
    cases.append(((S, S), (S, S, S), True))
    # broadcast all
    cases.append(((S, 1, S), (M, S), True))

    def generator():
        for input_shape, arg_val, broadcasts_input in cases:
            if isinstance(arg_val, tuple):
                arg = _make_tensor(*arg_val)
            else:
                # arg_val is scalar
                arg = arg_val

            yield SampleInput(_make_tensor(*input_shape), args=(arg, ), broadcasts_input=broadcasts_input)

    return list(generator())

<<<<<<< HEAD
=======
def sample_inputs_prod(op_info, device, dtype, requires_grad):
    def make_arg(shape):
        # shrink values to be in the interval [-1, +1] for better precision in gradgradcheck
        return make_tensor(shape, device, dtype, low=-1, high=+1, requires_grad=requires_grad)

    def prod_single_zero():
        result = make_arg(2 * (S,))
        with torch.no_grad():
            result[0, 1] = 0
        return result

    # will not be needed once OpInfo tests support Iterables
    def sample_generator():
        for sample in sample_inputs_cumprod(op_info, device, dtype, requires_grad):
            yield SampleInput(sample.input)  # only Tensor, ignore other inputs
            yield sample
            sample.kwargs['keepdim'] = True
            yield sample
        yield SampleInput(prod_single_zero())
        yield SampleInput(make_arg((3, 3, 3)), args=(1,))
        yield SampleInput(make_arg((3, 3, 3)), args=(1,), kwargs={'keepdim': True})

        # test zero scalar tensor
        zero = make_arg(())
        with torch.no_grad():
            zero.zero_()
        yield SampleInput(zero)
        yield SampleInput(zero, args=(0,))
        yield SampleInput(zero, args=(0,), kwargs={'keepdim': True})

    return list(sample_generator())
>>>>>>> eedc234e

def sample_inputs_nextafter(op_info, device, dtype, requires_grad, **kwargs):
    make_arg = partial(make_tensor, dtype=dtype, device=device, requires_grad=requires_grad)

    cases = (
        ((S, S), (S, S), False),
        ((S, S), (S,), False),
        ((S, ), (S, S), True)
    )

    def generator():
        for shape, other_shape, broadcasts_input in cases:
            yield SampleInput(make_arg(shape), args=(make_arg(other_shape),), broadcasts_input=broadcasts_input)

    return list(generator())


def sample_inputs_diag(op_info, device, dtype, requires_grad, **kwargs):
    vec_sample = SampleInput(make_tensor((M, ), device, dtype, low=None, high=None, requires_grad=requires_grad))

    tensors = (
        make_tensor((M, M), device, dtype, low=None, high=None, requires_grad=requires_grad),
        make_tensor((3, 5), device, dtype, low=None, high=None, requires_grad=requires_grad),
        make_tensor((5, 3), device, dtype, low=None, high=None, requires_grad=requires_grad),
    )

    args = ((), (2,), (-2,), (1,), (2,))

    samples = []
    for tensor, arg in product(tensors, args):
        samples.append(SampleInput(tensor, args=arg))

    return samples + [vec_sample]

def sample_inputs_diagonal_diag_embed(op_info, device, dtype, requires_grad, **kwargs):
    make_arg = partial(make_tensor, dtype=dtype, device=device, requires_grad=requires_grad)

    # Shapes for 2D Tensors
    shapes_2d = ((M, M), (3, 5), (5, 3))

    # Shapes for 3D Tensors
    shapes_3d = ((M, M, M),)

    args_2d = ((), (2,), (-2,), (1,))
    args_3d = ((1, 1, 2), (2, 0, 1), (-2, 0, 1))

    def generator():
        for shape, arg in chain(product(shapes_2d, args_2d), product(shapes_3d, args_3d)):
            yield SampleInput(make_arg(shape), args=arg)

    return list(generator())


def sample_inputs_to_sparse(op_info, device, dtype, requires_grad, **kwargs):
    make_arg = partial(make_tensor, device=device, dtype=dtype, requires_grad=requires_grad)

    return (SampleInput(make_arg((S, S)), args=(), output_process_fn_grad=lambda x: x.to_dense()),
            SampleInput(make_arg((S, S)), args=(1,), output_process_fn_grad=lambda x: x.to_dense()),)


# Used for both log_softmax and softmax
def sample_inputs_softmax_variant(op_info, device, dtype, requires_grad, with_dtype=False, **kwargs):
    make_arg = partial(make_tensor, device=device, dtype=dtype, requires_grad=requires_grad)

    cases = [
        ((S, ), (0, )),
        ((S, S), (0, )),
        ((S, S), (1, )),
        ((S, S), (-1, )),
        ((S, M, S), (2, )),
    ]

    # PyTorch on XLA throws an error when passed with dim argument for 0d tensor.
    # See https://github.com/pytorch/xla/issues/3061 for more details.
    if torch.device(device).type != 'xla':
        cases.append(((), (0, )))

    return [
        SampleInput(make_arg(shape), args=dim, kwargs=dict(dtype=torch.float64) if with_dtype else None)
        for shape, dim in cases
    ]


def sample_inputs_logit(op_info, device, dtype, requires_grad, **kwargs):
    low, high = op_info.domain

    # Note: Operator is very sensitive at points near the
    # start and end of domain and leads to NaN for float16
    # if domain_eps is 1e-5.
    domain_eps = op_info._domain_eps if dtype != torch.float16 else 3e-2

    low = low + domain_eps
    high = high - domain_eps

    samples = (
        SampleInput(make_tensor((S, S, S), device, dtype, low=low, high=high, requires_grad=requires_grad)),
        SampleInput(make_tensor((S, S, S), device, dtype, low=low,
                                high=high, requires_grad=requires_grad), args=(0.2,)),
        SampleInput(make_tensor((), device, dtype, low=low, high=high, requires_grad=requires_grad)),
        SampleInput(make_tensor((), device, dtype, low=low,
                                high=high, requires_grad=requires_grad), args=(0.2,)),
    )

    return samples

def sample_inputs_isin(op_info, device, dtype, requires_grad):
    element = make_tensor((L,), device, dtype, low=None, high=None, requires_grad=requires_grad)
    indices = torch.randint(0, L, size=[S])
    test_elements = element[indices].clone()
    return [
        SampleInput(element, args=(test_elements,))
    ]

def sample_inputs_masked_scatter(op_info, device, dtype, requires_grad, **kwargs):
    make_arg = partial(make_tensor, device=device, dtype=dtype, requires_grad=requires_grad)

    def samples_generator():
        yield SampleInput(make_arg((S, S)), args=(torch.randn(S, S, device=device) > 0, make_arg((S, S))))
        yield SampleInput(make_arg((S, S)), args=(torch.randn((S,), device=device) > 0, make_arg((S, S))))
        yield SampleInput(make_arg((S, S)), args=(bernoulli_scalar().to(device), make_arg((S, S))))
        yield SampleInput(make_arg((S,)),
                          args=(torch.randn(S, S, device=device) > 0, make_arg((S, S))),
                          broadcasts_input=True)

    samples = tuple(samples_generator())
    return samples


def sample_inputs_masked_fill(op_info, device, dtype, requires_grad, **kwargs):
    make_arg = partial(make_tensor, device=device, dtype=dtype, requires_grad=requires_grad)

    def sample_generator():
        yield SampleInput(make_arg((S, S)), args=(torch.randn(S, S, device=device) > 0, 10))
        yield SampleInput(make_arg((S, S)), args=(torch.randn(S, S, device=device) > 0, make_arg(())))
        yield SampleInput(make_arg((S, S)), args=(torch.randn(S, device=device) > 0, 10))
        yield SampleInput(make_arg(()), args=(torch.randn((), device=device) > 0, 10))
        yield SampleInput(make_arg(()), args=(torch.randn((), device=device) > 0, make_arg(())))
        yield SampleInput(make_arg((S, S)), args=(torch.randn((), device=device) > 0, 10))

        yield SampleInput(make_arg((S,)),
                          args=(torch.randn(S, S, device=device) > 0, make_arg(())),
                          broadcasts_input=True)
        yield SampleInput(make_arg((S,)),
                          args=(torch.randn(S, S, device=device) > 0, 10),
                          broadcasts_input=True)

    samples = tuple(sample_generator())
    return samples

def sample_inputs_masked_select(op_info, device, dtype, requires_grad, **kwargs):
    samples = (
        SampleInput(make_tensor((M, M), device, dtype, low=None, high=None, requires_grad=requires_grad),
                    args=(torch.randn(M, M, device=device) > 0,)),

        SampleInput(make_tensor((M, M), device, dtype, low=None, high=None, requires_grad=requires_grad),
                    args=(torch.randn((M,), device=device) > 0,)),

        SampleInput(make_tensor((M,), device, dtype, low=None, high=None, requires_grad=requires_grad),
                    args=(torch.randn((M, M), device=device) > 0,)),

        SampleInput(make_tensor((M, 1, M), device, dtype, low=None, high=None, requires_grad=requires_grad),
                    args=(torch.randn((M, M), device=device) > 0,)),

        SampleInput(make_tensor((), device, dtype, low=None, high=None, requires_grad=requires_grad),
                    args=(torch.tensor(1, device=device, dtype=torch.bool),)),

        SampleInput(make_tensor((M, M), device, dtype, low=None, high=None, requires_grad=requires_grad),
                    args=(torch.tensor(1, device=device, dtype=torch.bool),)),

        SampleInput(make_tensor((), device, dtype, low=None, high=None, requires_grad=requires_grad),
                    args=(torch.randn((M, M), device=device) > 0,)),
    )

    return samples

def sample_inputs_matrix_exp(op_info, device, dtype, requires_grad, **kwargs):
    samples = (
        SampleInput(make_tensor((S, S), device, dtype, requires_grad=requires_grad)),
        SampleInput(make_tensor((S, S, S), device, dtype, requires_grad=requires_grad)),
    )

    return samples

def sample_inputs_matmul(op_info, device, dtype, requires_grad):
    test_cases = (((L,), (L,)),
                  ((S, M), (M,)),
                  ((M,), (M, S)),
                  ((S, M), (M, S)),
                  ((S, 0), (0, M)),
                  ((S, S, M), (M,)),
                  ((S, S, M), (M, S)),
                  ((S, S, 0), (0, S)),
                  ((M,), (S, M, S)),
                  ((S, M), (S, M, S)),
                  ((0, 0), (S, 0, 0)),
                  ((S, S, M, M), (S, S, M, S)),
                  ((S, S, M, M), (M,)),
                  ((M,), (S, S, M, S)))
    sample_inputs = []
    for lhs_shape, rhs_shape in test_cases:
        lhs = make_tensor(lhs_shape, device, dtype, low=None, high=None, requires_grad=requires_grad)
        rhs = make_tensor(rhs_shape, device, dtype, low=None, high=None, requires_grad=requires_grad)
        if op_info.name == 'matmul':
            sample_inputs.append(SampleInput(lhs, args=(rhs,)))
        elif op_info.name == '__rmatmul__':
            sample_inputs.append(SampleInput(rhs, args=(lhs,)))
        else:
            raise RuntimeError("`op_info.name` must be 'matmul' or '__rmatmul__'")
    return tuple(sample_inputs)


def sample_inputs_meshgrid(op_info: OpInfo, device: torch.device, dtype: torch.dtype,
                           requires_grad: bool,
                           *, variant: str) -> List[SampleInput]:
    if variant == 'variadic':
        def make_inputs(
                tensors: List[torch.Tensor]) -> Tuple[Union[torch.Tensor,
                                                            List[torch.Tensor]],
                                                      Tuple[torch.Tensor, ...]]:
            return tensors[0], tuple(tensors[1:])
    elif variant == 'list':
        def make_inputs(
                tensors: List[torch.Tensor]) -> Tuple[Union[torch.Tensor,
                                                            List[torch.Tensor]],
                                                      Tuple[torch.Tensor, ...]]:
            return tensors, ()
    else:
        raise ValueError(
            'Unsupported variant, must be one of {"variadic", "list"}. '
            f'Got "{variant}".')

    SCALAR = torch.Size([])
    VECTOR = torch.Size([3])
    test_cases: List[List[torch.Size]] = [
        [SCALAR],
        [VECTOR],
        [VECTOR, SCALAR],
        [VECTOR, SCALAR, VECTOR],
        [VECTOR, SCALAR, VECTOR, SCALAR],
    ]

    sample_inputs = []
    for shapes in test_cases:
        input, args = make_inputs(
            [make_tensor(shape, device, dtype, requires_grad=requires_grad)
             for shape in shapes])
        sample_inputs.append(SampleInput(input=input, args=args))
    return sample_inputs


def sample_inputs_polar(op_info, device, dtype, requires_grad, **kwargs):
    def _make_tensor_helper(shape, low=None, high=None):
        return make_tensor(shape, device, dtype, low=low, high=high, requires_grad=requires_grad)

    samples = (
        SampleInput(_make_tensor_helper((S, S), low=0), args=(_make_tensor_helper((S, S)),)),
        SampleInput(_make_tensor_helper((), low=0), args=(_make_tensor_helper(()),)),
    )

    return samples

def sample_inputs_complex(op_info, device, dtype, requires_grad, **kwargs):
    def _make_tensor_helper(shape):
        return make_tensor(shape, device, dtype, requires_grad=requires_grad)

    samples = (
        SampleInput(_make_tensor_helper((S, S)), args=(_make_tensor_helper((S, S)),)),
        SampleInput(_make_tensor_helper(()), args=(_make_tensor_helper(()),)),
    )

    return samples


def sample_inputs_polygamma(op_info, device, dtype, requires_grad, **kwargs):
    make_arg = partial(make_tensor, device=device, dtype=dtype, requires_grad=requires_grad)
    tensor_shapes = ((S, S), ())
    ns = (1, 2, 3, 4, 5)

    def generator():
        for shape, n in product(tensor_shapes, ns):
            yield SampleInput(make_arg(shape), args=(n,))

    return list(generator())


def sample_inputs_mvlgamma(op_info, device, dtype, requires_grad, **kwargs):
    make_arg = partial(make_tensor, device=device, dtype=dtype, requires_grad=requires_grad)
    tensor_shapes = ((S, S), ())
    ns = (1, 2, 3, 4, 5)

    # Since the accepted lower bound for input
    # to mvlgamma depends on `p` argument,
    # the following function computes the lower bound
    # which we pass to `make_tensor`.
    def compute_min_val(p):
        return (p - 1.) / 2

    def generator():
        for shape, n in product(tensor_shapes, ns):
            min_val = compute_min_val(n)
            if not dtype.is_floating_point:
                # Round-up minimum value for integral dtypes
                min_val += 1
            yield SampleInput(make_arg(shape, low=min_val), args=(n,))

    return list(generator())


# Since `mvlgamma` has multiple entries,
# there are multiple common skips for the additional
# entries. Following function is a helper to that end.
def skips_mvlgamma(skip_redundant=False):
    skips = (
        # outside domain values are hard error for mvlgamma op.
        DecorateInfo(unittest.skip("Skipped!"), 'TestUnaryUfuncs', 'test_float_domains'),
    )
    if skip_redundant:
        # Redundant tests
        skips = skips + (  # type: ignore[assignment]
            DecorateInfo(unittest.skip("Skipped!"), 'TestGradients'),
            DecorateInfo(unittest.skip("Skipped!"), 'TestJit'),
            DecorateInfo(unittest.skip("Skipped!"), 'TestCommon'),
        )
    return skips


# To test reference numerics against multiple values of argument `p`,
# we make multiple OpInfo entries with each entry corresponding to different value of p.
# We run the op tests from test_ops.py only for `p=1` to avoid redundancy in testing.
# Class `MvlGammaInfo` already contains the basic information related to the operator,
# it only takes arguments like `domain`, `skips` and `sample_kwargs`, which
# differ between the entries.
class MvlGammaInfo(UnaryUfuncInfo):
    def __init__(self, variant_test_name, domain, skips, sample_kwargs):
        super(MvlGammaInfo, self).__init__(
            'mvlgamma',
            ref=reference_mvlgamma if TEST_SCIPY else _NOTHING,
            aliases=('special.multigammaln',),
            variant_test_name=variant_test_name,
            domain=domain,
            decorators=(precisionOverride({torch.float16: 5e-2}),),
            dtypes=all_types(),
            dtypesIfCPU=all_types_and(torch.bfloat16),
            dtypesIfCUDA=all_types_and(torch.half),
            sample_inputs_func=sample_inputs_mvlgamma,
            safe_casts_outputs=True,
            supports_forward_ad=True,
            skips=skips,
            sample_kwargs=sample_kwargs)


def sample_inputs_entr(op_info, device, dtype, requires_grad, **kwargs):
    low, _ = op_info.domain

    if requires_grad:
        low = 0 + op_info._domain_eps

    return (SampleInput(make_tensor((L,), device, dtype,
                                    low=low,
                                    requires_grad=requires_grad)),
            SampleInput(make_tensor((), device, dtype,
                                    low=low,
                                    requires_grad=requires_grad)))


def sample_inputs_zeta(op_info, device, dtype, requires_grad, **kwargs):
    make_arg = partial(make_tensor, device=device, dtype=dtype, requires_grad=requires_grad)
    samples = (SampleInput(make_arg((S,), low=1, requires_grad=requires_grad),
                           args=(make_arg((S,), low=2, requires_grad=False),)),
               SampleInput(make_arg((S,), low=1, requires_grad=requires_grad),
                           args=(3.,)),
               )

    return samples


# TODO: Consolidate `i0e` with sample_inputs_unary when `make_tensor`,
#       supports `exclude` argument.
#       For more context: https://github.com/pytorch/pytorch/pull/56352#discussion_r633277617
def sample_inputs_i0_i1(op_info, device, dtype, requires_grad, **kwargs):

    samples = (SampleInput(make_tensor((S,), device, dtype,
                                       requires_grad=requires_grad)),
               SampleInput(make_tensor((), device, dtype,
                                       requires_grad=requires_grad)))

    if requires_grad and op_info.op == torch.special.i0e:
        # NOTE: `i0e`'s first-order gradient is not continous
        # at `0`, hence we don't test `i0e` with any input being `0`.
        # TODO: Remove this when `make_tensor` supports excluding `0`.
        with torch.no_grad():
            for sample in samples:
                t = sample.input
                t[t == 0] = torch.finfo(dtype).eps  # type: ignore[index]
    elif requires_grad and op_info.op != torch.special.i0e:
        # Special Case for gradient
        # Sample with `0` in the input
        t = make_tensor((S,), device, dtype,
                        requires_grad=requires_grad)

        with torch.no_grad():
            t[0] = 0

        samples += (SampleInput(t),)  # type: ignore[assignment]

    return samples


def sample_inputs_rsub(op_info, device, dtype, requires_grad, variant='tensor', **kwargs):
    def _make_tensor_helper(shape, low=None, high=None):
        return make_tensor(shape, device, dtype, low=low, high=high, requires_grad=requires_grad)

    def _samples_with_alpha_helper(args, alphas, filter_fn=lambda arg_alpha: True):
        filtered_product = filter(filter_fn, product(args, alphas))  # type: ignore[var-annotated]
        return (SampleInput(input, args=(arg,), kwargs=dict(alpha=alpha))
                for (input, arg), alpha in filtered_product)

    int_alpha, float_alpha, complex_alpha = 2, 0.1, 1 + 0.6j

    if variant == 'tensor':
        samples = (
            SampleInput(_make_tensor_helper((S, S)), args=(_make_tensor_helper((S, S)),)),
            SampleInput(_make_tensor_helper((S, S)), args=(_make_tensor_helper((S,)),)),
            SampleInput(_make_tensor_helper((S,)), args=(_make_tensor_helper((S, S)),)),
            SampleInput(_make_tensor_helper(()), args=(_make_tensor_helper(()),)),
            SampleInput(_make_tensor_helper(()), args=(_make_tensor_helper((S,)),)),
            SampleInput(_make_tensor_helper((S,)), args=(_make_tensor_helper(()),)),
        )

        if dtype.is_complex:
            alphas = [int_alpha, float_alpha, complex_alpha]
        elif dtype.is_floating_point:
            alphas = [int_alpha, float_alpha]
        else:
            alphas = [int_alpha]

        args = ((_make_tensor_helper((S, S)), _make_tensor_helper((S, S))),
                (_make_tensor_helper((S, S)), _make_tensor_helper((S,))),
                (_make_tensor_helper(()), _make_tensor_helper(())))
        samples += tuple(_samples_with_alpha_helper(args, alphas))  # type: ignore[assignment]
    elif variant == 'scalar':
        # Scalar Other
        samples = (SampleInput(_make_tensor_helper((S, S)), args=(0.5,)),
                   SampleInput(_make_tensor_helper(()), args=(0.5,)),
                   SampleInput(_make_tensor_helper((S, S)), args=(1.5j,)),
                   SampleInput(_make_tensor_helper(()), args=(1.5j,)),
                   SampleInput(_make_tensor_helper((S, S)), args=(0.4 + 1.2j,)),
                   SampleInput(_make_tensor_helper(()), args=(1.2 + 1.76j,)))

        scalar_args = [(_make_tensor_helper((S, S)), 0.5), (_make_tensor_helper(()), 0.5),
                       (_make_tensor_helper((S, S)), 2.7j), (_make_tensor_helper(()), 2.7j),
                       (_make_tensor_helper((S, S)), 1 - 2.7j), (_make_tensor_helper(()), 1 + 2.7j)]

        alphas = [int_alpha, float_alpha, complex_alpha]

        def filter_fn(arg_alpha):
            arg, alpha = arg_alpha
            if isinstance(alpha, complex):
                if dtype.is_complex or isinstance(arg[1], complex):
                    return True
                else:
                    # complex alpha is valid only if either `self` or `other` is complex
                    return False

            # Non-Complex Alpha
            return True

        # Samples with alpha (scalar version) covers the following cases
        # self    | other   | alpha
        # -----------------------------------------
        # real    | real    | real (int and float)
        # real    | complex | real and complex
        # complex | real    | real and complex
        # complex | complex | real and complex
        #
        # It does not cover
        # real    | real    | complex
        # x = torch.randn(2, requires_grad=True, dtype=torch.float64)
        # torch.rsub(x, 1, alpha=1. + 1.6j)
        # RuntimeError: value cannot be converted to type double without overflow: (-1,-1.6)

        samples += tuple(_samples_with_alpha_helper(scalar_args, alphas, filter_fn=filter_fn))  # type: ignore[assignment]
    else:
        raise Exception("Invalid variant!")

    return samples

def sample_inputs_cumulative_ops(op_info, device, dtype, requires_grad, supports_dtype_kwargs=True, **kwargs):
    def _make_tensor_helper(shape, low=None, high=None):
        return make_tensor(shape, device, dtype, low=low, high=high, requires_grad=requires_grad)

    samples = [
        SampleInput(_make_tensor_helper((S, S, S)), args=(0,)),
        SampleInput(_make_tensor_helper((S, S, S)), args=(1,)),
        SampleInput(_make_tensor_helper(()), args=(0,)),
    ]

    if supports_dtype_kwargs:
        # NOTE: if `dtype` is not same as input, then inplace variants fail with
        # `provided dtype must match the dtype of self tensor in cumsum`
        samples.append(SampleInput(_make_tensor_helper((S, S, S)), args=(1,), kwargs={'dtype': dtype}))

    return samples


def sample_inputs_unfold(op_info, device, dtype, requires_grad, **kwargs):
    test_cases = (
        ((), (0, 1, 1)),
        ((S, S, S, S), (0, 3, 1)),
        ((S, S, S, S), (1, 3, 1)),
        ((S, S, S, S), (2, 3, 1)),
        ((S, S, S, S), (3, 3, 1)),
        ((S, S, S, S), (0, 3, 2)),
        ((S, S, S, S), (1, 3, 2)),
        ((S, S, S, S), (2, 3, 2)),
        ((S, S, S, S), (3, 3, 2)),
        ((S, S, S, S), (0, 4, 1)),
        ((S, S, S, S), (1, 4, 1)),
        ((S, S, S, S), (2, 4, 1)),
        ((S, S, S, S), (3, 4, 1)),
        ((M,), (0, 3, 1)),
        ((M,), (0, 3, 2)),
        ((M,), (0, 3, 3)),
        ((1000,), (0, 3, 11)),
        ((1000,), (0, 2, 27)),
        ((10, 10), (0, 1, 2)),
        ((10, 10), (1, 2, 3)),
        ((10, 10), (1, 2, 2)),
        ((S, S, S), (2, 3, 2)),
    )

    sample_inputs = []
    for shape, arguments in test_cases:
        sample_inputs += [SampleInput(make_tensor(shape, device, dtype,
                                      low=None, high=None,
                                      requires_grad=requires_grad),
                                      args=arguments)]
    return sample_inputs


def sample_inputs_atan2(op_info, device, dtype, requires_grad, **kwargs):
    make_arg = partial(make_tensor, device=device, dtype=dtype, requires_grad=requires_grad)
    cases = (
        ((S, S, S), (S, S, S), False),
        ((), (), False),
        ((S, S, S), (S,), False),
        ((S,), (S, S, S), True),
        ((S, 1, S), (S, S), True),
    )

    def generator():
        for x_shape, y_shape, broadcasts_input in cases:
            yield SampleInput(make_arg(x_shape), args=(make_arg(y_shape),),
                              broadcasts_input=broadcasts_input)

    return list(generator())


def sample_inputs_split(op_info, device, dtype, requires_grad, *, list_args=False, **kwargs):
    make_arg = partial(make_tensor, device=device, dtype=dtype, requires_grad=requires_grad)

    if list_args:
        cases = (
            ((S, S, S), ([int(S / 3), S - int(S / 3) * 2, int(S / 3)],)),
            ((S, S, S), ([int(S / 2), S - int(S / 2) * 2, int(S / 2)], 2),),
            ((S, S, S), ([int(S / 2), S - int(S / 2) * 2, int(S / 2)], -2),)
        )
    else:
        cases = (  # type: ignore[assignment]
            ((S, S, S), (2,)),
            ((S, S, S), (S, 1)),
        )

    def generator():
        for shape, args in cases:
            yield SampleInput(make_arg(shape), args=args)

    return list(generator())


def sample_inputs_split_with_sizes(op_info, device, dtype, requires_grad, **kwargs):
    make_arg = partial(make_tensor, device=device, dtype=dtype, requires_grad=requires_grad)

    cases = (((S, S, S), ([int(S / 3), S - int(S / 3) * 2, int(S / 3)],)),
             ((S, S, S), ([int(S / 3), S - int(S / 3), 0],)),
             ((S, S, S), ([int(S / 3), S - int(S / 3) * 2, int(S / 3)], 2)),
             ((S, S, S), ([int(S / 3), S - int(S / 3) * 2, int(S / 3)], -2)),
             )

    def generator():
        for shape, args in cases:
            yield SampleInput(make_arg(shape), args=args)

    return list(generator())


def sample_inputs_msort(op_info, device, dtype, requires_grad):
    def apply_grad(t):
        if dtype in floating_types_and(torch.float16, torch.bfloat16):
            t.requires_grad_(requires_grad)

    def large_1d_unique(dtype, device):
        res = torch.randperm(L * L * L, dtype=torch.int64, device=device)
        res = res.to(dtype)
        apply_grad(res)
        return res

    samples = []
    # Test case for large tensor.
    largesample = SampleInput(large_1d_unique(dtype, device))

    sample = SampleInput(make_tensor((S, M, S), device, dtype,
                                     low=None, high=None,
                                     requires_grad=requires_grad))

    return [largesample, sample]

def sample_inputs_lerp(op_info, device, dtype, requires_grad, **kwargs):
    make_arg = partial(make_tensor, dtype=dtype, device=device, requires_grad=requires_grad)

    samples = (
        # no broadcast
        SampleInput(make_arg((S, S)), args=(make_arg((S, S)), 0.4)),
        # broadcast rhs
        SampleInput(make_arg((S, S)), args=(make_arg((S,)), 0.4)),
        # scalar tensor
        SampleInput(make_arg(()), args=(make_arg(()), 0.4)),
        # broadcast rhs scalar-tensor
        SampleInput(make_arg((S, S)), args=(make_arg(()), 0.4)),
        # broadcast rhs with weight tensor
        SampleInput(make_arg((S, S)), args=(make_arg((S,)), make_arg((S, S)))),
        # broadcast rhs and weight tensor
        SampleInput(make_arg((S, S)), args=(make_arg((S, 1)), make_arg((S,)))),
        # broadcast_lhs
        SampleInput(make_arg((S,)), args=(make_arg((S, S)), 0.4), broadcasts_input=True),
        # scalar broadcast_lhs
        SampleInput(make_arg(()), args=(make_arg((S, S)), 0.4), broadcasts_input=True),
        # broadcast all
        SampleInput(make_arg((S, 1)), args=(make_arg((S, S)), 0.4), broadcasts_input=True),
        # tensor broadcast all
        SampleInput(make_arg((S, 1)), args=(make_arg((S, S)), make_arg((S, 1))),
                    broadcasts_input=True),
    )

    if dtype.is_complex:
        samples = samples + (  # type: ignore[assignment]
            # no broadcast
            SampleInput(make_arg((S, S)), args=(make_arg((S, S)), 0.4j)),
            SampleInput(make_arg((S, S)), args=(make_arg((S, S)), 1.2 + 0.1j)),
            # broadcast rhs
            SampleInput(make_arg((S, S)), args=(make_arg((S,)), 0.4j)),
            SampleInput(make_arg((S, S)), args=(make_arg((S, S)), 5.4 + 9j)),
            # scalar tensor
            SampleInput(make_arg(()), args=(make_arg(()), 0.4j)),
            SampleInput(make_arg(()), args=(make_arg(()), 6.1 + 0.004j)),
            # broadcast rhs scalar-tensor
            SampleInput(make_arg((S, S)), args=(make_arg(()), 0.4j)),
            SampleInput(make_arg((S, S)), args=(make_arg(()), 1 + 2j)),
        )

    return samples

def sample_inputs_tensordot(self, device, dtype, requires_grad, **kwargs):
    cases = (
        ((2, 2, 2), (2, 2, 2), (2)),
        ((2, 2, 1), (2, 1, 2), ([0, 1], [2, 0])),
    )
    samples = []
    for first_shape, second_shape, dims in cases:
        samples.append(SampleInput(make_tensor(first_shape, device, dtype,
                                   requires_grad=requires_grad),
                       args=(make_tensor(second_shape, device, dtype,
                             requires_grad=requires_grad),),
                       kwargs=dict(dims=dims,)))
    return tuple(samples)

def sample_inputs_kron(op_info, device, dtype, requires_grad):
    test_cases = (
        ((S, S), (M, L)),
    )

    sample_inputs = []
    for input_shape, other_shape in test_cases:
        input = make_tensor(input_shape, device, dtype, low=None, high=None, requires_grad=requires_grad)
        other = make_tensor(other_shape, device, dtype, low=None, high=None, requires_grad=requires_grad)
        sample = SampleInput(input, args=(other,))
        sample_inputs.append(sample)
    return tuple(sample_inputs)

def sample_inputs_inner(self, device, dtype, requires_grad, **kwargs):
    return (
        SampleInput(
            make_tensor((S, ), device, dtype, requires_grad=requires_grad),
            args=(
                make_tensor((S, ), device, dtype, requires_grad=requires_grad),
            )
        ),
        SampleInput(
            make_tensor((), device, dtype, requires_grad=requires_grad),
            args=(
                make_tensor((S, S), device, dtype, requires_grad=requires_grad),
            )
        ),
    )

def sample_inputs_scatter(op_info, device, dtype, requires_grad):
    def _tensor(shape, dtype=dtype, low=None, high=None):
        return make_tensor(shape, device, dtype, low=low, high=high, requires_grad=requires_grad)

    def _gather(shape, index_dim, max_indices):
        return gather_variable(shape, index_dim, max_indices, device=device)

    zero = torch.tensor(0, dtype=torch.long, device=device)
    test_cases = (
        (_tensor((M, S)), (0, _gather((S, S), 1, M), _tensor((S, S)))),
        (_tensor((M, S)), (1, _gather((S, S), 0, S), _tensor((S, S)))),
        (_tensor((M, S)), (-1, _gather((S, S), 0, S), _tensor((S, S)))),
        (_tensor((M, S)), (0, _gather((M, S // 2), 1, M), _tensor((M, S // 2)))),
        (_tensor((M, S)), (1, _gather((M, S // 2), 0, S), _tensor((M, S // 2)))),
        (_tensor((M, S)), (-1, _gather((M, S // 2), 0, S), _tensor((M, S // 2)))),
        (_tensor(()), (0, zero.clone().detach(), _tensor(()))),
        (_tensor(()), (0, zero.clone().detach(), 2.5)),
    )

    samples = []
    for tensor, args in test_cases:
        samples.append(SampleInput(tensor, args=args))

        if not requires_grad:
            samples.append(SampleInput(
                tensor.clone().detach(),
                args=args, kwargs={'reduce': 'add'}
            ))

            if dtype.is_floating_point:
                samples.append(SampleInput(
                    tensor.clone().detach(),
                    args=args, kwargs={'reduce': 'multiply'}
                ))

    return samples

def sample_inputs_scatter_add(op_info, device, dtype, requires_grad):
    def _tensor(shape, dtype=dtype, low=None, high=None):
        return make_tensor(shape, device, dtype, low=low, high=high, requires_grad=requires_grad)

    def _gather(shape, index_dim, max_indices):
        return gather_variable(shape, index_dim, max_indices, device=device)

    zero = torch.tensor(0, dtype=torch.long, device=device)
    test_cases = (
        (_tensor((M, S)), (0, _gather((S, S), 1, M), _tensor((S, S)))),
        (_tensor((M, S)), (1, _gather((S, S), 0, S), _tensor((S, S)))),
        (_tensor((M, S)), (-1, _gather((S, S), 0, S), _tensor((S, S)))),
        (_tensor((M, S)), (0, _gather((M, S // 2), 1, M), _tensor((M, S // 2)))),
        (_tensor((M, S)), (1, _gather((M, S // 2), 0, S), _tensor((M, S // 2)))),
        (_tensor((M, S)), (-1, _gather((M, S // 2), 0, S), _tensor((M, S // 2)))),
        (_tensor(()), (0, zero.clone().detach(), _tensor(()))),
    )

    return [SampleInput(tensor, args=args) for tensor, args in test_cases]


def sample_inputs_ravel(op_info, device, dtype, requires_grad, **kwargs):
    samples = (SampleInput(make_tensor((S, S, S), device, dtype,
                                       low=None, high=None,
                                       requires_grad=requires_grad)),
               SampleInput(make_tensor((), device, dtype,
                                       low=None, high=None,
                                       requires_grad=requires_grad)),)

    return samples


def sample_inputs_tril_triu(op_info, device, dtype, requires_grad, **kwargs):
    make_arg = partial(make_tensor, dtype=dtype, device=device, requires_grad=requires_grad)
    cases = (((M, M), ()),
             ((M, M), (2,),),
             ((S, M, M), ()),
             ((S, M, M), (2,)),
             ((3, 3, S, S), ()),)

    def generator():
        for shape, args in cases:
            yield SampleInput(make_arg(shape), args=args)

    return list(generator())


def sample_inputs_clone(op_info, device, dtype, requires_grad, **kwargs):
    make_arg = partial(make_tensor, dtype=dtype, device=device, requires_grad=requires_grad)

    def generator():
        yield SampleInput(make_arg((S, M, S)))
        yield SampleInput(make_arg(()))

    return list(generator())


def sample_inputs_contiguous(op_info, device, dtype, requires_grad, **kwargs):
    make_arg = partial(make_tensor, dtype=dtype, device=device, requires_grad=requires_grad)

    def generator():
        yield SampleInput(make_arg((S, S)))
        yield SampleInput(make_arg((S, S), noncontiguous=True))

    return list(generator())


def sample_inputs_resize_ops(op_info, device, dtype, requires_grad, **kwargs):
    make_arg = partial(make_tensor, dtype=dtype, device=device)
    cases = (((S, S, S), (S * S, S)),
             ((), ()),
             ((), (1, 1, 1)),
             )

    def generator():
        for shape, args_or_shape in cases:
            # Update `args` based on operator
            if op_info.name == 'resize_':
                # resize_ takes shape/tuple of ints,
                args = (args_or_shape, )
            elif op_info.name == 'resize_as_':
                # resize_as_ takes another tensor
                args = (make_arg(shape, requires_grad=False), )  # type:ignore[assignment]
            else:
                raise ValueError("sample_inputs_resize_ops is being used with incorrect operator")

            yield(SampleInput(make_arg(shape, requires_grad=requires_grad), args=args))

    return list(generator())

def sample_inputs_view_reshape(op_info, device, dtype, requires_grad, **kwargs):
    make_arg = partial(make_tensor, dtype=dtype, device=device, requires_grad=requires_grad)

    cases = (((S, S, S), (S * S, S)),
             ((S * S, S), (S, S, S)),
             ((S * S, S), (S, -1, S)),
             ((S * S * 2, S), (S, -1)),
             ((S,), (S,)),
             ((), ()),
             ((), (1,)))

    def generator():
        for case in cases:
            shape, args = case
            inp = make_arg(shape, requires_grad=requires_grad)
            yield(SampleInput(inp, args=(args, )))

            if op_info.name != "view" and len(shape) >= 2:
                yield(SampleInput(inp.transpose(0, 1), args=(args, )))

    return list(generator())

def sample_inputs_view_as_reshape_as(op_info, device, dtype, requires_grad, **kwargs):
    make_arg = partial(make_tensor, dtype=dtype, device=device)

    cases = (((S, S, S), (S * S, S)),
             ((), ()),
             ((), (1, 1)),
             )

    def generator():
        for case in cases:
            shape, shape_other = case
            inp = make_arg(shape, requires_grad=requires_grad)
            yield(SampleInput(inp, args=(make_arg(shape_other, requires_grad=False),)))

            if op_info.name != "view_as" and len(shape) >= 2:
                yield(SampleInput(inp.transpose(0, 1), args=(make_arg(shape_other, requires_grad=False),)))

    return list(generator())


def sample_inputs_select(op_info, device, dtype, requires_grad, **kwargs):
    make_arg = partial(make_tensor, dtype=dtype, device=device, requires_grad=requires_grad)

    cases = (((S, S, S), (1, 2)),
             ((S, S, S), (-1, 2)),
             ((S, S, S), (-1, -1)),
             ((S, S, S), (1, -1)),
             ((S,), (0, 2))
             )

    def generator():
        for shape, args in cases:
            yield SampleInput(make_arg(shape), args=args)

    return list(generator())


def sample_inputs_rbinops(op_info, device, dtype, requires_grad, supports_dtype_kwargs=True, **kwargs):
    def _make_tensor_helper(shape, low=None, high=None):
        return make_tensor(shape, device, dtype, low=low, high=high, requires_grad=requires_grad)

    scalar: Union[int, float, complex] = 3

    if dtype.is_floating_point:
        scalar = 3.14
    elif dtype.is_complex:
        scalar = 3.14j

    samples = [
        SampleInput(_make_tensor_helper((S, S, S)), args=(scalar,)),
        SampleInput(_make_tensor_helper(()), args=(scalar,)),
    ]

    return samples


def sample_inputs_expand(op_info, device, dtype, requires_grad, **kwargs):
    make_arg = partial(make_tensor, dtype=dtype, device=device, requires_grad=requires_grad)

    cases = (((S, 1, 1), (S, S, S)),
             ((S, 1, S), (S, S, S)),
             ((S, 1, S), (-1, S, -1)),
             ((S, 1, S), (-1, S, S)),
             ((S, 1), (S, S, S)),
             ((1,), (S, S, S)),
             ((1, S), (1, 1, S)),
             ((), ()),
             ((), (1, 3, 2)),
             )

    def generator():
        for case in cases:
            shape, args = case
            yield(SampleInput(make_arg(shape), args=(args, )))

    return list(generator())


def sample_inputs_expand_as(op_info, device, dtype, requires_grad, **kwargs):
    make_arg = partial(make_tensor, dtype=dtype, device=device)

    cases = (((S, 1, 1), (S, S, S)),
             ((), ()),
             ((), (1, 1)),
             )

    def generator():
        for shape, shape_other in cases:
            yield(SampleInput(make_arg(shape, requires_grad=requires_grad),
                              args=(make_arg(shape_other, requires_grad=False), )))

    return list(generator())


def sample_inputs_where(op_info, device, dtype, requires_grad, **kwargs):
    make_arg = partial(make_tensor, dtype=dtype, device=device, requires_grad=requires_grad)

    def make_bool_mask(shape):
        # Make sure atleast one element is nonzero,
        # except for empty tensor
        mask_t = make_tensor(shape, dtype=torch.bool, device=device, requires_grad=False)

        if mask_t.numel() == 0:
            return mask_t
        elif mask_t.numel() == 1:
            mask_t.fill_(True)
            return mask_t

        if mask_t.sum() == 0:
            def random_index(shape):
                return tuple(map(lambda max_idx: random.randint(0, max_idx), shape))

            mask_t[random_index(mask_t.shape)] = True
            return mask_t

        return mask_t

    cases = (((M, M), (M, M), (M, M), False),
             ((M, 1, M), (M, M), (M, M, 1), True),
             ((), (), (), False),
             ((M, 1, M), (), (M, M, 1), True),
             ((), (M, M), (), True),)

    def generator():
        for shape, mask_shape, other_shape, broadcasts_input in cases:
            yield SampleInput(make_arg(shape),
                              args=(make_bool_mask(mask_shape), make_arg(other_shape)),
                              broadcasts_input=broadcasts_input)

    return list(generator())


def sample_inputs_chunk(op_info, device, dtype, requires_grad, **kwargs):
    make_arg = partial(make_tensor, dtype=dtype, device=device)

    cases = (((S, S, S), (2,)),
             ((S, S, S), (S, 1)),
             ((S, S, S), (S, -1)))

    def generator():
        for case in cases:
            shape, args = case
            yield(SampleInput(make_arg(shape, requires_grad=requires_grad), args=args))

    return list(generator())

def sample_inputs_kthvalue(op_info, device, dtype, requires_grad, **kwargs):
    def _tensor(shape, dtype=dtype, low=None, high=None):
        return make_tensor(shape, device, dtype, low=low, high=high, requires_grad=requires_grad)

    test_cases = [
        (_tensor((S, S, S)), (2,)),
        (_tensor((S, S, S)), (2, 1,)),
        (_tensor((S, S, S)), (2, -1,)),
        (_tensor((S, S, S)), (2, 1, True,)),
        (_tensor((S, S, S)), (2, -1, True,)),
        (_tensor((S,)), (2, 0,)),
        (_tensor((S,)), (2, 0, True,)),
        (_tensor(()), (1,)),
        (_tensor(()), (1, 0,)),
        (_tensor(()), (1, 0, True))
    ]

    return [SampleInput(tensor, args=args) for tensor, args in test_cases]

def sample_inputs_one_hot(op_info, device, dtype, requires_grad, **kwargs):
    def make_input(shape, *, low, high):
        return make_tensor(shape, device=device, dtype=dtype, low=low, high=high, requires_grad=requires_grad)

    shapes = ((), (S,), (L, M, S))
    num_classess = (-1, 10)

    return [
        SampleInput(
            make_input(
                shape,
                low=0,
                high=10 if num_classes == -1 else num_classes // 2,
            ),
            kwargs=dict(num_classes=num_classes),
        )
        for shape, num_classes in itertools.product(shapes, num_classess)
    ]

def sample_inputs_softplus(op_info, device, dtype, requires_grad, **kwargs):
    make_input = partial(make_tensor, (S,), device=device, dtype=dtype, requires_grad=requires_grad)

    return [
        SampleInput(make_input()),
        SampleInput(make_input(), kwargs=dict(beta=3)),
        SampleInput(make_input(low=1), kwargs=dict(threshold=1)),
    ]

def sample_inputs_tensorinv(op_info, device, dtype, requires_grad, **kwargs):
    def make_input():
        input = make_fullrank_matrices_with_distinct_singular_values(12, 12, device=device, dtype=dtype)
        return input.requires_grad_(requires_grad)

    # lhs / rhs shape can have any number of dimensions as long as their product equals 12
    shapes = [
        ((2, 2, 3), (12, 1)),
        ((4, 3), (6, 1, 2)),
    ]

    return [
        SampleInput(make_input().reshape(*shape_lhs, *shape_rhs), kwargs=dict(ind=len(shape_lhs)))
        for shape_lhs, shape_rhs in shapes
    ]

def sample_inputs_mse_loss(op_info, device, dtype, requires_grad, **kwargs):
    _make_tensor = partial(make_tensor, device=device, dtype=dtype, requires_grad=requires_grad)

    shapes_and_kwargs = [
        ((), None),
        ((S,), dict(reduction="mean")),
        ((S,), dict(reduction="sum")),
        ((S,), dict(reduction="none")),
        ((S, S), None),
        ((S, S, S), None),
    ]

    return [
        SampleInput(_make_tensor(shape), args=(_make_tensor(shape),), kwargs=kwargs)
        for shape, kwargs in shapes_and_kwargs
    ]

def sample_inputs_grid_sample(op_info, device, dtype, requires_grad, **kwargs):
    _make_tensor = partial(make_tensor, device=device, dtype=dtype, requires_grad=requires_grad)

    batch_size = 2
    num_channels = 3
    modes = ("bilinear", "nearest")
    align_cornerss = (False, True)
    padding_modes = ("zeros", "border", "reflection")

    sample_inputs = []
    for dim in (2, 3):
        input = _make_tensor((batch_size, num_channels, *[S] * dim))
        grid = _make_tensor((batch_size, *[S] * dim, dim))

        modes_ = (*modes, "bicubic") if dim == 2 else modes

        for mode, padding_mode, align_corners in itertools.product(modes_, padding_modes, align_cornerss):
            sample_inputs.append(
                SampleInput(
                    input,
                    args=(grid,),
                    kwargs=dict(
                        mode=mode,
                        padding_mode=padding_mode,
                        align_corners=align_corners,
                    )
                )
            )

    return sample_inputs

def sample_inputs_nll_loss(op_info, device, dtype, requires_grad, **kwargs):
    batch_size, num_classes = shape = (2, 3)

    input_shape_and_kwargs: List[Tuple[Tuple[int, ...], Dict[str, Any]]] = [
        ((*shape, 1), dict()),
        ((*shape, 1, 2), dict()),
        ((*shape, 1, 2, 3), dict()),
        (shape, dict(weight=make_tensor((num_classes,), device=device, dtype=dtype).abs())),
        (shape, dict(ignore_index=num_classes // 2)),
        (shape, dict(reduction="sum")),
        (shape, dict(reduction="mean")),
    ]

    sample_inputs = []
    for input_shape, kwargs in input_shape_and_kwargs:
        input = make_tensor(input_shape, device=device, dtype=dtype, requires_grad=requires_grad)

        target = make_tensor(
            (batch_size, *input_shape[2:]),
            low=0,
            high=num_classes,
            device=device,
            dtype=torch.long,
            requires_grad=requires_grad
        )

        sample_inputs.append(SampleInput(input, args=(target,), kwargs=kwargs))

    return sample_inputs

foreach_unary_op_db: List[OpInfo] = [
    ForeachFuncInfo('exp'),
    ForeachFuncInfo('acos'),
    ForeachFuncInfo('asin'),
    ForeachFuncInfo('atan'),
    ForeachFuncInfo('cos'),
    ForeachFuncInfo('cosh'),
    ForeachFuncInfo('log'),
    ForeachFuncInfo('log10'),
    ForeachFuncInfo('log2'),
    ForeachFuncInfo('tan'),
    ForeachFuncInfo('tanh'),
    ForeachFuncInfo('sin'),
    ForeachFuncInfo('sinh'),

    ForeachFuncInfo(
        'neg',
        dtypes=all_types_and_complex(),
        dtypesIfCPU=all_types_and_complex(),
        dtypesIfCUDA=all_types_and_complex(),
        sample_inputs_func=sample_inputs_foreach,
        safe_casts_outputs=False,
    ),

    ForeachFuncInfo(
        'sqrt',
        dtypes=floating_types(),
        dtypesIfCPU=floating_and_complex_types_and(torch.bfloat16),
        dtypesIfCUDA=floating_and_complex_types_and(torch.half),
    ),

    ForeachFuncInfo(
        'ceil',
        dtypes=floating_types(),
        dtypesIfCPU=floating_types_and(torch.bfloat16),
        dtypesIfCUDA=floating_types_and(torch.half, torch.bfloat16),
    ),

    ForeachFuncInfo(
        'erf',
        dtypes=floating_types(),
        dtypesIfCPU=floating_types_and(torch.bfloat16),
        dtypesIfCUDA=floating_types_and(torch.half, torch.bfloat16),
    ),

    ForeachFuncInfo(
        'erfc',
        dtypes=floating_types(),
        dtypesIfCPU=floating_types_and(torch.bfloat16),
        dtypesIfCUDA=floating_types_and(torch.half, torch.bfloat16),
    ),

    ForeachFuncInfo(
        'expm1',
        dtypes=floating_types(),
        dtypesIfCPU=floating_types_and(torch.bfloat16),
        dtypesIfCUDA=floating_types_and(torch.half, torch.bfloat16),
    ),

    ForeachFuncInfo(
        'floor',
        dtypes=floating_types(),
        dtypesIfCPU=floating_types_and(torch.bfloat16),
        dtypesIfCUDA=floating_types_and(torch.half, torch.bfloat16),
    ),

    ForeachFuncInfo(
        'log1p',
        dtypes=floating_types(),
        dtypesIfCPU=floating_types_and(torch.bfloat16),
        dtypesIfCUDA=floating_types_and(torch.half),
    ),

    ForeachFuncInfo(
        'round',
        dtypes=floating_types(),
        dtypesIfCPU=floating_types_and(torch.bfloat16),
        dtypesIfCUDA=floating_types_and(torch.half, torch.bfloat16),
    ),

    ForeachFuncInfo(
        'frac',
        dtypes=floating_types(),
        dtypesIfCPU=floating_types_and(torch.bfloat16),
        dtypesIfCUDA=floating_types_and(torch.half, torch.bfloat16),
    ),

    ForeachFuncInfo(
        'reciprocal',
        dtypes=floating_types(),
        dtypesIfCPU=floating_types_and(torch.bfloat16),
        dtypesIfCUDA=floating_types_and(torch.half),
    ),

    ForeachFuncInfo(
        'sigmoid',
        dtypes=floating_types(),
        dtypesIfCPU=floating_types_and(torch.bfloat16),
        dtypesIfCUDA=floating_types_and(torch.half),
    ),

    ForeachFuncInfo(
        'trunc',
        dtypes=floating_types(),
        dtypesIfCPU=floating_types_and(torch.bfloat16),
        dtypesIfCUDA=floating_types_and(torch.half, torch.bfloat16),
    ),

    ForeachFuncInfo(
        'abs',
        dtypes=all_types_and_complex_and(torch.bfloat16, torch.half, torch.bool),
        dtypesIfCPU=all_types_and_complex_and(torch.bfloat16, torch.half),
        dtypesIfCUDA=all_types_and_complex_and(torch.bfloat16, torch.half, torch.bool),
        safe_casts_outputs=False,
        supports_forward_ad=True,
    ),
]

foreach_binary_op_db: List[OpInfo] = [
    ForeachFuncInfo(
        "add",
        dtypesIfCPU=all_types_and_complex_and(torch.bool, torch.bfloat16, torch.float16),
        dtypesIfCUDA=all_types_and_complex_and(torch.bool, torch.bfloat16, torch.float16),
        supports_alpha_param=True,
    ),
    ForeachFuncInfo(
        "sub",
        dtypesIfCPU=all_types_and_complex_and(torch.bool, torch.bfloat16, torch.float16),
        dtypesIfCUDA=all_types_and_complex_and(torch.bool, torch.bfloat16, torch.float16),
        supports_alpha_param=True,
    ),
    ForeachFuncInfo(
        "mul",
        dtypesIfCPU=all_types_and_complex_and(torch.bool, torch.bfloat16, torch.float16),
        dtypesIfCUDA=all_types_and_complex_and(torch.bool, torch.bfloat16, torch.float16),
    ),
    ForeachFuncInfo(
        "div",
        dtypesIfCPU=all_types_and_complex_and(torch.bool, torch.bfloat16, torch.float16),
        dtypesIfCUDA=all_types_and_complex_and(torch.bool, torch.bfloat16, torch.float16),
    ),
]

foreach_pointwise_op_db: List[ForeachFuncInfo] = [
    ForeachFuncInfo(
        "addcmul",
        dtypesIfCPU=all_types_and_complex(),
        dtypesIfCUDA=all_types_and_complex_and(torch.half, torch.bfloat16),
    ),
    ForeachFuncInfo(
        "addcdiv",
        dtypesIfCPU=all_types_and_complex(),
        dtypesIfCUDA=all_types_and_complex_and(torch.half, torch.bfloat16),
    ),
]

foreach_minmax_op_db: List[ForeachFuncInfo] = [
    ForeachFuncInfo(
        "maximum",
        dtypesIfCPU=all_types_and(torch.float16, torch.bfloat16, torch.bool),
        dtypesIfCUDA=all_types_and(torch.float16, torch.bool),
    ),
    ForeachFuncInfo(
        "minimum",
        dtypesIfCPU=all_types_and(torch.float16, torch.bfloat16, torch.bool),
        dtypesIfCUDA=all_types_and(torch.float16, torch.bool),
    ),
]

def reference_sign(x):
    if x.dtype == np.bool_:
        # `np.sign` doesn't support `bool`.
        # >>> np.sign(True)
        # ufunc 'sign' did not contain a loop
        # with signature matching types dtype('bool') -> dtype('bool')
        return np.sign(x, dtype=np.uint8).astype(np.bool_)
    return np.sign(x)


def reference_sgn(x):
    # NumPy doesn't have an equivalent to `torch.sgn` when the dtype is complex.
    # For complex inputs, `np.sign` returns sign(x.real) + 0j if x.real != 0 else sign(x.imag) + 0j.
    # while `torch.sgn` returns, 0 if abs(input) == 0 else input/abs(input)
    if x.dtype not in [np.complex64, np.complex128]:
        return reference_sign(x)

    out = (x / np.abs(x))
    if out.ndim == 0:
        # Handle x == 0 case
        if (x == 0):
            # Can't assign to np.complex object
            # So make a new one.
            return np.array(complex(0, 0), dtype=x.dtype)
        return out

    # Handle x == 0 case
    mask = (x == 0)
    out[mask] = complex(0, 0)
    return out


def reference_sigmoid(x):
    # 'scipy.special.expit' not supported for the input types
    if x.dtype in [np.complex64, np.complex128]:
        return (1 / (1 + np.exp(-x)))
    return scipy.special.expit(x)


def reference_logsigmoid(x):
    max_ = np.maximum(x.dtype.type(0), -x)
    z = np.exp(-max_) + np.exp(-x - max_)
    return -(max_ + np.log(z))


def reference_lgamma(x):
    # scipy.special.gammaln returns `-inf` when input is `-inf`.
    # While Pytorch, C and C++, all return `inf` when input is `-inf`.
    # Reference:
    # https://en.cppreference.com/w/cpp/numeric/math/lgamma
    # https://en.cppreference.com/w/c/numeric/math/lgamma

    # To handle the above discrepancy,
    # we replace -inf with inf so values
    # that were originally -inf map to inf as expected
    if x.dtype.kind == 'f':
        x = np.where(x == float('-inf'), np.array(float('inf'), dtype=x.dtype), x)

    out = scipy.special.gammaln(x)

    if x.dtype == np.float16:
        # `scipy.special.gammaln` returns output of float32 when input is float16,
        # while `torch.lgamma` preserves `float16`. But due to smaller range of float16,
        # Pytorch version outputs `inf` while SciPy returns finite values.
        out = out.astype(np.float16)

    return out

def reference_polygamma(x, n):
    # WEIRD `scipy.special.polygamma` behavior
    # >>> scipy.special.polygamma(0, np.array(501, dtype=np.float32)).dtype
    # dtype('float64')
    # >>> scipy.special.polygamma(0, np.array([501], dtype=np.float32)).dtype
    # dtype('float32')
    #
    # Thus we cast output to the default torch dtype.
    np_dtype = torch_to_numpy_dtype_dict[torch.get_default_dtype()]
    return scipy.special.polygamma(n, x).astype(np_dtype)


def reference_mvlgamma(x, d):
    if x.dtype == np.float16:
        return scipy.special.multigammaln(x, d).astype(np.float16)

    return scipy.special.multigammaln(x, d)

def reference_softplus(input, beta=1, threshold=20):
    non_linear = input * beta <= threshold
    output = input.copy()
    output[non_linear] = np.log(1 + np.exp(beta * input[non_linear])) / beta
    return output


def reference_one_hot(a: np.ndarray, num_classes: int = -1) -> np.ndarray:
    if num_classes == -1:
        num_classes = int(np.amax(a) + 1)

    idcs = a.reshape(-1) + np.arange(0, a.size, dtype=np.int64) * num_classes
    one_hot = np.zeros((a.size, num_classes), dtype=a.dtype)
    np.put(one_hot, idcs, 1)
    return one_hot.reshape(*a.shape, -1)


def reference_mse_loss(input, target, reduction="mean"):
    se = (input - target) ** 2
    if reduction == "mean":
        return np.mean(se)
    elif reduction == "sum":
        return np.sum(se)
    else:  # reduction == "none"
        return se


def reference_layer_norm(inp: np.ndarray, normalized_shape: Tuple[int], weight=None, bias=None, eps=1e-5):
    feature_size = np.prod(normalized_shape)
    inp_view = inp.reshape(-1, feature_size)  # type: ignore[call-overload]
    mean = inp_view.mean(axis=-1, keepdims=True)
    var = inp_view.var(axis=-1, ddof=0, keepdims=True)
    Y = (inp_view - mean) / np.sqrt(var + eps)
    if weight is None and bias is not None:
        Y = Y + bias.reshape(-1)
    elif weight is not None and bias is None:
        Y = Y * weight.reshape(-1)
    elif weight is not None and bias is not None:
        Y = Y * weight.reshape(-1) + bias.reshape(-1)
    return Y.reshape(*inp.shape)


def gradcheck_wrapper_hermitian_input(op, input, *args, **kwargs):
    """Gradcheck wrapper for functions that take Hermitian matrices as input.

    They require a modified function because the finite-difference algorithm
    for calculating derivatives does not preserve the Hermitian property of the input.
    """
    return op(input + input.conj().transpose(-2, -1), *args, **kwargs)


def gradcheck_wrapper_triangular_input(op, input, *args, upper=False, **kwargs):
    """Gradcheck wrpper for functions that take lower or upper triangular matrices as input.

    They require a modified function because the finite-difference algorithm
    for calculating derivatives does not preserve the triangular property of the input.
    """
    return op(input.triu() if upper else input.tril(), upper)


def reference_reduction_numpy(f, supports_keepdims=True):
    """Wraps a NumPy reduction operator.

    The wrapper function will forward dim and keepdim kwargs to the wrapped
    function as the NumPy equivalent axis and keepdims kwargs.

    Args:
        f: NumPy reduction operator to wrap
        supports_keepdims (bool, optional): Whether the NumPy operator accepts
            keepdims parameter. If it does not, the wrapper will manually unsqueeze
            the reduced dimensions if it was called with keepdim=True. Defaults to True.

    Returns:
        Wrapped function
    """
    @wraps(f)
    def wrapper(x: np.ndarray, *args, **kwargs):
        # Copy keys into a set
        keys = set(kwargs.keys())

        dim = kwargs.pop('dim', None)
        keepdim = kwargs.pop('keepdim', False)

        if 'dim' in keys:
<<<<<<< HEAD
            if x.ndim == 0:
                # NumPy reductions don't accept dim=0 for scalar inputs
                for i in dim if isinstance(dim, tuple) else (dim,):
                    assert i in {0, -1}
                kwargs['axis'] = None
            else:
                kwargs['axis'] = tuple(dim) if isinstance(dim, Sequence) else dim
=======
            dim = tuple(dim) if isinstance(dim, Sequence) else dim

            # NumPy reductions don't accept dim=0 for scalar inputs
            # so we convert it to None if and only if dim is equivalent
            if x.ndim == 0 and dim in {0, -1, (0,), (-1,)}:
                kwargs['axis'] = None
            else:
                kwargs['axis'] = dim
>>>>>>> eedc234e

        if 'keepdim' in keys and supports_keepdims:
            kwargs['keepdims'] = keepdim

        result = f(x, *args, **kwargs)

        # Unsqueeze reduced dimensions if NumPy does not support keepdims
        if keepdim and not supports_keepdims and x.ndim > 0:
            dim = list(range(x.ndim)) if dim is None else dim
            result = np.expand_dims(result, dim)

        return result

    return wrapper


# Operator database (sorted alphabetically)
op_db: List[OpInfo] = [
    UnaryUfuncInfo('abs',
                   aliases=('absolute', ),
                   ref=np.abs,
                   dtypes=all_types_and_complex_and(torch.half, torch.bfloat16),
                   dtypesIfCUDA=all_types_and_complex_and(torch.bool, torch.half, torch.bfloat16),
                   skips=(
                       DecorateInfo(unittest.skip("Skipped!"), 'TestUnaryUfuncs', 'test_reference_numerics_extremal',
                                    device_type='cpu', dtypes=[torch.cfloat, torch.cdouble]),
                       DecorateInfo(unittest.skip("Skipped!"), 'TestUnaryUfuncs', 'test_reference_numerics_hard',
                                    device_type='cpu', dtypes=[torch.cfloat]),
                       # Reference: https://github.com/pytorch/pytorch/issues/49224
                       DecorateInfo(unittest.skip("Skipped!"), 'TestUnaryUfuncs', 'test_reference_numerics_normal',
                                    dtypes=[torch.int8], active_if=TEST_WITH_ASAN),
                       # TODO: Fix test_out_arg_all_dtypes as torch.empty_like(expected_output) where expected_output=op(input)
                       # We can break the logic of the loop over all possible types but it is OK.
                       # https://github.com/pytorch/pytorch/blob/master/test/test_unary_ufuncs.py#L440-L449
                       DecorateInfo(unittest.skip("Skipped!"), 'TestUnaryUfuncs', 'test_out_arg_all_dtypes',
                                    dtypes=[torch.cfloat, torch.cdouble]),
                   ),
                   supports_inplace_autograd=False,
                   assert_autodiffed=True,
                   supports_forward_ad=True),
    # NOTE: CPU complex acos produces incorrect outputs (https://github.com/pytorch/pytorch/issues/42952)
    UnaryUfuncInfo('acos',
                   aliases=('arccos', ),
                   ref=np.arccos,
                   domain=(-1, 1),
                   handles_complex_extremals=False,
                   dtypes=all_types_and_complex_and(torch.bool, torch.bfloat16),
                   dtypesIfCUDA=all_types_and_complex_and(torch.bool, torch.half, torch.bfloat16),
                   # "rsqrt_cpu" not implemented for 'BFloat16'
                   backward_dtypesIfCPU=all_types_and_complex_and(torch.bool, torch.bfloat16),
                   assert_autodiffed=True,
                   supports_forward_ad=True,
                   decorators=(precisionOverride({torch.float16: 1e-2,
                                                  torch.bfloat16: 1e-1,
                                                  torch.complex64: 1e-2}),),
                   safe_casts_outputs=True,
                   skips=(
                       DecorateInfo(unittest.skip("Skipped!"), 'TestUnaryUfuncs', 'test_reference_numerics_hard',
                                    device_type='cpu', dtypes=[torch.cfloat, torch.cdouble]),
                       DecorateInfo(unittest.skip("Skipped!"), 'TestGradients', 'test_fn_grad',
                                    dtypes=[torch.cdouble], active_if=IS_WINDOWS),
                       DecorateInfo(unittest.skip("Skipped!"), 'TestGradients', 'test_method_grad',
                                    dtypes=[torch.cdouble], active_if=IS_WINDOWS),
                       DecorateInfo(unittest.skip("Skipped!"), 'TestGradients', 'test_inplace_grad',
                                    dtypes=[torch.cdouble], active_if=IS_WINDOWS),
                       DecorateInfo(unittest.skip("Skipped!"), 'TestGradients', 'test_forward_mode_AD',
                                    dtypes=[torch.cdouble], active_if=IS_WINDOWS),
                       DecorateInfo(unittest.skip("Skipped!"), 'TestGradients', 'test_inplace_forward_mode_AD',
                                    dtypes=[torch.cdouble], active_if=IS_WINDOWS),
                   )),
    # NOTE: the derivative for inplace acosh is not implemented
    UnaryUfuncInfo('acosh',
                   aliases=('arccosh', ),
                   ref=np.arccosh,
                   domain=(1, None),
                   dtypes=all_types_and_complex_and(torch.bool),
                   dtypesIfCPU=all_types_and_complex_and(torch.bool, torch.bfloat16),
                   dtypesIfCUDA=all_types_and_complex_and(torch.bool, torch.half, torch.bfloat16),
                   # "rsqrt_cuda" not implemented for 'BFloat16'
                   backward_dtypesIfCUDA=all_types_and_complex_and(torch.bool, torch.half, torch.bfloat16),
                   safe_casts_outputs=True,
                   decorators=(precisionOverride({torch.bfloat16: 5e-2}),),
                   supports_inplace_autograd=False,
                   supports_forward_ad=True,
                   skips=(
                       DecorateInfo(unittest.skip("Skipped!"), 'TestUnaryUfuncs', 'test_reference_numerics_extremal',
                                    device_type='cpu', dtypes=[torch.cfloat, torch.cdouble]),
                       DecorateInfo(unittest.skip("Skipped!"), 'TestUnaryUfuncs', 'test_reference_numerics_hard',
                                    device_type='cpu', dtypes=[torch.cfloat, torch.cdouble]),
                       DecorateInfo(unittest.skip("Skipped!"), 'TestUnaryUfuncs', 'test_reference_numerics_extremal',
                                    device_type='cuda', dtypes=[torch.cdouble],
                                    active_if=IS_WINDOWS),
                       DecorateInfo(unittest.skip("Skipped!"), 'TestUnaryUfuncs', 'test_reference_numerics_hard',
                                    device_type='cuda', dtypes=[torch.cdouble],
                                    active_if=IS_WINDOWS),
                       DecorateInfo(unittest.skip("Skipped!"), 'TestUnaryUfuncs', 'test_reference_numerics_normal',
                                    device_type='cuda', dtypes=[torch.cdouble],
                                    active_if=IS_WINDOWS),
                       # Reference: https://github.com/pytorch/pytorch/issues/50692
                       DecorateInfo(unittest.skip("Skipped!"), 'TestGradients', 'test_fn_grad',
                                    device_type='cuda', dtypes=[torch.cdouble], active_if=IS_WINDOWS),
                       DecorateInfo(unittest.skip("Skipped!"), 'TestGradients', 'test_method_grad',
                                    device_type='cuda', dtypes=[torch.cdouble], active_if=IS_WINDOWS),
                       DecorateInfo(unittest.skip("Skipped!"), 'TestGradients', 'test_forward_mode_AD',
                                    dtypes=[torch.cdouble]),
                   )),
    BinaryUfuncInfo('add',
                    # NumPy has no builtin reference for the alpha kwarg, but it is easy enough to emulate
                    ref=lambda input, other, *, alpha=1: np.add(input, np.multiply(alpha, other)),
                    dtypes=all_types_and_complex_and(torch.bool, torch.bfloat16, torch.float16),
                    assert_autodiffed=True,
                    sample_inputs_func=partial(sample_inputs_add_sub, alpha=2),
                    supports_inplace_autograd=False,
                    supports_forward_ad=True),
    BinaryUfuncInfo('mul',
                    aliases=('multiply',),
                    dtypes=all_types_and_complex_and(torch.float16, torch.bfloat16, torch.bool),
                    assert_autodiffed=True,
                    supports_forward_ad=True,
                    sample_inputs_func=sample_inputs_binary_pwise),
    BinaryUfuncInfo('sub',
                    # NumPy has no builtin reference for the alpha kwarg, but it is easy enough to emulate
                    ref=lambda input, other, *, alpha=1: np.subtract(input, np.multiply(alpha, other)),
                    aliases=('subtract',),
                    dtypes=all_types_and_complex_and(torch.bfloat16, torch.float16),
                    assert_autodiffed=True,
                    supports_forward_ad=True,
                    sample_inputs_func=partial(sample_inputs_add_sub, alpha=2),
                    supports_inplace_autograd=False),
    OpInfo('addmm',
           # This addmm OpInfo is for when alpha and beta are not both equal to 1.
           # alpha=beta=1 is tested in the following opinfo, because that special case will
           # trigger addmm being decomposed by a jit pass.
           dtypes=floating_and_complex_types_and(torch.float16),
           dtypesIfCPU=all_types_and_complex_and(torch.float16, torch.bfloat16),
           dtypesIfROCM=floating_and_complex_types_and(torch.float16, torch.bfloat16),
           dtypesIfCUDA=floating_and_complex_types_and(torch.float16, *[torch.bfloat16] if CUDA11OrLater else []),
           assert_autodiffed=True,
           supports_inplace_autograd=False,
           supports_forward_ad=True,
           gradcheck_nondet_tol=GRADCHECK_NONDET_TOL,
           sample_inputs_func=sample_inputs_addmm),
    OpInfo('addmm',
           # When alpha=beta=1 as compile-time constants, JIT will decompose addmm into mm and add.
           variant_test_name='decomposed',
           dtypes=floating_and_complex_types_and(torch.float16),
           dtypesIfCPU=all_types_and_complex_and(torch.float16, torch.bfloat16),
           dtypesIfROCM=floating_and_complex_types_and(torch.float16, torch.bfloat16),
           dtypesIfCUDA=floating_and_complex_types_and(torch.float16, *[torch.bfloat16] if CUDA11OrLater else []),
           assert_autodiffed=True,
           supports_inplace_autograd=False,
           supports_forward_ad=True,
           gradcheck_nondet_tol=GRADCHECK_NONDET_TOL,
           autodiff_nonfusible_nodes=['aten::add', 'aten::mm'],
           sample_inputs_func=partial(sample_inputs_addmm, alpha=1, beta=1)),
    OpInfo('addmv',
           dtypes=floating_types(),
           dtypesIfCPU=all_types_and_complex_and(torch.bfloat16),
           dtypesIfCUDA=floating_types_and(torch.float16, torch.complex64, torch.complex128,
                                           *[torch.bfloat16] if CUDA11OrLater else []),
           dtypesIfROCM=floating_types_and(torch.half),
           supports_inplace_autograd=False,
           supports_forward_ad=True,
           sample_inputs_func=sample_inputs_addmv),
    OpInfo('addbmm',
           ref=lambda M, batch1, batch2, beta=1, alpha=1: np.add(np.multiply(np.asarray(beta, dtype=M.dtype), M),
                                                                 np.multiply(np.asarray(alpha, dtype=batch1.dtype),
                                                                             np.sum(np.matmul(batch1, batch2), axis=0))),
           dtypes=floating_types(),
           dtypesIfCPU=all_types_and_complex_and(torch.float16, torch.bfloat16),
           dtypesIfCUDA=floating_and_complex_types_and(torch.float16, *[torch.bfloat16] if CUDA11OrLater else []),
           backward_dtypesIfCUDA=floating_and_complex_types_and(torch.float16, *[torch.bfloat16] if SM53OrLater else []),
           dtypesIfROCM=floating_types_and(torch.half),
           backward_dtypesIfROCM=floating_types_and(torch.half),
           supports_forward_ad=True,
           decorators=[
               DecorateInfo(
                   toleranceOverride({torch.float32: tol(atol=1.3e-05, rtol=1.3e-05),
                                      torch.complex64: tol(atol=1e-05, rtol=1.2e-03)}),
                   'TestCommon', 'test_reference_testing')],
           skips=(
               # FIXME: bfloat16 backward support likely depends on CUDA11+
               #   and SM53+
               DecorateInfo(unittest.skip("Skipped!"), 'TestCommon', 'test_dtypes', active_if=IS_WINDOWS),
               # addbmm does not correctly warn when resizing out= inputs
               DecorateInfo(unittest.skip("Skipped!"), 'TestCommon', 'test_out'),
               # https://github.com/pytorch/pytorch/issues/55907
               DecorateInfo(unittest.skip("Skipped!"), 'TestCommon', 'test_variant_consistency_eager'),
           ),
           sample_inputs_func=sample_inputs_addbmm),
    OpInfo('baddbmm',
           dtypes=floating_types_and(torch.half),
           dtypesIfCPU=all_types_and_complex_and(torch.float16, torch.bfloat16),
           dtypesIfCUDA=floating_types_and(torch.float16, torch.complex64, torch.complex128,
                                           *[torch.bfloat16] if CUDA11OrLater else []),
           backward_dtypesIfCUDA=floating_types_and(torch.float16,
                                                    *[torch.bfloat16] if SM53OrLater else [],
                                                    torch.complex64, torch.complex128),
           supports_forward_ad=True,
           decorators=[
               DecorateInfo(
                   toleranceOverride({torch.complex64: tol(atol=1e-05, rtol=1.2e-03)}),
                   'TestCommon', 'test_variant_consistency_eager', device_type='cuda'),
               DecorateInfo(
                   toleranceOverride({torch.complex64: tol(atol=1e-05, rtol=1.2e-03)}),
                   'TestMathBits', 'test_conj_view', device_type='cuda')],
           skips=(
               # FIXME: bfloat16 backward support likely depends on CUDA11+
               #   and SM53+
               DecorateInfo(unittest.skip("Skipped!"), 'TestCommon', 'test_dtypes', active_if=IS_WINDOWS),
               # baddbmm does not correctly warn when resizing out= inputs
               DecorateInfo(unittest.skip("Skipped!"), 'TestCommon', 'test_out'),
           ),
           sample_inputs_func=sample_inputs_baddbmm),
    OpInfo('dot',
           dtypes=all_types_and_complex_and(torch.float16),
           dtypesIfCUDA=floating_and_complex_types_and(torch.float16, *[torch.bfloat16] if CUDA11OrLater else []),
           assert_autodiffed=True,
           sample_inputs_func=sample_inputs_dot_vdot,
           supports_forward_ad=True,
           ),
    OpInfo('vdot',
           dtypes=all_types_and_complex_and(torch.float16),
           dtypesIfCUDA=floating_and_complex_types_and(torch.float16, *[torch.bfloat16] if CUDA11OrLater else []),
           sample_inputs_func=sample_inputs_dot_vdot,
           supports_forward_ad=True,
           ),
    OpInfo('bmm',
           dtypes=all_types_and_complex_and(torch.bfloat16, torch.float16),
           dtypesIfCUDA=floating_and_complex_types_and(torch.float16, *[torch.bfloat16] if CUDA11OrLater else []),
           backward_dtypesIfCUDA=floating_and_complex_types_and(torch.float16, *[torch.bfloat16] if SM53OrLater else []),
           assert_autodiffed=True,
           supports_forward_ad=True,
           skips=(
               # FIXME: bfloat16 backward support likely depends on CUDA11+
               #   and SM53+
               DecorateInfo(unittest.skip("Skipped!"), 'TestCommon', 'test_dtypes', active_if=IS_WINDOWS),
               # bmm does not correctly warn when resizing out= inputs
               DecorateInfo(unittest.skip("Skipped!"), 'TestCommon', 'test_out'),
           ),
           sample_inputs_func=sample_inputs_bmm),
    OpInfo('mv',
           dtypes=all_types_and_complex_and(torch.bfloat16),
           dtypesIfCUDA=floating_and_complex_types_and(torch.float16, *[torch.bfloat16] if CUDA11OrLater else []),
           skips=(
               # bmm does not correctly warn when resizing out= inputs
               DecorateInfo(unittest.skip("Skipped!"), 'TestCommon', 'test_out'),),
           assert_autodiffed=True,
           sample_inputs_func=sample_inputs_mv),
    OpInfo('addr',
           dtypes=all_types_and_complex_and(torch.bool, torch.bfloat16, torch.float16),
           backward_dtypes=all_types_and_complex_and(torch.bool, torch.bfloat16),
           backward_dtypesIfCUDA=all_types_and_complex_and(torch.bool, torch.float16, *[torch.bfloat16] if CUDA11OrLater else []),
           # Reference: https://github.com/pytorch/pytorch/issues/50747
           supports_inplace_autograd=False,
           supports_forward_ad=True,
           skips=(
               # Reference: https://github.com/pytorch/pytorch/issues/50747
               DecorateInfo(unittest.skip("Skipped!"), 'TestCommon', 'test_variant_consistency_eager',
                            dtypes=all_types_and_complex_and(torch.bool, torch.bfloat16, torch.float16)),
           ),
           sample_inputs_func=sample_inputs_addr,
           gradcheck_nondet_tol=GRADCHECK_NONDET_TOL),
    OpInfo('addcmul',
           dtypes=all_types_and_complex(),
           dtypesIfCPU=all_types_and_complex_and(torch.bfloat16),
           dtypesIfCUDA=all_types_and_complex_and(torch.float16, torch.bfloat16),
           assert_autodiffed=True,
           supports_forward_ad=True,
           supports_inplace_autograd=False,
           skips=(
               # TODO: update sample inputs with for_inplace_variant kwarg to support this test
               DecorateInfo(unittest.skip("Skipped!"), 'TestCommon', 'test_variant_consistency_eager'),),
           sample_inputs_func=sample_inputs_addcmul_addcdiv),
    OpInfo('addcdiv',
           dtypes=floating_and_complex_types(),
           dtypesIfCPU=floating_and_complex_types_and(torch.bfloat16),
           dtypesIfCUDA=floating_and_complex_types_and(torch.float16, torch.bfloat16),
           supports_inplace_autograd=False,
           supports_forward_ad=True,
           skips=(
               # TODO: update sample inputs with for_inplace_variant kwarg to support this test
               DecorateInfo(unittest.skip("Skipped!"), 'TestCommon', 'test_variant_consistency_eager'),),
           sample_inputs_func=sample_inputs_addcmul_addcdiv),
    UnaryUfuncInfo('asin',
                   aliases=('arcsin', ),
                   ref=np.arcsin,
                   domain=(-1, 1),
                   supports_sparse=True,
                   supports_forward_ad=True,
                   safe_casts_outputs=True,
                   dtypes=all_types_and_complex_and(torch.bool, torch.bfloat16),
                   dtypesIfCUDA=all_types_and_complex_and(torch.bool, torch.half, torch.bfloat16),
                   assert_autodiffed=True,
                   decorators=[
                       DecorateInfo(
                           toleranceOverride({torch.float16: tol(atol=1e-05, rtol=1e-03)}),
                           'TestUnaryUfuncs', device_type='cuda'),
                       precisionOverride({torch.bfloat16: 1e-2}),
                   ],
                   skips=(
                       DecorateInfo(unittest.skip("Skipped!"), 'TestUnaryUfuncs', 'test_reference_numerics_extremal',
                                    device_type='cpu', dtypes=[torch.cfloat, torch.cdouble]),
                       DecorateInfo(unittest.skip("Skipped!"), 'TestUnaryUfuncs', 'test_reference_numerics_hard',
                                    device_type='cpu', dtypes=[torch.cfloat, torch.cdouble]),
                       DecorateInfo(unittest.skip("Skipped!"), 'TestUnaryUfuncs', 'test_reference_numerics_extremal',
                                    device_type='cuda', dtypes=[torch.cdouble],
                                    active_if=IS_WINDOWS),
                       DecorateInfo(unittest.skip("Skipped!"), 'TestUnaryUfuncs', 'test_reference_numerics_hard',
                                    device_type='cuda', dtypes=[torch.cdouble],
                                    active_if=IS_WINDOWS),
                   )),
    # NOTE: derivative for inplace asinh is not implemented
    UnaryUfuncInfo('asinh',
                   aliases=('arcsinh', ),
                   ref=np.arcsinh,
                   dtypes=all_types_and_complex_and(torch.bool),
                   dtypesIfCPU=all_types_and_complex_and(torch.bool, torch.bfloat16),
                   dtypesIfCUDA=all_types_and_complex_and(torch.bool, torch.half, torch.bfloat16),
                   safe_casts_outputs=True,
                   decorators=(precisionOverride({torch.bfloat16: 5e-2}),),
                   supports_inplace_autograd=False,
                   supports_forward_ad=True,
                   skips=(
                       DecorateInfo(unittest.skip("Skipped!"), 'TestUnaryUfuncs', 'test_reference_numerics_extremal',
                                    device_type='cpu', dtypes=[torch.cfloat, torch.cdouble]),
                       DecorateInfo(unittest.skip("Skipped!"), 'TestUnaryUfuncs', 'test_reference_numerics_hard',
                                    device_type='cpu', dtypes=[torch.cfloat, torch.cdouble]),
                       DecorateInfo(unittest.skip("Skipped!"), 'TestUnaryUfuncs', 'test_reference_numerics_normal',
                                    device_type='cpu', dtypes=[torch.cfloat, torch.cdouble]),
                       DecorateInfo(unittest.skip("Skipped!"), 'TestUnaryUfuncs', 'test_reference_numerics_extremal',
                                    device_type='cuda', dtypes=[torch.cdouble],
                                    active_if=IS_WINDOWS),
                       DecorateInfo(unittest.skip("Skipped!"), 'TestUnaryUfuncs', 'test_reference_numerics_hard',
                                    device_type='cuda', dtypes=[torch.cdouble],
                                    active_if=IS_WINDOWS),
                       # Complex gradcheck tests asinh at points 0 + ix for x > 1 which are points
                       # where asinh is not differentiable
                       DecorateInfo(unittest.skip("Skipped!"), 'TestGradients', 'test_forward_mode_AD',
                                    dtypes=complex_types()),
                   )),
    UnaryUfuncInfo('atan',
                   aliases=('arctan', ),
                   ref=np.arctan,
                   dtypes=all_types_and_complex_and(torch.bool, torch.bfloat16),
                   dtypesIfCUDA=all_types_and_complex_and(torch.bool, torch.half, torch.bfloat16),
                   assert_autodiffed=True,
                   supports_forward_ad=True,
                   decorators=(precisionOverride({torch.bfloat16: 1e-2}),),
                   safe_casts_outputs=True,
                   skips=(
                       DecorateInfo(unittest.skip("Skipped!"), 'TestUnaryUfuncs', 'test_reference_numerics_extremal',
                                    device_type='cpu', dtypes=[torch.cfloat, torch.cdouble]),
                       DecorateInfo(unittest.skip("Skipped!"), 'TestUnaryUfuncs', 'test_reference_numerics_hard',
                                    device_type='cpu', dtypes=[torch.cfloat, torch.cdouble]),
                       DecorateInfo(unittest.skip("Skipped!"), 'TestUnaryUfuncs', 'test_reference_numerics_normal',
                                    device_type='cpu', dtypes=[torch.cfloat, torch.cdouble]),
                       DecorateInfo(unittest.skip("Skipped!"), 'TestUnaryUfuncs', 'test_reference_numerics_extremal',
                                    device_type='cuda', dtypes=[torch.cfloat, torch.cdouble],
                                    active_if=IS_WINDOWS),
                       DecorateInfo(unittest.skip("Skipped!"), 'TestUnaryUfuncs', 'test_reference_numerics_hard',
                                    device_type='cuda', dtypes=[torch.cfloat, torch.cdouble],
                                    active_if=IS_WINDOWS),
                       DecorateInfo(unittest.skip("Skipped!"), 'TestUnaryUfuncs', 'test_reference_numerics_normal',
                                    device_type='cuda', dtypes=[torch.cfloat, torch.cdouble],
                                    active_if=IS_WINDOWS),
                   )),
    OpInfo('atan2',
           dtypes=all_types_and(torch.bool),
           dtypesIfCPU=all_types_and(torch.bool),
           dtypesIfCUDA=all_types_and(torch.bool, torch.half, torch.bfloat16),
           sample_inputs_func=sample_inputs_atan2,
           ),
    UnaryUfuncInfo('atanh',
                   aliases=('arctanh', ),
                   ref=np.arctanh,
                   domain=(-1, 1),
                   dtypes=all_types_and_complex_and(torch.bool),
                   dtypesIfCPU=all_types_and_complex_and(torch.bool, torch.bfloat16),
                   dtypesIfCUDA=all_types_and_complex_and(torch.bool, torch.half, torch.bfloat16),
                   safe_casts_outputs=True,
                   decorators=(precisionOverride({torch.bfloat16: 1e-2}),),
                   supports_inplace_autograd=False,
                   supports_forward_ad=True,
                   skips=(
                       DecorateInfo(unittest.skip("Skipped!"), 'TestUnaryUfuncs', 'test_reference_numerics_normal',
                                    device_type='cpu', dtypes=[torch.cfloat]),
                       DecorateInfo(unittest.skip("Skipped!"), 'TestUnaryUfuncs', 'test_reference_numerics_extremal',
                                    device_type='cpu', dtypes=[torch.cfloat, torch.cdouble]),
                       DecorateInfo(unittest.skip("Skipped!"), 'TestUnaryUfuncs', 'test_reference_numerics_hard',
                                    device_type='cpu', dtypes=[torch.cfloat, torch.cdouble]),
                       DecorateInfo(unittest.skip("Skipped!"), 'TestUnaryUfuncs', 'test_reference_numerics_extremal',
                                    device_type='cuda', dtypes=[torch.cfloat, torch.cdouble],
                                    active_if=IS_WINDOWS),
                       DecorateInfo(unittest.skip("Skipped!"), 'TestUnaryUfuncs', 'test_reference_numerics_hard',
                                    device_type='cuda', dtypes=[torch.cfloat],
                                    active_if=IS_WINDOWS),
                   )),
    OpInfo('broadcast_to',
           dtypes=all_types_and_complex_and(torch.bool, torch.float16, torch.bfloat16),
           supports_out=False,
           supports_forward_ad=True,
           sample_inputs_func=sample_inputs_broadcast_to),
    OpInfo('bitwise_and',
           dtypes=integral_types_and(torch.bool),
           supports_autograd=False,
           sample_inputs_func=sample_inputs_binary_pwise),
    UnaryUfuncInfo('bitwise_not',
                   ref=np.bitwise_not,
                   dtypes=integral_types_and(torch.bool),
                   supports_autograd=False),
    OpInfo('bitwise_left_shift',
           op=torch.bitwise_left_shift,
           dtypesIfCPU=all_types(),
           dtypesIfCUDA=all_types_and(torch.float16, torch.bfloat16),
           supports_autograd=False,
           sample_inputs_func=sample_inputs_bitwise_shift),
    OpInfo('bitwise_right_shift',
           op=torch.bitwise_right_shift,
           dtypesIfCPU=all_types(),
           dtypesIfCUDA=all_types_and(torch.float16, torch.bfloat16),
           supports_autograd=False,
           sample_inputs_func=sample_inputs_bitwise_shift),
    OpInfo('cdist',
           dtypes=floating_types(),
           supports_out=False,
           supports_gradgrad=False,
           assert_autodiffed=False,
           sample_inputs_func=sample_inputs_cdist,
           ),
    UnaryUfuncInfo('ceil',
                   ref=np.ceil,
                   dtypes=floating_types_and(torch.bfloat16),
                   dtypesIfCUDA=floating_types_and(torch.half, torch.bfloat16),
                   supports_forward_ad=True,
                   assert_autodiffed=True),
    OpInfo('cholesky',
           dtypes=floating_and_complex_types(),
           check_batched_gradgrad=False,
           sample_inputs_func=sample_inputs_linalg_cholesky,
           gradcheck_wrapper=gradcheck_wrapper_hermitian_input,
           decorators=[skipCUDAIfNoMagma, skipCUDAIfRocm, skipCPUIfNoLapack],
           # RuntimeError: torch.cholesky: U(1,1) is zero, singular U.
           test_neg_view=False,
           skips=(
               # Gradcheck for complex generates invalid inputs for this function
               DecorateInfo(unittest.skip("Skipped!"), 'TestGradients', 'test_forward_mode_AD', dtypes=complex_types()),)),
    OpInfo('cholesky_inverse',
           dtypes=floating_and_complex_types(),
           backward_dtypes=floating_types(),
           # TODO: RuntimeError: cholesky_inverse does not support automatic differentiation for outputs
           # with complex dtype.
           check_batched_gradgrad=False,
           sample_inputs_func=sample_inputs_linalg_cholesky_inverse,
           gradcheck_wrapper=gradcheck_wrapper_triangular_input,
           decorators=[skipCUDAIfNoMagma, skipCPUIfNoLapack],
           skips=(
               # TODO: FIXME: cholesky_inverse throws an error in forward when requires_grad=True
               #   for complex tensors
               DecorateInfo(unittest.skip("Skipped!"), 'TestCommon', 'test_dtypes'),
               # cholesky_inverse does not correctly warn when resizing out= inputs
               DecorateInfo(unittest.skip("Skipped!"), 'TestCommon', 'test_out'),)),
    OpInfo('chunk',
           dtypes=all_types_and_complex_and(torch.bool, torch.bfloat16, torch.float16),
           sample_inputs_func=sample_inputs_chunk,
           supports_out=False),
    OpInfo('clone',
           dtypes=all_types_and_complex_and(torch.bool, torch.bfloat16, torch.float16),
           sample_inputs_func=sample_inputs_clone,
           supports_forward_ad=True,
           supports_out=False),
    OpInfo('contiguous',
           op=lambda x, *args, **kwargs: x.contiguous(*args, **kwargs),
           dtypes=all_types_and_complex_and(torch.bool, torch.bfloat16, torch.float16),
           sample_inputs_func=sample_inputs_contiguous,
           supports_forward_ad=True,
           autodiff_fusible_nodes=['aten::contiguous'],
           assert_jit_shape_analysis=True,
           supports_out=False),
    OpInfo('symeig',
           dtypes=floating_and_complex_types(),
           check_batched_gradgrad=False,
           sample_inputs_func=sample_inputs_symeig,
           gradcheck_wrapper=gradcheck_wrapper_hermitian_input,
           decorators=[skipCUDAIfNoMagma, skipCUDAIfRocm, skipCPUIfNoLapack]),
    # NOTE: clamp has seperate opinfos for scalar min/max (unary op) vs. tensors
    OpInfo('clamp',
           aliases=('clip',),
           dtypes=all_types_and(torch.half, torch.bfloat16),
           dtypesIfCPU=all_types_and(torch.bfloat16),
           dtypesIfCUDA=all_types_and(torch.half, torch.bfloat16),
           assert_autodiffed=True,
           sample_inputs_func=sample_inputs_clamp),
    UnaryUfuncInfo('clamp',
                   variant_test_name='scalar',
                   aliases=('clip', ),
                   decorators=(precisionOverride({torch.bfloat16: 7e-2, torch.float16: 1e-2}),),
                   ref=np.clip,
                   dtypes=all_types_and(torch.bfloat16),
                   dtypesIfCUDA=all_types_and(torch.half, torch.bfloat16),
                   assert_autodiffed=True,
                   supports_forward_ad=True,
                   skips=(
                       # Reference: https://github.com/pytorch/pytorch/issues/54841
                       DecorateInfo(unittest.skip("Skipped!"), 'TestUnaryUfuncs', 'test_reference_numerics_extremal',
                                    device_type='cpu', dtypes=[torch.bfloat16]),
                   ),
                   sample_kwargs=sample_kwargs_clamp_scalar,
                   sample_inputs_func=sample_inputs_clamp_scalar),
    UnaryUfuncInfo('positive',
                   ref=np.positive,
                   dtypes=all_types_and_complex_and(torch.half, torch.bfloat16),
                   supports_out=False,
                   supports_forward_ad=True,
                   ),
    UnaryUfuncInfo('conj',
                   ref=np.conj,
                   dtypes=all_types_and_complex_and(torch.bool,
                                                    torch.bfloat16, torch.half),
                   supports_sparse=True,
                   supports_forward_ad=True,
                   supports_out=False),
    UnaryUfuncInfo('conj_physical',
                   ref=np.conj,
                   dtypes=all_types_and_complex_and(torch.bool,
                                                    torch.bfloat16, torch.half),
                   supports_forward_ad=True,
                   skips=(
                       DecorateInfo(unittest.skip("Skipped!"), 'TestJit', 'test_variant_consistency_jit', dtypes=(torch.float32, )),
                   )),
    OpInfo('resolve_conj',
           dtypes=all_types_and_complex_and(torch.bool, torch.half, torch.bfloat16),
           sample_inputs_func=sample_inputs_view_as_real,
           supports_forward_ad=True,
           supports_out=False,
           ),
    OpInfo('resolve_neg',
           dtypes=all_types_and_complex_and(torch.bool, torch.half, torch.bfloat16),
           sample_inputs_func=sample_inputs_view_as_real,
           supports_forward_ad=True,
           supports_out=False,
           ),
    OpInfo('view_as_real',
           dtypes=complex_types(),
           supports_forward_ad=True,
           sample_inputs_func=sample_inputs_view_as_real,
           test_conjugated_samples=False,
           ),
    OpInfo('view_as_complex',
           dtypes=floating_types_and(torch.half),
           supports_out=False,
           supports_forward_ad=True,
           test_neg_view=False,
           sample_inputs_func=sample_inputs_view_as_complex),
    OpInfo('complex',
           dtypes=floating_types(),
           sample_inputs_func=sample_inputs_complex,
           supports_forward_ad=True,
           ),
    OpInfo('copysign',
           dtypes=all_types_and(torch.bool, torch.half, torch.bfloat16),
           sample_inputs_func=sample_inputs_copysign,
           supports_inplace_autograd=False,
           supports_forward_ad=True,
           ),
    OpInfo('corrcoef',
           dtypes=all_types_and_complex(),
           dtypesIfCUDA=all_types_and_complex_and(torch.half, *[torch.bfloat16] if CUDA11OrLater else []),
           sample_inputs_func=sample_inputs_corrcoef,
           supports_out=False),
    UnaryUfuncInfo('cos',
                   ref=np.cos,
                   dtypes=all_types_and_complex_and(torch.bool, torch.bfloat16),
                   dtypesIfCUDA=all_types_and_complex_and(torch.bool, torch.half, torch.bfloat16),
                   assert_autodiffed=True,
                   handles_large_floats=False,
                   safe_casts_outputs=True,
                   supports_forward_ad=True,
                   decorators=(precisionOverride({torch.bfloat16: 1e-2}),),
                   skips=(
                       DecorateInfo(unittest.skip("Skipped!"), 'TestUnaryUfuncs', 'test_reference_numerics_extremal',
                                    dtypes=[torch.cfloat, torch.cdouble], active_if=IS_WINDOWS),
                       DecorateInfo(unittest.skip("Skipped!"), 'TestUnaryUfuncs', 'test_reference_numerics_extremal',
                                    device_type='cpu',
                                    dtypes=[torch.cfloat, torch.cdouble], active_if=IS_MACOS),
                   )),
    UnaryUfuncInfo('cosh',
                   ref=np_unary_ufunc_integer_promotion_wrapper(np.cosh),
                   dtypes=all_types_and_complex_and(torch.bool),
                   dtypesIfCPU=all_types_and_complex_and(torch.bool, torch.bfloat16),
                   dtypesIfCUDA=all_types_and_complex_and(torch.bool, torch.half, torch.bfloat16),
                   safe_casts_outputs=True,
                   assert_autodiffed=True,
                   supports_forward_ad=True,
                   skips=(
                       # Reference: https://github.com/pytorch/pytorch/issues/48641
                       DecorateInfo(unittest.skip("Skipped!"), 'TestUnaryUfuncs', 'test_reference_numerics_hard',
                                    device_type='cpu', dtypes=[torch.int8]),
                       DecorateInfo(unittest.skip("Skipped!"), 'TestUnaryUfuncs', 'test_reference_numerics_extremal',
                                    dtypes=[torch.cfloat, torch.cdouble], active_if=IS_WINDOWS),
                       DecorateInfo(unittest.skip("Skipped!"), 'TestUnaryUfuncs', 'test_reference_numerics_hard',
                                    dtypes=[torch.cfloat, torch.cdouble], active_if=IS_WINDOWS),
                       DecorateInfo(unittest.skip("Skipped!"), 'TestUnaryUfuncs', 'test_reference_numerics_extremal',
                                    device_type='cpu',
                                    dtypes=[torch.cfloat, torch.cdouble], active_if=IS_MACOS),
                       DecorateInfo(unittest.skip("Skipped!"), 'TestUnaryUfuncs', 'test_reference_numerics_hard',
                                    device_type='cpu',
                                    dtypes=[torch.cfloat, torch.cdouble], active_if=IS_MACOS),
                   )),
    OpInfo('cov',
           dtypes=all_types_and_complex_and(torch.half, torch.bfloat16),
           dtypesIfCUDA=all_types_and_complex_and(torch.half, *[torch.bfloat16] if CUDA11OrLater else []),
           backward_dtypesIfCUDA=all_types_and_complex_and(torch.half, *[torch.bfloat16] if CUDA11OrLater else []),
           sample_inputs_func=sample_inputs_cov,
           supports_out=False,
           supports_forward_ad=True,
           # JIT test not working for tensor kwargs (https://github.com/pytorch/pytorch/issues/58507)
           skips=(DecorateInfo(unittest.skip("Skipped!"), 'TestJit', 'test_variant_consistency_jit'),)),
    OpInfo('cross',
           dtypes=all_types_and_complex(),
           dtypesIfCPU=all_types_and_complex_and(torch.bfloat16),
           dtypesIfCUDA=all_types_and_complex_and(torch.half),
           sample_inputs_func=sample_inputs_cross,
           supports_forward_ad=True,
           skips=(
               # AssertionError: UserWarning not triggered :
               # Resized a non-empty tensor but did not warn about it.
               DecorateInfo(unittest.skip("Skipped!"), 'TestCommon', 'test_out'),
           )),
    OpInfo('cumsum',
           dtypesIfCPU=all_types_and_complex(),
           dtypesIfCUDA=all_types_and_complex_and(torch.half, torch.bfloat16),
           supports_forward_ad=True,
           skips=(
               # cumsum does not handle correctly out= dtypes
               DecorateInfo(unittest.skip("Skipped!"), 'TestCommon', 'test_out'),
           ),
           sample_inputs_func=sample_inputs_cumulative_ops),
    OpInfo('cumprod',
           dtypes=all_types_and_complex(),
           dtypesIfCUDA=all_types_and_complex_and(torch.float16, torch.bfloat16),
           supports_forward_ad=True,
           skips=(
               # cumprod does not handle correctly out= dtypes
               DecorateInfo(unittest.skip("Skipped!"), 'TestCommon', 'test_out',
                            dtypes=[torch.float32]),
           ),
           # gradgradcheck fails in fast_mode=True: #56275
           sample_inputs_func=sample_inputs_cumprod,
           gradcheck_fast_mode=False),
    OpInfo('cummax',
           dtypesIfCPU=all_types_and(torch.bool, torch.bfloat16),
           dtypesIfCUDA=all_types_and(torch.bool, torch.half, torch.bfloat16),
           sample_inputs_func=partial(sample_inputs_cumulative_ops, supports_dtype_kwargs=False),
           supports_forward_ad=True,
           gradcheck_nondet_tol=GRADCHECK_NONDET_TOL),
    OpInfo('cummin',
           dtypesIfCPU=all_types_and(torch.bool, torch.bfloat16),
           dtypesIfCUDA=all_types_and(torch.bool, torch.half, torch.bfloat16),
           sample_inputs_func=partial(sample_inputs_cumulative_ops, supports_dtype_kwargs=False),
           supports_forward_ad=True,
           gradcheck_nondet_tol=GRADCHECK_NONDET_TOL),
    UnaryUfuncInfo('deg2rad',
                   ref=np.radians,
                   decorators=(precisionOverride({torch.bfloat16: 7e-1,
                                                  torch.float16: 7e-1}),),
                   dtypes=all_types_and(torch.bool, torch.half, torch.bfloat16),
                   supports_forward_ad=True,
                   skips=(
                       # Reference: https://github.com/pytorch/pytorch/pull/51283#issuecomment-770614273
                       DecorateInfo(unittest.skip("Skipped!"), 'TestUnaryUfuncs', 'test_reference_numerics_hard',
                                    dtypes=[torch.bfloat16]),
                   ),
                   safe_casts_outputs=True),
    OpInfo('diff',
           op=torch.diff,
           dtypes=all_types_and_complex_and(torch.bool, torch.float16, torch.bfloat16),
           supports_forward_ad=True,
           sample_inputs_func=sample_inputs_diff),
    BinaryUfuncInfo('div',
                    aliases=('divide',),
                    variant_test_name='no_rounding_mode',
                    dtypes=all_types_and_complex_and(torch.bool, torch.half, torch.bfloat16),
                    sample_inputs_func=sample_inputs_binary_pwise,
                    supports_forward_ad=True,
                    assert_autodiffed=True,
                    rhs_make_tensor_kwargs=dict(exclude_zero=True)),
    BinaryUfuncInfo('div',
                    aliases=('divide',),
                    variant_test_name='trunc_rounding',
                    dtypes=all_types_and_complex_and(torch.bool, torch.half, torch.bfloat16),
                    sample_inputs_func=partial(sample_inputs_binary_pwise, rounding_mode="trunc"),
                    supports_forward_ad=True,
                    skips=(
                        # Reference: https://github.com/pytorch/pytorch/issues/59174
                        DecorateInfo(unittest.skip("Skipped!"), 'TestJit', 'test_variant_consistency_jit'),
                    ),
                    assert_autodiffed=True,
                    rhs_make_tensor_kwargs=dict(exclude_zero=True)),
    BinaryUfuncInfo('div',
                    aliases=('divide',),
                    variant_test_name='floor_rounding',
                    dtypes=all_types_and_complex_and(torch.bool, torch.half, torch.bfloat16),
                    sample_inputs_func=partial(sample_inputs_binary_pwise, rounding_mode="floor"),
                    supports_forward_ad=True,
                    skips=(
                        # Reference: https://github.com/pytorch/pytorch/issues/59174
                        DecorateInfo(unittest.skip("Skipped!"), 'TestJit', 'test_variant_consistency_jit'),
                    ),
                    assert_autodiffed=True,
                    rhs_make_tensor_kwargs=dict(exclude_zero=True)),
    BinaryUfuncInfo('true_divide',
                    dtypes=all_types_and_complex_and(torch.bool, torch.half, torch.bfloat16),
                    supports_forward_ad=True,
                    sample_inputs_func=sample_inputs_binary_pwise,
                    rhs_make_tensor_kwargs=dict(exclude_zero=True)),
    UnaryUfuncInfo('exp',
                   ref=np_unary_ufunc_integer_promotion_wrapper(np.exp),
                   dtypes=all_types_and_complex_and(torch.bool, torch.bfloat16),
                   dtypesIfCUDA=all_types_and_complex_and(torch.bool, torch.half, torch.bfloat16),
                   skips=(
                       # Reference: https://github.com/pytorch/pytorch/pull/50093#pullrequestreview-561791547
                       DecorateInfo(unittest.skip("Skipped!"), 'TestUnaryUfuncs', 'test_reference_numerics_extremal',
                                    dtypes=[torch.bfloat16]),
                       DecorateInfo(unittest.skip("Skipped!"), 'TestUnaryUfuncs', 'test_reference_numerics_hard',
                                    dtypes=[torch.bfloat16]),
                       DecorateInfo(unittest.skip("Skipped!"), 'TestUnaryUfuncs', 'test_reference_numerics_normal',
                                    dtypes=[torch.bfloat16]),
                       # Reference: https://github.com/pytorch/pytorch/issues/48010
                       DecorateInfo(unittest.skip("Skipped!"), 'TestUnaryUfuncs', 'test_reference_numerics_extremal',
                                    device_type='cpu', dtypes=[torch.cfloat, torch.cdouble]),
                       DecorateInfo(unittest.skip("Skipped!"), 'TestUnaryUfuncs', 'test_reference_numerics_hard',
                                    device_type='cpu', dtypes=[torch.cfloat, torch.cdouble]),
                   ),
                   assert_autodiffed=True,
                   supports_forward_ad=True,
                   safe_casts_outputs=True),
    OpInfo('expand',
           op=lambda self, shape: self.expand(shape),
           dtypes=all_types_and_complex_and(torch.bool, torch.half, torch.bfloat16),
           sample_inputs_func=sample_inputs_expand,
           supports_forward_ad=True,
           assert_jit_shape_analysis=True,
           supports_out=False),
    OpInfo('expand_as',
           op=lambda self, other: self.expand_as(other),
           dtypes=all_types_and_complex_and(torch.bool, torch.half, torch.bfloat16),
           supports_forward_ad=True,
           sample_inputs_func=sample_inputs_expand_as,
           skips=(
               # Because expand_as does not have a function variant.
               DecorateInfo(unittest.skip("Skipped!"), 'TestJit', 'test_variant_consistency_jit'),),
           supports_out=False),
    OpInfo('diag',
           dtypes=all_types_and_complex_and(torch.bool),
           dtypesIfCPU=all_types_and_complex_and(torch.bool),
           dtypesIfCUDA=all_types_and_complex_and(torch.bool, torch.half, torch.bfloat16),
           sample_inputs_func=sample_inputs_diag),
    OpInfo('diag_embed',
           dtypes=all_types_and_complex_and(torch.bool, torch.bfloat16, torch.float16),
           supports_out=False,
           supports_forward_ad=True,
           sample_inputs_func=sample_inputs_diagonal_diag_embed),
    OpInfo('diagonal',
           dtypes=all_types_and_complex_and(torch.bool, torch.bfloat16, torch.float16),
           supports_out=False,
           supports_forward_ad=True,
           sample_inputs_func=sample_inputs_diagonal_diag_embed),
    OpInfo('eq',
           dtypes=all_types_and_complex_and(torch.bool, torch.bfloat16, torch.float16),
           supports_autograd=False,
           sample_inputs_func=sample_inputs_comparison_ops),
    OpInfo('fmax',
           op=torch.fmax,
           dtypes=all_types_and(torch.float16, torch.bfloat16, torch.bool),
           supports_forward_ad=True,
           sample_inputs_func=sample_inputs_max_min_binary,),
    OpInfo('fmin',
           op=torch.fmin,
           dtypes=all_types_and(torch.float16, torch.bfloat16, torch.bool),
           supports_forward_ad=True,
           sample_inputs_func=sample_inputs_max_min_binary,),
    OpInfo('fmod',
           ref=np.fmod,
           dtypes=all_types_and(torch.float16),
           sample_inputs_func=sample_inputs_fmod_remainder),
    OpInfo('fmod',
           ref=np.fmod,
           variant_test_name='autodiffed',
           dtypes=all_types_and(torch.float16, torch.bool),
           assert_autodiffed=True,
           sample_inputs_func=partial(sample_inputs_fmod_remainder, autodiffed=True)),
    OpInfo('remainder',
           ref=np.remainder,
           dtypesIfCPU=all_types_and(torch.float16),
           dtypesIfCUDA=all_types_and(torch.float16, torch.bfloat16),
           supports_forward_ad=True,
           sample_inputs_func=sample_inputs_fmod_remainder),
    OpInfo('remainder',
           ref=np.remainder,
           variant_test_name='autodiffed',
           dtypesIfCPU=all_types_and(torch.float16, torch.bool),
           dtypesIfCUDA=all_types_and(torch.float16, torch.bool, torch.bfloat16),
           supports_forward_ad=True,
           assert_autodiffed=True,
           sample_inputs_func=partial(sample_inputs_fmod_remainder, autodiffed=True)),
    UnaryUfuncInfo('frac',
                   ref=lambda x: np.modf(x)[0],
                   dtypes=floating_types_and(torch.bfloat16, torch.float16),
                   dtypesIfCUDA=floating_types_and(torch.float16, torch.bfloat16),
                   assert_autodiffed=True,
                   supports_forward_ad=True,
                   # Reference for disabling extremals
                   # https://github.com/pytorch/pytorch/issues/51948
                   handles_extremals=False),
    SpectralFuncInfo('fft.fft',
                     aten_name='fft_fft',
                     ref=np.fft.fft,
                     ndimensional=False,
                     dtypes=all_types_and_complex_and(torch.bool),
                     default_test_dtypes=floating_and_complex_types()),
    SpectralFuncInfo('fft.fftn',
                     aten_name='fft_fftn',
                     ref=np.fft.fftn,
                     ndimensional=True,
                     dtypes=all_types_and_complex_and(torch.bool),
                     default_test_dtypes=floating_and_complex_types(),
                     decorators=[precisionOverride(
                         {torch.float: 1e-4, torch.cfloat: 1e-4})],),
    SpectralFuncInfo('fft.hfft',
                     aten_name='fft_hfft',
                     ref=np.fft.hfft,
                     ndimensional=False,
                     dtypes=all_types_and_complex_and(torch.bool),
                     default_test_dtypes=floating_and_complex_types(),
                     check_batched_gradgrad=False),
    SpectralFuncInfo('fft.rfft',
                     aten_name='fft_rfft',
                     ref=np.fft.rfft,
                     ndimensional=False,
                     dtypes=all_types_and(torch.bool),
                     default_test_dtypes=floating_and_complex_types(),
                     check_batched_grad=False,
                     check_batched_gradgrad=False),
    SpectralFuncInfo('fft.rfftn',
                     aten_name='fft_rfftn',
                     ref=np.fft.rfftn,
                     ndimensional=True,
                     dtypes=all_types_and(torch.bool),
                     default_test_dtypes=floating_and_complex_types(),
                     check_batched_grad=False,
                     check_batched_gradgrad=False,
                     decorators=[precisionOverride({torch.float: 1e-4})],),
    SpectralFuncInfo('fft.ifft',
                     aten_name='fft_ifft',
                     ref=np.fft.ifft,
                     ndimensional=False,
                     dtypes=all_types_and_complex_and(torch.bool),
                     default_test_dtypes=floating_and_complex_types()),
    SpectralFuncInfo('fft.ifftn',
                     aten_name='fft_ifftn',
                     ref=np.fft.ifftn,
                     ndimensional=True,
                     dtypes=all_types_and_complex_and(torch.bool),
                     default_test_dtypes=floating_and_complex_types(),
                     decorators=[
                         DecorateInfo(
                             precisionOverride({torch.float: 1e-4, torch.cfloat: 1e-4}),
                             'TestFFT', 'test_reference_nd')],
                     ),
    SpectralFuncInfo('fft.ihfft',
                     aten_name='fft_ihfft',
                     ref=np.fft.ihfft,
                     ndimensional=False,
                     dtypes=all_types_and(torch.bool),
                     default_test_dtypes=floating_types(),
                     check_batched_grad=False),
    SpectralFuncInfo('fft.irfft',
                     aten_name='fft_irfft',
                     ref=np.fft.irfft,
                     ndimensional=False,
                     dtypes=all_types_and_complex_and(torch.bool),
                     default_test_dtypes=floating_and_complex_types(),
                     check_batched_gradgrad=False),
    SpectralFuncInfo('fft.irfftn',
                     aten_name='fft_irfftn',
                     ref=np.fft.irfftn,
                     ndimensional=True,
                     dtypes=all_types_and_complex_and(torch.bool),
                     default_test_dtypes=floating_and_complex_types(),
                     check_batched_gradgrad=False,
                     decorators=[
                         DecorateInfo(
                             precisionOverride({torch.float: 1e-4, torch.cfloat: 1e-4}),
                             'TestFFT', 'test_reference_nd')],
                     ),
    UnaryUfuncInfo('floor',
                   ref=np.floor,
                   dtypes=floating_types_and(torch.bfloat16),
                   dtypesIfCUDA=floating_types_and(torch.half, torch.bfloat16),
                   supports_forward_ad=True,
                   assert_autodiffed=True),
    OpInfo('flip',
           op=torch.flip,
           dtypes=all_types_and_complex_and(torch.bool, torch.half, torch.bfloat16),
           sample_inputs_func=sample_inputs_flip,
           supports_forward_ad=True,
           supports_out=False),
    OpInfo('fliplr',
           op=torch.fliplr,
           dtypes=all_types_and_complex_and(torch.bool, torch.half, torch.bfloat16),
           sample_inputs_func=sample_inputs_fliplr_flipud,
           supports_forward_ad=True,
           supports_out=False),
    OpInfo('flipud',
           op=torch.flipud,
           dtypes=all_types_and_complex_and(torch.bool, torch.half, torch.bfloat16),
           sample_inputs_func=sample_inputs_fliplr_flipud,
           supports_forward_ad=True,
           supports_out=False),
    UnaryUfuncInfo('i0',
                   ref=np_unary_ufunc_integer_promotion_wrapper(
                       scipy.special.i0) if TEST_SCIPY else _NOTHING,
                   aliases=('special.i0',),
                   decorators=(precisionOverride({torch.bfloat16: 3e-1,
                                                  torch.float16: 5e-1}),),
                   backward_dtypesIfCPU=floating_types(),
                   backward_dtypesIfCUDA=floating_types(),
                   backward_dtypesIfROCM=floating_types(),
                   dtypes=all_types_and(torch.bool, torch.bfloat16),
                   dtypesIfCUDA=all_types_and(torch.bool, torch.half, torch.bfloat16),
                   safe_casts_outputs=True,
                   sample_inputs_func=sample_inputs_i0_i1),
    UnaryUfuncInfo('special.i0e',
                   aten_name='special_i0e',
                   ref=scipy.special.i0e if TEST_SCIPY else _NOTHING,
                   decorators=(precisionOverride({torch.bfloat16: 3e-1,
                                                  torch.float16: 3e-1}),),
                   backward_dtypesIfCPU=floating_types(),
                   backward_dtypesIfCUDA=floating_types(),
                   backward_dtypesIfROCM=floating_types(),
                   dtypes=all_types_and(torch.bool, torch.bfloat16),
                   dtypesIfCUDA=all_types_and(torch.bool, torch.half, torch.bfloat16),
                   sample_inputs_func=sample_inputs_i0_i1,
                   safe_casts_outputs=True),
    UnaryUfuncInfo('special.i1',
                   aten_name='special_i1',
                   ref=np_unary_ufunc_integer_promotion_wrapper(scipy.special.i1) if TEST_SCIPY else _NOTHING,
                   decorators=(precisionOverride({torch.float: 1e-4}),),
                   dtypes=all_types_and(torch.bool),
                   dtypesIfCPU=all_types_and(torch.bool),
                   dtypesIfCUDA=all_types_and(torch.bool),
                   sample_inputs_func=sample_inputs_i0_i1,
                   safe_casts_outputs=True),
    UnaryUfuncInfo('special.i1e',
                   aten_name='special_i1e',
                   ref=scipy.special.i1e if TEST_SCIPY else _NOTHING,
                   dtypes=all_types_and(torch.bool),
                   dtypesIfCPU=all_types_and(torch.bool),
                   dtypesIfCUDA=all_types_and(torch.bool),
                   sample_inputs_func=sample_inputs_i0_i1,
                   safe_casts_outputs=True),
    UnaryUfuncInfo('special.ndtr',
                   aten_name='special_ndtr',
                   decorators=(precisionOverride({torch.bfloat16: 5e-3,
                                                  torch.float16: 5e-4}),),
                   ref=scipy.special.ndtr if TEST_SCIPY else _NOTHING,
                   dtypes=all_types_and(torch.bool, torch.bfloat16),
                   dtypesIfCUDA=all_types_and(torch.bool, torch.bfloat16, torch.float16),
                   safe_casts_outputs=True),
    BinaryUfuncInfo('floor_divide',
                    dtypes=all_types_and(torch.half, torch.bfloat16),
                    sample_inputs_func=sample_inputs_binary_pwise,
                    supports_autograd=False,
                    rhs_make_tensor_kwargs=dict(exclude_zero=True),
                    ),
    UnaryUfuncInfo('frexp',
                   op=torch.frexp,
                   ref=np.frexp,
                   dtypes=floating_types_and(torch.half),
                   dtypesIfCPU=floating_types_and(torch.half, torch.bfloat16),
                   # skip testing torch.frexp as it is not supported by ROCm platform yet
                   decorators=[skipCUDAIfRocm],
                   supports_out=False,
                   supports_forward_ad=True,
                   skips=(
                       # skips below tests as torch.frexp returns tuple-like (mantissa, exponent) as outputs,
                       # while theses tests currently requires output to a single tensor.
                       DecorateInfo(unittest.skip("Skipped!"), 'TestUnaryUfuncs', 'test_batch_vs_slicing'),
                       DecorateInfo(unittest.skip("Skipped!"), 'TestUnaryUfuncs', 'test_contig_vs_every_other'),
                       DecorateInfo(unittest.skip("Skipped!"), 'TestUnaryUfuncs', 'test_contig_vs_transposed'),
                       DecorateInfo(unittest.skip("Skipped!"), 'TestUnaryUfuncs', 'test_non_contig_expand'),
                       DecorateInfo(unittest.skip("Skipped!"), 'TestUnaryUfuncs', 'test_variant_consistency'),

                       # skips test_reference_numerics due to error in Windows CI.
                       # The np.frexp returns exponent as np.intc dtype on Windows platform,
                       # and np.intc does not have the correspond torch dtype
                       DecorateInfo(unittest.skip("Skipped!"), 'TestUnaryUfuncs', 'test_reference_numerics_normal',
                                    active_if=IS_WINDOWS),
                       DecorateInfo(unittest.skip("Skipped!"), 'TestUnaryUfuncs', 'test_reference_numerics_hard',
                                    active_if=IS_WINDOWS),
                       DecorateInfo(unittest.skip("Skipped!"), 'TestUnaryUfuncs', 'test_reference_numerics_extremal',
                                    active_if=IS_WINDOWS),
                   )),
    OpInfo('ge',
           aliases=('greater_equal',),
           dtypes=all_types_and(torch.bool, torch.bfloat16, torch.float16),
           supports_autograd=False,
           sample_inputs_func=sample_inputs_comparison_ops),
    OpInfo('geqrf',
           dtypes=floating_and_complex_types(),
           dtypesIfCPU=floating_and_complex_types(),
           supports_autograd=False,
           sample_inputs_func=sample_inputs_geqrf,
           decorators=[skipCUDAIfNoMagma, skipCUDAIfRocm, skipCPUIfNoLapack],),
    OpInfo('gt',
           aliases=('greater',),
           dtypes=all_types_and(torch.bool, torch.bfloat16, torch.float16),
           supports_autograd=False,
           sample_inputs_func=sample_inputs_comparison_ops),
    UnaryUfuncInfo('imag',
                   ref=np.imag,
                   dtypes=complex_types(),
                   supports_out=False,
                   supports_forward_ad=True,
                   skips=(
                       # Skip since real and imag don't have out variants.
                       DecorateInfo(unittest.skip("Skipped!"), 'TestUnaryUfuncs', 'test_out_arg_all_dtypes'),
                   )),
    OpInfo('gradient',
           dtypes=floating_and_complex_types_and(torch.int8, torch.int16,
                                                 torch.int32, torch.int64,
                                                 torch.bfloat16, torch.half),
           supports_out=False,
           supports_forward_ad=True,
           skips=(
               # following tests give a runtime error with undefined value tensor
               # see discussion : https://github.com/pytorch/pytorch/issues/56660
               DecorateInfo(unittest.skip("Skipped!"), 'TestJit', 'test_variant_consistency_jit',
                            dtypes=(torch.float32, torch.complex64)),
           ),
           supports_inplace_autograd=False,
           sample_inputs_func=sample_inputs_gradient),
    OpInfo('inverse',
           op=torch.inverse,
           dtypes=floating_and_complex_types(),
           check_batched_gradgrad=False,
           gradcheck_nondet_tol=GRADCHECK_NONDET_TOL,
           sample_inputs_func=sample_inputs_linalg_invertible,
           decorators=[skipCUDAIfNoMagmaAndNoCusolver, skipCUDAIfRocm, skipCPUIfNoLapack]),
    OpInfo('isin',
           dtypesIfCPU=all_types(),
           dtypesIfCUDA=all_types_and(torch.half),
           supports_autograd=False,
           sample_inputs_func=sample_inputs_isin),
    OpInfo('kthvalue',
           dtypes=all_types(),
           dtypesIfCPU=all_types_and(torch.bfloat16),
           dtypesIfCUDA=all_types_and(torch.float16),
           supports_forward_ad=True,
           sample_inputs_func=sample_inputs_kthvalue),
    OpInfo('le',
           aliases=('less_equal',),
           dtypes=all_types_and(torch.bool, torch.bfloat16, torch.float16),
           supports_autograd=False,
           sample_inputs_func=sample_inputs_comparison_ops),
    OpInfo('linalg.det',
           op=torch.linalg.det,
           aliases=('det', ),
           dtypes=floating_and_complex_types(),
           backward_dtypes=floating_and_complex_types(),
           aten_name='linalg_det',
           sample_inputs_func=sample_inputs_linalg_det,
           decorators=[skipCUDAIfNoMagma, skipCPUIfNoLapack, skipCUDAIfRocm],
           supports_inplace_autograd=False),
    OpInfo('linalg.det',
           op=torch.linalg.det,
           variant_test_name='singular',
           aliases=('det', ),
           dtypes=double_types(),
           backward_dtypes=double_types(),
           aten_name='linalg_det',
           sample_inputs_func=sample_inputs_linalg_det_singular,
           decorators=[skipCUDAIfNoMagma, skipCPUIfNoLapack, skipCUDAIfRocm],
           supports_inplace_autograd=False,
           skips=(
               # Will be removed once https://github.com/pytorch/pytorch/issues/62328 is fixed
               # Probable fix (open PR): https://github.com/pytorch/pytorch/pull/62570
               DecorateInfo(unittest.skip("Skipped!"), 'TestGradients', 'test_fn_grad', device_type='cuda',
                            dtypes=(torch.complex128,)),
               DecorateInfo(unittest.skip("Skipped!"), 'TestCommon', 'test_dtypes'),
               DecorateInfo(unittest.skip("Skipped!"), 'TestGradients', 'test_fn_gradgrad'),
               # This test fails because singular inputs cannot be reliably
               # generated unless we're using double types
               DecorateInfo(unittest.skip("Skipped!"), 'TestOpInfo', 'test_unsupported_dtypes'),
               DecorateInfo(unittest.skip("Skipped!"), 'TestOpInfo', 'test_unsupported_backward',
                            dtypes=(torch.float32, torch.complex64,)),
           )),
    OpInfo('linalg.cholesky',
           aten_name='linalg_cholesky',
           dtypes=floating_and_complex_types(),
           # TODO: RuntimeError: While computing batched gradients,
           # got: vmap: Calling Tensor.as_strided is not supported
           # unless the batch dims being vmapped over are at the front of the tensor (in memory layout).
           check_batched_gradgrad=False,
           supports_forward_ad=True,
           sample_inputs_func=sample_inputs_linalg_cholesky,
           gradcheck_wrapper=gradcheck_wrapper_hermitian_input,
           decorators=[skipCUDAIfNoMagmaAndNoCusolver, skipCUDAIfRocm, skipCPUIfNoLapack],
           # RuntimeError: torch.linalg.cholesky: U(1,1) is zero, singular U.
           test_neg_view=False,
           skips=(
               # Gradcheck for complex generates invalid inputs for this function
               DecorateInfo(unittest.skip("Skipped!"), 'TestGradients', 'test_forward_mode_AD', dtypes=complex_types()),),
           ),
    OpInfo('linalg.cholesky_ex',
           aten_name='linalg_cholesky_ex',
           dtypes=floating_and_complex_types(),
           check_batched_gradgrad=False,
           supports_forward_ad=True,
           sample_inputs_func=sample_inputs_linalg_cholesky,
           gradcheck_wrapper=gradcheck_wrapper_hermitian_input,
           decorators=[skipCUDAIfNoMagmaAndNoCusolver, skipCUDAIfRocm, skipCPUIfNoLapack],
           skips=(
               # Gradcheck for complex generates invalid inputs for this function
               DecorateInfo(unittest.skip("Skipped!"), 'TestGradients', 'test_forward_mode_AD', dtypes=complex_types()),),
           ),
    OpInfo('linalg.cond',
           aten_name='linalg_cond',
           dtypes=floating_and_complex_types(),
           sample_inputs_func=sample_inputs_linalg_cond,
           check_batched_gradgrad=False,
           gradcheck_nondet_tol=GRADCHECK_NONDET_TOL,
           decorators=[skipCUDAIfNoMagmaAndNoCusolver, skipCUDAIfRocm, skipCPUIfNoLapack],
           ),
    OpInfo('linalg.eig',
           aten_name='linalg_eig',
           op=torch.linalg.eig,
           dtypes=floating_and_complex_types(),
           check_batched_gradgrad=False,
           sample_inputs_func=sample_inputs_linalg_eig,
           decorators=[skipCUDAIfNoMagma, skipCUDAIfRocm, skipCPUIfNoLapack]),
    OpInfo('linalg.eigvals',
           aten_name='linalg_eigvals',
           op=torch.linalg.eigvals,
           dtypes=floating_and_complex_types(),
           check_batched_gradgrad=False,
           sample_inputs_func=sample_inputs_linalg_invertible,
           decorators=[skipCUDAIfNoMagma, skipCUDAIfRocm, skipCPUIfNoLapack]),
    OpInfo('linalg.eigh',
           aten_name='linalg_eigh',
           dtypes=floating_and_complex_types(),
           check_batched_gradgrad=False,
           supports_forward_ad=True,
           sample_inputs_func=sample_inputs_linalg_eigh,
           gradcheck_wrapper=gradcheck_wrapper_hermitian_input,
           decorators=[skipCUDAIfNoMagma, skipCUDAIfRocm, skipCPUIfNoLapack],
           skips=(
               # Gradcheck for complex hangs for this function, therefore it raises NotImplementedError for now
               SkipInfo('TestGradients', 'test_forward_mode_AD', dtypes=complex_types()),),
           ),
    OpInfo('linalg.eigvalsh',
           aten_name='linalg_eigvalsh',
           dtypes=floating_and_complex_types(),
           check_batched_gradgrad=False,
           sample_inputs_func=sample_inputs_linalg_eigh,
           gradcheck_wrapper=gradcheck_wrapper_hermitian_input,
           decorators=[skipCUDAIfNoMagma, skipCUDAIfRocm, skipCPUIfNoLapack],
           skips=(
               # Gradcheck hangs for this function
               SkipInfo('TestGradients', 'test_forward_mode_AD'),),
           ),
    OpInfo('linalg.householder_product',
           aten_name='linalg_householder_product',
           op=torch.linalg.householder_product,
           aliases=('orgqr', ),
           dtypes=floating_and_complex_types(),
           # TODO: backward uses in-place operations that vmap doesn't like
           check_batched_grad=False,
           check_batched_gradgrad=False,
           sample_inputs_func=sample_inputs_householder_product,
           decorators=[skipCUDAIfNoCusolver, skipCUDAIfRocm, skipCPUIfNoLapack]),
    OpInfo('linalg.lstsq',
           aten_name='linalg_lstsq',
           op=torch.linalg.lstsq,
           dtypes=floating_and_complex_types(),
           supports_out=True,
           sample_inputs_func=sample_inputs_linalg_lstsq,
           supports_autograd=False,
           decorators=[skipCUDAIfNoMagma, skipCPUIfNoLapack],
           skips=(
               DecorateInfo(unittest.skip("Skipped!"), 'TestJit', 'test_variant_consistency_jit'),
           )),
    OpInfo('linalg.matrix_power',
           aliases=('matrix_power',),
           aten_name='linalg_matrix_power',
           dtypes=floating_and_complex_types(),
           supports_inplace_autograd=False,
           supports_forward_ad=True,
           decorators=[skipCUDAIfNoMagmaAndNoCusolver, skipCPUIfNoLapack, skipCUDAIfRocm],
           sample_inputs_func=sample_inputs_linalg_matrix_power,
           gradcheck_nondet_tol=GRADCHECK_NONDET_TOL),
    OpInfo('linalg.multi_dot',
           # Need this lambda because gradcheck does not work with TensorList inputs
           aten_name='linalg_multi_dot',
           dtypes=floating_and_complex_types_and(torch.half),
           dtypesIfCPU=all_types_and_complex_and(torch.half, torch.bfloat16),
           dtypesIfCUDA=floating_and_complex_types_and(torch.half, *[torch.bfloat16] if CUDA11OrLater else []),
           supports_inplace_autograd=False,
           # Batched grad checks fail for empty input tensors (see https://github.com/pytorch/pytorch/issues/53407)
           check_batched_grad=False,
           check_batched_gradgrad=False,
           supports_forward_ad=True,
           sample_inputs_func=sample_inputs_linalg_multi_dot,
           gradcheck_nondet_tol=GRADCHECK_NONDET_TOL,
           ),
    OpInfo('linalg.norm',
           op=torch.linalg.norm,
           dtypes=floating_and_complex_types_and(torch.float16, torch.bfloat16),
           decorators=[skipCUDAIfNoMagma, skipCPUIfNoLapack],
           sample_inputs_func=sample_inputs_linalg_norm,
           aten_name='linalg_norm',
           skips=(
               # linalg.norm does not correctly warn when resizing out= inputs
               DecorateInfo(unittest.skip("Skipped!"), 'TestCommon', 'test_out'),
           )),
    OpInfo('linalg.matrix_norm',
           aten_name='linalg_matrix_norm',
           dtypes=floating_and_complex_types(),
           decorators=[skipCUDAIfNoMagma, skipCPUIfNoLapack],
           sample_inputs_func=sample_inputs_linalg_matrix_norm,
           skips=(
               # linalg.matrix_norm does not correctly warn when resizing out= inputs
               DecorateInfo(unittest.skip("Skipped!"), 'TestCommon', 'test_out'),
           )),
    OpInfo('linalg.qr',
           aten_name='linalg_qr',
           op=torch.linalg.qr,
           dtypes=floating_and_complex_types(),
           # batched gradients do not work for empty inputs
           # https://github.com/pytorch/pytorch/issues/50743#issuecomment-767376085
           check_batched_gradgrad=False,
           sample_inputs_func=sample_inputs_linalg_qr,
           decorators=[skipCUDAIfNoMagma, skipCUDAIfRocm, skipCPUIfNoLapack]),
    OpInfo('linalg.slogdet',
           aten_name='linalg_slogdet',
           op=torch.linalg.slogdet,
           dtypes=floating_and_complex_types(),
           sample_inputs_func=sample_inputs_linalg_slogdet,
           decorators=[skipCUDAIfNoMagma, skipCUDAIfRocm, skipCPUIfNoLapack]),
    OpInfo('linalg.vector_norm',
           op=torch.linalg.vector_norm,
           dtypes=floating_and_complex_types_and(torch.float16, torch.bfloat16),
           decorators=[skipCUDAIfNoMagma, skipCPUIfNoLapack],
           sample_inputs_func=sample_inputs_linalg_vector_norm,
           aten_name='linalg_vector_norm',
           skips=(
               # linalg.vector_norm does not correctly warn when resizing out= inputs
               DecorateInfo(unittest.skip("Skipped!"), 'TestCommon', 'test_out'),
           )),
    UnaryUfuncInfo('log',
                   ref=np.log,
                   domain=(0, None),
                   dtypes=all_types_and_complex_and(torch.bool, torch.bfloat16),
                   dtypesIfCUDA=all_types_and_complex_and(torch.bool, torch.half, torch.bfloat16),
                   assert_autodiffed=True,
                   safe_casts_outputs=True,
                   supports_forward_ad=True,
                   decorators=(precisionOverride({torch.bfloat16: 5e-2}),),
                   skips=(
                       DecorateInfo(unittest.skip("Skipped!"), 'TestUnaryUfuncs', 'test_reference_numerics_extremal',
                                    device_type='cpu', dtypes=[torch.cfloat, torch.cdouble],
                                    active_if=IS_WINDOWS),
                   )),
    UnaryUfuncInfo('log10',
                   ref=np.log10,
                   domain=(0, None),
                   decorators=(precisionOverride({torch.bfloat16: 5e-2}),),
                   dtypes=all_types_and_complex_and(torch.bool, torch.bfloat16),
                   assert_autodiffed=True,
                   dtypesIfCUDA=all_types_and_complex_and(torch.bool, torch.half, torch.bfloat16),
                   safe_casts_outputs=True,
                   supports_forward_ad=True,
                   skips=(
                       DecorateInfo(unittest.skip("Skipped!"), 'TestUnaryUfuncs', 'test_reference_numerics_extremal',
                                    device_type='cpu', dtypes=[torch.cfloat, torch.cdouble],
                                    active_if=IS_WINDOWS),
                   )),
    UnaryUfuncInfo('log1p',
                   ref=np.log1p,
                   aliases=('special.log1p',),
                   domain=(-1, None),
                   dtypes=all_types_and(torch.bool, torch.bfloat16),
                   dtypesIfCUDA=all_types_and(torch.bool, torch.half, torch.bfloat16),
                   decorators=(precisionOverride({torch.bfloat16: 1e-1}),),
                   safe_casts_outputs=True,
                   supports_forward_ad=True,
                   assert_autodiffed=True),
    UnaryUfuncInfo('log2',
                   ref=np.log2,
                   domain=(0, None),
                   dtypes=all_types_and_complex_and(torch.bool, torch.bfloat16),
                   dtypesIfCUDA=all_types_and_complex_and(torch.bool, torch.half, torch.bfloat16),
                   assert_autodiffed=True,
                   safe_casts_outputs=True,
                   supports_forward_ad=True,
                   decorators=(precisionOverride({torch.bfloat16: 1e-1}),),
                   skips=(
                       DecorateInfo(unittest.skip("Skipped!"), 'TestUnaryUfuncs', 'test_reference_numerics_extremal',
                                    dtypes=[torch.cfloat, torch.cdouble]),
                       DecorateInfo(unittest.skip("Skipped!"), 'TestUnaryUfuncs', 'test_reference_numerics_normal',
                                    dtypes=[torch.cfloat, torch.cdouble]),
                   )),
    OpInfo('logaddexp',
           dtypes=floating_types(),
           dtypesIfCUDA=floating_types_and(torch.bfloat16),
           dtypesIfROCM=floating_types_and(torch.bfloat16),
           supports_forward_ad=True,
           sample_inputs_func=lambda op_info, device, dtype, requires_grad=False, **kwargs:
           (SampleInput(make_tensor((S, S), device, dtype, requires_grad=requires_grad),
                        args=(make_tensor((S, S), device, dtype, requires_grad=requires_grad),)),)),
    OpInfo('logaddexp2',
           dtypes=floating_types(),
           dtypesIfCUDA=floating_types_and(torch.bfloat16),
           dtypesIfROCM=floating_types_and(torch.bfloat16),
           supports_forward_ad=True,
           sample_inputs_func=lambda op_info, device, dtype, requires_grad=False, **kwargs:
           (SampleInput(make_tensor((S, S), device, dtype, requires_grad=requires_grad),
                        args=(make_tensor((S, S), device, dtype, requires_grad=requires_grad),)),)),
    UnaryUfuncInfo('logical_not',
                   ref=np.logical_not,
                   decorators=(precisionOverride({torch.bfloat16: 7e-1,
                                                  torch.float16: 5e-1}),),
                   dtypes=all_types_and_complex_and(torch.bool, torch.half, torch.bfloat16),
                   safe_casts_outputs=True,
                   supports_autograd=False,
                   skips=(
                       # The function variant always returns BoolTensor
                       # while the inplace variant preserves the input dtype.
                       # >>> t = torch.randn(3)
                       # >>> torch.logical_not(t)
                       # tensor([False, False, False])
                       # >>> torch.logical_not(t).dtype
                       # torch.bool
                       # >>> t.logical_not_().dtype
                       # torch.float32
                       DecorateInfo(unittest.skip("Skipped!"), 'TestUnaryUfuncs', 'test_variant_consistency',
                                    dtypes=all_types_and_complex_and(torch.half, torch.bfloat16)),
                       DecorateInfo(unittest.skip("Skipped!"), 'TestCommon', 'test_variant_consistency_eager',
                                    dtypes=all_types_and_complex_and(torch.half, torch.bfloat16)),
                   )),
    OpInfo('lt',
           aliases=('less',),
           dtypes=all_types_and(torch.bool, torch.bfloat16, torch.float16),
           supports_autograd=False,
           sample_inputs_func=sample_inputs_comparison_ops),
    OpInfo('lu',
           op=torch.lu,
           dtypes=floating_and_complex_types(),
           supports_inplace_autograd=False,
           # we use in-place operations which cannot be avoided.
           # This causes vmap failures, hence we skip batched gradient checks
           check_batched_grad=False,
           check_batched_gradgrad=False,
           supports_forward_ad=True,
           supports_out=False,
           sample_inputs_func=sample_inputs_lu,
           decorators=[skipCUDAIfNoMagmaAndNoCusolver, skipCUDAIfRocm, skipCPUIfNoLapack],
           skips=(
               # we skip jit tests because `lu` is a torch function
               DecorateInfo(unittest.skip("Skipped!"), 'TestJit', 'test_variant_consistency_jit'),
           )),
    OpInfo('lu_solve',
           op=torch.lu_solve,
           dtypes=floating_and_complex_types(),
           check_batched_gradgrad=False,
           supports_forward_ad=True,
           sample_inputs_func=sample_inputs_lu_solve,
           decorators=[skipCUDAIfNoMagmaAndNoCusolver, skipCUDAIfRocm, skipCPUIfNoLapack]),
    OpInfo('lu_unpack',
           op=torch.lu_unpack,
           dtypes=floating_and_complex_types(),
           supports_inplace_autograd=False,
           # we use in-place operations which cannot be avoided.
           # This causes vmap failures, hence we skip batched gradient checks
           check_batched_grad=False,
           supports_out=True,
           sample_inputs_func=sample_inputs_lu_unpack,
           decorators=[skipCUDAIfNoMagmaAndNoCusolver, skipCUDAIfRocm, skipCPUIfNoLapack],
           skips=(
               # cuda gradchecks are slow
               # see discussion https://github.com/pytorch/pytorch/pull/47761#issuecomment-747316775
               DecorateInfo(unittest.skip("Skipped!"), 'TestGradients', 'test_fn_gradgrad', device_type='cuda'),
           )),
    OpInfo('masked_fill',
           dtypes=all_types_and_complex_and(torch.bool, torch.half, torch.bfloat16),
           sample_inputs_func=sample_inputs_masked_fill,
           supports_forward_ad=True,
           supports_out=False),
    OpInfo('masked_scatter',
           dtypes=all_types_and_complex_and(torch.bool, torch.half, torch.bfloat16),
           sample_inputs_func=sample_inputs_masked_scatter,
           supports_forward_ad=True,
           supports_out=False),
    OpInfo('masked_select',
           dtypes=all_types_and_complex_and(torch.bool, torch.half, torch.bfloat16),
           supports_forward_ad=True,
           sample_inputs_func=sample_inputs_masked_select),
    OpInfo('matrix_exp',
           dtypesIfCPU=floating_and_complex_types_and(torch.bfloat16),
           dtypesIfCUDA=floating_and_complex_types_and(torch.float16, *[torch.bfloat16] if CUDA11OrLater else []),
           sample_inputs_func=sample_inputs_matrix_exp,
           supports_out=False,
           ),
    OpInfo('matmul',
           aliases=('linalg.matmul',),
           dtypes=floating_types(),
           dtypesIfCPU=all_types_and_complex(),
           dtypesIfCUDA=floating_and_complex_types_and(torch.float16, *[torch.bfloat16] if CUDA11OrLater else []),
           dtypesIfROCM=floating_types_and(torch.half, torch.bfloat16),
           backward_dtypesIfCUDA=floating_and_complex_types_and(torch.float16,
                                                                *[torch.bfloat16] if (SM60OrLater and CUDA11OrLater) else []),
           assert_autodiffed=True,
           assert_jit_shape_analysis=True,
           sample_inputs_func=sample_inputs_matmul,
           skips=(
               # matmul does not correctly warn when resizing out= inputs
               DecorateInfo(unittest.skip("Skipped!"), 'TestCommon', 'test_out'),
           )),
    OpInfo('max',
           op=torch.max,
           variant_test_name='binary',
           dtypes=all_types_and(torch.float16, torch.bfloat16, torch.bool),
           sample_inputs_func=sample_inputs_max_min_binary,
           supports_forward_ad=True,
           assert_autodiffed=True,),
    OpInfo('max',
           op=torch.max,
           variant_test_name='reduction_with_dim',
           dtypes=all_types_and(torch.float16, torch.bfloat16, torch.bool),
           sample_inputs_func=sample_inputs_max_min_reduction_with_dim,
           supports_forward_ad=True,
           skips=(
               # max does not correctly warn when resizing out= inputs
               DecorateInfo(unittest.skip("Skipped!"), 'TestCommon', 'test_out'),)),
    OpInfo('max',
           op=torch.max,
           variant_test_name='reduction_no_dim',
           dtypes=all_types_and(torch.float16, torch.bfloat16, torch.bool),
           supports_out=False,
           supports_forward_ad=True,
           sample_inputs_func=sample_inputs_max_min_reduction_no_dim,),
    OpInfo('median',
           dtypes=all_types(),
           dtypesIfCPU=all_types_and(torch.bfloat16),
           dtypesIfCUDA=all_types_and(torch.float16),
           # TODO: some signatures of median do support out
           supports_out=False,
           sample_inputs_func=partial(sample_inputs_reduction, supports_multiple_dims=False)),
    OpInfo('nanmedian',
           dtypes=all_types(),
           dtypesIfCPU=all_types_and(torch.bfloat16),
           dtypesIfCUDA=all_types_and(torch.float16),
           # TODO: some signatures of nanmedian do support out
           supports_out=False,
           sample_inputs_func=partial(sample_inputs_reduction, supports_multiple_dims=False)),
    OpInfo('var_mean',
           dtypes=floating_and_complex_types_and(torch.half),
           dtypesIfCPU=floating_and_complex_types_and(torch.half, torch.bfloat16),
           dtypesIfCUDA=floating_and_complex_types_and(torch.half, torch.bfloat16),
           sample_inputs_func=partial(sample_inputs_reduction, supports_multiple_dims=False),
           backward_dtypes=floating_types_and(torch.half),
           backward_dtypesIfCPU=floating_types_and(torch.half, torch.bfloat16),
           backward_dtypesIfCUDA=floating_types_and(torch.half),
           # TODO: some signatures of var_mean do support out
           supports_out=False,
           supports_forward_ad=True,
           skips=(
               # TODO: FIXME: complex inputs requiring grad error in forward
               DecorateInfo(unittest.skip("Skipped!"), 'TestCommon', 'test_dtypes'),
               # TODO: review with var_mean tests in test_autograd.py
               DecorateInfo(unittest.skip("Skipped!"), 'TestJit', 'test_variant_consistency_jit'),
               DecorateInfo(unittest.skip("Skipped!"), 'TestGradients', 'test_fn_grad'),
               DecorateInfo(unittest.skip("Skipped!"), 'TestGradients', 'test_fn_gradgrad'),
               DecorateInfo(unittest.skip("Skipped!"), 'TestGradients', 'test_forward_mode_AD'))),
    OpInfo('std_mean',
           dtypes=floating_and_complex_types_and(torch.half),
           dtypesIfCPU=floating_and_complex_types_and(torch.half, torch.bfloat16),
           dtypesIfCUDA=floating_and_complex_types_and(torch.half, torch.bfloat16),
           sample_inputs_func=partial(sample_inputs_reduction, supports_multiple_dims=False),
           backward_dtypes=floating_types_and(torch.half),
           backward_dtypesIfCPU=floating_types_and(torch.half, torch.bfloat16),
           backward_dtypesIfCUDA=floating_types_and(torch.half),
           # TODO: some signatures of std_mean do support out
           supports_out=False,
           supports_forward_ad=True,
           skips=(
               # TODO: FIXME: complex inputs requiring grad error in forward
               DecorateInfo(unittest.skip("Skipped!"), 'TestCommon', 'test_dtypes'),
               # TODO: fix along with var_mean autograd tests
               DecorateInfo(unittest.skip("Skipped!"), 'TestJit', 'test_variant_consistency_jit'),
               DecorateInfo(unittest.skip("Skipped!"), 'TestGradients', 'test_fn_grad'),
               DecorateInfo(unittest.skip("Skipped!"), 'TestGradients', 'test_fn_gradgrad'),
               DecorateInfo(unittest.skip("Skipped!"), 'TestGradients', 'test_forward_mode_AD'))),
    OpInfo('meshgrid',
           variant_test_name='variadic_tensors',
           # Our implementation corresponds to "ij" indexing for
           # numpy.meshgrid, but its default value is "xy".
           ref=lambda *tensors: np.meshgrid(*tensors, indexing='ij'),
           dtypes=all_types_and_complex_and(torch.bfloat16, torch.bool, torch.float16),
           sample_inputs_func=partial(sample_inputs_meshgrid, variant='variadic'),
           skips=[
               # JIT does not support variadic tensors.
               DecorateInfo(unittest.skip("Skipped!"), 'TestJit', 'test_variant_consistency_jit'),
               # meshgrid is defined in torch.functional to take a
               # variadic list of tensors. Variadic parameters are not
               # compatible with the normalize operator tests.
               DecorateInfo(unittest.skip("Skipped!"), 'TestNormalizeOperators', 'test_normalize_operator_exhaustive'),
               # Skip operator schema test because this is a functional and not an operator
               DecorateInfo(unittest.skip("Skipped!"), 'TestOperatorSignatures', 'test_get_torch_func_signature_exhaustive'),
           ],
           supports_out=False,
           supports_forward_ad=True),
    OpInfo('meshgrid',
           variant_test_name='list_of_tensors',
           # Unlike the variant above, we do not use np.meshgrid as a
           # ref since it does not officially support list of numpy
           # arrays.
           dtypes=all_types_and_complex_and(torch.bfloat16, torch.bool, torch.float16),
           sample_inputs_func=partial(sample_inputs_meshgrid, variant='list'),
           skips=[
               # meshgrid is defined in torch.functional to take a
               # variadic list of tensors. Variadic parameters are not
               # compatible with the normalize operator tests.
               DecorateInfo(unittest.skip("Skipped!"), 'TestNormalizeOperators', 'test_normalize_operator_exhaustive'),
           ],
           assert_autodiffed=True,
           supports_out=False,
           autodiff_nonfusible_nodes=[],
           supports_forward_ad=True),
    OpInfo('min',
           op=torch.min,
           variant_test_name='binary',
           dtypes=all_types_and(torch.float16, torch.bfloat16, torch.bool),
           sample_inputs_func=sample_inputs_max_min_binary,
           supports_forward_ad=True,
           assert_autodiffed=True,),
    OpInfo('min',
           op=torch.min,
           variant_test_name='reduction_with_dim',
           dtypes=all_types_and(torch.float16, torch.bfloat16, torch.bool),
           sample_inputs_func=sample_inputs_max_min_reduction_with_dim,
           supports_forward_ad=True,
           skips=(
               # min does not correctly warn when resizing out= inputs
               DecorateInfo(unittest.skip("Skipped!"), 'TestCommon', 'test_out'),
           )),
    OpInfo('min',
           op=torch.min,
           variant_test_name='reduction_no_dim',
           dtypes=all_types_and(torch.float16, torch.bfloat16, torch.bool),
           supports_out=False,
           supports_forward_ad=True,
           sample_inputs_func=sample_inputs_max_min_reduction_no_dim,),
    OpInfo('quantile',
           dtypes=floating_types(),
           sample_inputs_func=sample_inputs_reduction_quantile),
    OpInfo('nanquantile',
           dtypes=floating_types(),
           sample_inputs_func=sample_inputs_reduction_quantile),
    OpInfo('maximum',
           op=torch.maximum,
           dtypes=all_types_and(torch.float16, torch.bfloat16, torch.bool),
           supports_forward_ad=True,
           sample_inputs_func=sample_inputs_max_min_binary,),
    OpInfo('minimum',
           op=torch.minimum,
           dtypes=all_types_and(torch.float16, torch.bfloat16, torch.bool),
           supports_forward_ad=True,
           sample_inputs_func=sample_inputs_max_min_binary,),
    # `softmax` supports different dtypes based on whether `dtype` argument,
    # is passed or not. Hence two OpInfo entries, one with dtype and other without.
    OpInfo('softmax',
           aliases=('nn.functional.softmax',),
           aten_name='softmax',
           dtypesIfCPU=floating_types_and(torch.bfloat16),
           dtypesIfCUDA=floating_types_and(torch.half, torch.bfloat16),
           sample_inputs_func=sample_inputs_softmax_variant,
           assert_jit_shape_analysis=True,
           assert_autodiffed=True,
           supports_out=False),
    OpInfo('softmax',
           aliases=('nn.functional.softmax',),
           variant_test_name="with_dtype",
           aten_name='softmax',
           dtypes=all_types_and_complex_and(torch.bool, torch.float16, torch.bfloat16),
           sample_inputs_func=partial(sample_inputs_softmax_variant, with_dtype=True),
           assert_autodiffed=True,
           supports_out=False),
    OpInfo('nn.functional.normalize',
           dtypesIfCPU=floating_and_complex_types_and(torch.bfloat16),
           dtypesIfCUDA=floating_and_complex_types_and(torch.half, torch.bfloat16),
           sample_inputs_func=sample_inputs_normalize,
           skips=(
               # RuntimeError: aliasOp != torch::jit::getOperatorAliasMap().end()
               # INTERNAL ASSERT FAILED at "../torch/csrc/jit/passes/utils/check_alias_annotation.cpp":159,
               # please report a bug to PyTorch.
               DecorateInfo(unittest.skip("Skipped!"), 'TestJit', 'test_variant_consistency_jit',),
           )),
    OpInfo('aminmax',
           ref=lambda x, dim=None, keepdim=False: (np.amin(x, axis=dim, keepdims=keepdim), np.amax(x, axis=dim, keepdims=keepdim)),
           dtypes=all_types_and(torch.bool),
           dtypesIfCUDA=all_types_and(torch.bool, torch.float16, torch.bfloat16),
           decorators=(onlyOnCPUAndCUDA,),
           supports_autograd=False,
           sample_inputs_func=sample_inputs_aminmax,
           skips=(
               # FIXME: aminmax does not check for safe casting to output
               DecorateInfo(unittest.skip("Skipped!"), 'TestCommon', 'test_out'),
           )),
    OpInfo('nn.functional.cosine_similarity',
           aten_name="cosine_similarity",
           dtypes=floating_types_and(torch.bfloat16),
           dtypesIfCUDA=floating_types_and(torch.float16, torch.bfloat16),
           supports_out=False,
           supports_forward_ad=True,
           sample_inputs_func=sample_inputs_cosine_similarity),
    OpInfo('nn.functional.adaptive_avg_pool2d',
           dtypes=floating_types(),
           dtypesIfCUDA=floating_types_and(torch.half, torch.bfloat16),
           skips=(
               DecorateInfo(unittest.skip("Skipped!"), 'TestJit', 'test_variant_consistency_jit'),
           ),
           supports_out=False,
           gradcheck_nondet_tol=GRADCHECK_NONDET_TOL,
           sample_inputs_func=sample_inputs_adaptive_avg_pool2d),
    OpInfo('nn.functional.relu',
           aten_name="relu",
           supports_autograd=True,
           dtypesIfCPU=all_types_and(torch.bfloat16),
           dtypesIfCUDA=all_types_and(torch.half, torch.bfloat16),
           sample_inputs_func=sample_inputs_nn_activation_relu,
           supports_out=False),
    OpInfo('nn.functional.conv_transpose2d',
           aten_name='conv_transpose2d',
           aliases=('conv_transpose2d',),
           dtypesIfCPU=floating_types_and(torch.int64),
           dtypesIfCUDA=floating_types_and(torch.float16, *[torch.bfloat16] if CUDA11OrLater else []),
           sample_inputs_func=sample_inputs_conv_transpose2d,
           gradcheck_nondet_tol=GRADCHECK_NONDET_TOL,
           decorators=[
               DecorateInfo(
                   toleranceOverride({torch.float32: tol(atol=1e-04, rtol=1.3e-06), }),
                   'TestCommon', 'test_variant_consistency_eager', device_type='cuda')],
           skips=(
               # RuntimeError: !lhs.isAliasOf(rhs)INTERNAL ASSERT FAILED at
               # "../torch/csrc/jit/passes/utils/check_alias_annotation.cpp":104, please report a bug to PyTorch.
               DecorateInfo(unittest.skip("Skipped!"), 'TestJit', 'test_variant_consistency_jit'),
           ),
           supports_out=False,),
    OpInfo('nn.functional.layer_norm',
           aten_name='layer_norm',
           aliases=('layer_norm',),
           ref=reference_layer_norm,
           dtypes=floating_types_and(torch.bfloat16),
           dtypesIfCUDA=floating_types_and(torch.float16, torch.bfloat16),
           supports_out=False,
           decorators=[
               DecorateInfo(
                   toleranceOverride({torch.float32: tol(atol=1e-05, rtol=1e-03)}),
                   'TestCommon', 'test_reference_testing'
               ),
               skipIfTBB(),
           ],
           sample_inputs_func=sample_inputs_layer_norm,),
    OpInfo('nn.functional.pad',
           variant_test_name='constant',
           aten_name='constant_pad_nd',
           dtypes=all_types_and_complex_and(torch.bool, torch.bfloat16, torch.half),
           sample_inputs_func=partial(sample_inputs_nn_pad, mode='constant'),
           supports_out=False),
    OpInfo('nn.functional.pad',
           variant_test_name='reflect',
           dtypes=floating_and_complex_types(),
           dtypesIfCUDA=floating_and_complex_types_and(torch.half),
           sample_inputs_func=partial(sample_inputs_nn_pad, mode='reflect'),
           skips=(
               # op name not found in JIT graph
               # There are multiple aten ops, namely reflection_pad_{1,2,3}d
               # so we can't use aten_name argument in opinfo
               # RuntimeError: aliasOp != torch::jit::getOperatorAliasMap().end()
               DecorateInfo(unittest.skip("Skipped!"), 'TestJit', 'test_variant_consistency_jit', dtypes=(torch.float32,)),
           ),
           gradcheck_nondet_tol=GRADCHECK_NONDET_TOL,
           supports_out=False),
    OpInfo('nn.functional.pad',
           variant_test_name='replicate',
           dtypes=floating_and_complex_types(),
           dtypesIfCUDA=floating_and_complex_types_and(torch.half),
           sample_inputs_func=partial(sample_inputs_nn_pad, mode='replicate'),
           skips=(
               # op name not found in JIT graph
               # There are multiple aten ops, namely replication_pad_{1,2,3}d
               # so we can't use aten_name argument in opinfo
               # RuntimeError: aliasOp != torch::jit::getOperatorAliasMap().end()
               DecorateInfo(unittest.skip("Skipped!"), 'TestJit', 'test_variant_consistency_jit', dtypes=(torch.float32,)),
           ),
           gradcheck_nondet_tol=GRADCHECK_NONDET_TOL,
           supports_out=False),
    OpInfo('nn.functional.pad',
           variant_test_name='circular',
           dtypes=all_types_and_complex_and(torch.bool, torch.bfloat16, torch.half),
           sample_inputs_func=partial(sample_inputs_nn_pad, mode='circular'),
           supports_forward_ad=True,
           check_batched_grad=False,
           skips=(
               # Doesn't have a corresponding aten operator.
               # RuntimeError: aliasOp != torch::jit::getOperatorAliasMap().end()
               DecorateInfo(unittest.skip("Skipped!"), 'TestJit', 'test_variant_consistency_jit', dtypes=(torch.float32,)),
           ),
           supports_out=False),
    OpInfo('nn.functional.hardswish',
           aten_name="hardswish",
           supports_autograd=True,
           assert_autodiffed=True,
           sample_inputs_func=sample_inputs_hardswish,
           dtypesIfCUDA=floating_types_and(torch.half, torch.bfloat16),
           supports_gradgrad=False,
           supports_forward_ad=True,
           supports_out=False,
           autodiff_nonfusible_nodes=["aten::hardswish"]),
    OpInfo('nn.functional.unfold',
           aten_name='im2col',
           dtypes=floating_types_and(torch.half),
           dtypesIfCPU=floating_types_and(torch.half, torch.bfloat16),
           sample_inputs_func=sample_inputs_nn_unfold,
           skips=(
               # JIT alias info internal asserts here
               DecorateInfo(unittest.skip("Skipped!"), 'TestJit', 'test_variant_consistency_jit'),
           ),
           supports_out=False),
    OpInfo('nn.functional.interpolate',
           aten_name="interpolate",
           variant_test_name='nearest',
           supports_autograd=True,
           dtypesIfCPU=floating_types_and(torch.uint8),
           dtypesIfCUDA=floating_types_and(torch.half, torch.uint8),
           sample_inputs_func=partial(sample_inputs_interpolate, 'nearest'),
           skips=(
               # JIT alias info internal asserts here
               DecorateInfo(unittest.skip("Skipped!"), 'TestJit', 'test_variant_consistency_jit'),
           ),
           supports_out=False),
    OpInfo('nn.functional.interpolate',
           aten_name="interpolate",
           variant_test_name='linear',
           supports_autograd=True,
           dtypesIfCUDA=floating_types_and(torch.half),
           sample_inputs_func=partial(sample_inputs_interpolate, 'linear'),
           skips=(
               # JIT alias info internal asserts here
               DecorateInfo(unittest.skip("Skipped!"), 'TestJit', 'test_variant_consistency_jit'),
           ),
           supports_out=False),
    OpInfo('nn.functional.interpolate',
           aten_name="interpolate",
           variant_test_name='bilinear',
           supports_autograd=True,
           dtypesIfCUDA=floating_types_and(torch.half),
           gradcheck_nondet_tol=GRADCHECK_NONDET_TOL,
           sample_inputs_func=partial(sample_inputs_interpolate, 'bilinear'),
           skips=(
               # JIT alias info internal asserts here
               DecorateInfo(unittest.skip("Skipped!"), 'TestJit', 'test_variant_consistency_jit'),
           ),
           supports_out=False),
    OpInfo('nn.functional.interpolate',
           aten_name="interpolate",
           variant_test_name='bicubic',
           supports_autograd=True,
           dtypesIfCUDA=floating_types_and(torch.half),
           sample_inputs_func=partial(sample_inputs_interpolate, 'bicubic'),
           gradcheck_nondet_tol=GRADCHECK_NONDET_TOL,
           skips=(
               # JIT alias info internal asserts here
               DecorateInfo(unittest.skip("Skipped!"), 'TestJit', 'test_variant_consistency_jit'),
           ),
           supports_out=False),
    OpInfo('nn.functional.interpolate',
           aten_name="interpolate",
           variant_test_name='trilinear',
           supports_autograd=True,
           dtypesIfCUDA=floating_types_and(torch.half),
           gradcheck_nondet_tol=GRADCHECK_NONDET_TOL,
           sample_inputs_func=partial(sample_inputs_interpolate, 'trilinear'),
           skips=(
               # JIT alias info internal asserts here
               DecorateInfo(unittest.skip("Skipped!"), 'TestJit', 'test_variant_consistency_jit'),
           ),
           supports_out=False),
    OpInfo('nn.functional.interpolate',
           aten_name="interpolate",
           variant_test_name='area',
           supports_autograd=True,
           dtypesIfCUDA=floating_types_and(torch.half, torch.bfloat16),
           sample_inputs_func=partial(sample_inputs_interpolate, 'area'),
           gradcheck_nondet_tol=GRADCHECK_NONDET_TOL,
           skips=(
               # JIT alias info internal asserts here
               DecorateInfo(unittest.skip("Skipped!"), 'TestJit', 'test_variant_consistency_jit'),
           ),
           supports_out=False),
    OpInfo('nn.functional.leaky_relu',
           aliases=None,
           aten_name="leaky_relu",
           dtypes=floating_types(),
           sample_inputs_func=sample_inputs_leaky_relu,
           dtypesIfCPU=floating_types_and(torch.bfloat16),
           dtypesIfCUDA=floating_types_and(torch.float16, torch.bfloat16),
           supports_autograd=True,
           assert_autodiffed=True,
           supports_gradgrad=True,
           supports_out=False,
           supports_forward_ad=True,
           autodiff_nonfusible_nodes=["aten::leaky_relu"]),
    OpInfo('nn.functional.avg_pool2d',
           aten_name='avg_pool2d',
           supports_autograd=True,
           supports_out=False,
           dtypesIfCPU=floating_types_and(torch.int64),
           dtypesIfCUDA=floating_types_and(torch.float16, torch.bfloat16),
           sample_inputs_func=sample_inputs_avgpool2d),
    UnaryUfuncInfo(
        'nn.functional.logsigmoid',
        aten_name="log_sigmoid",
        ref=reference_logsigmoid,
        dtypes=floating_types(),
        dtypesIfCUDA=floating_types_and(torch.float16),
        supports_autograd=True,
        assert_autodiffed=False,
        supports_gradgrad=True,
        supports_out=False,
        # autodiff_nonfusible_nodes=["aten::log_sigmoid"],
        decorators=[
            DecorateInfo(
                precisionOverride({torch.float16: 1e-2}),
                'TestUnaryUfuncs', 'test_reference_numerics_normal'),
            DecorateInfo(
                precisionOverride({torch.float16: 1e-2}),
                'TestUnaryUfuncs', 'test_reference_numerics_hard'),
            DecorateInfo(
                precisionOverride({torch.float16: 1e-2}),
                'TestUnaryUfuncs', 'test_reference_numerics_extremal'),
        ],
    ),
    OpInfo('nextafter',
           dtypes=floating_types_and(torch.bfloat16),
           supports_autograd=False,
           sample_inputs_func=sample_inputs_nextafter),
    OpInfo('topk',
           dtypes=all_types(),
           dtypesIfCPU=all_types_and(torch.bfloat16),
           dtypesIfCUDA=all_types_and(torch.bfloat16, torch.float16),
           sample_inputs_func=sample_inputs_topk,
           skips=(
               # Topk is not raising a warning when the out is resized
               DecorateInfo(unittest.skip("Skipped!"), 'TestCommon', 'test_out'),
           )),
    # We have to add 2 OpInfo entry for `igamma` and `igammac`.First is the
    # standard entry, second is to run gradcheck tests on the second argument.
    OpInfo('igamma',
           dtypes=floating_types_and(torch.bfloat16, torch.float16),
           aliases=('torch.special.gammainc',),
           dtypesIfCUDA=floating_types(),
           supports_autograd=False,
           sample_inputs_func=sample_inputs_igamma_igammac),
    OpInfo('igamma',
           variant_test_name='grad_other',
           # Since autograd formula is implemented only for other and
           # gradcheck test verifies the formula for input in SampleInput,
           # we permute the arguments.
           op=lambda self, other, **kwargs: torch.igamma(other, self, **kwargs),
           dtypes=floating_types_and(torch.bfloat16, torch.float16),
           backward_dtypesIfCPU=floating_types_and(torch.bfloat16),
           dtypesIfCUDA=floating_types(),
           backward_dtypesIfCUDA=floating_types(),
           supports_inplace_autograd=False,
           skips=(
               # test does not work with passing lambda for op
               DecorateInfo(unittest.skip("Skipped!"), 'TestJit', 'test_variant_consistency_jit'),
               # test fails are we permute the arguments function variant
               # but not for inplace or method.
               DecorateInfo(unittest.skip("Skipped!"), 'TestCommon', 'test_variant_consistency_eager'),
           ),
           sample_inputs_func=sample_inputs_igamma_igammac),
    OpInfo('igammac',
           dtypes=floating_types_and(torch.bfloat16, torch.float16),
           aliases=('torch.special.gammaincc',),
           dtypesIfCUDA=floating_types(),
           supports_autograd=False,
           sample_inputs_func=sample_inputs_igamma_igammac),
    OpInfo('igammac',
           variant_test_name='grad_other',
           # Since autograd formula is implemented only for other and
           # gradcheck test verifies the formula for input in SampleInput,
           # we permute the arguments
           op=lambda self, other, **kwargs: torch.igammac(other, self, **kwargs),
           dtypes=floating_types_and(torch.bfloat16, torch.float16),
           backward_dtypesIfCPU=floating_types_and(torch.bfloat16),
           dtypesIfCUDA=floating_types(),
           backward_dtypesIfCUDA=floating_types(),
           supports_inplace_autograd=False,
           skips=(
               # test does not work with passing lambda for op
               DecorateInfo(unittest.skip("Skipped!"), 'TestJit', 'test_variant_consistency_jit'),
               # test fails are we permute the arguments function variant
               # but not for inplace or method.
               DecorateInfo(unittest.skip("Skipped!"), 'TestCommon', 'test_variant_consistency_eager'),
           ),
           sample_inputs_func=sample_inputs_igamma_igammac),
    OpInfo('nn.functional.hardshrink',
           aten_name="hardshrink",
           dtypes=floating_types(),
           dtypesIfCUDA=floating_types_and(torch.float16, torch.bfloat16),
           supports_autograd=True,
           assert_autodiffed=True,
           sample_inputs_func=sample_inputs_hardshrink_hardtanh,
           supports_gradgrad=True,
           supports_out=False,
           supports_forward_ad=True,
           autodiff_nonfusible_nodes=["aten::hardshrink"]),
    OpInfo('nn.functional.hardtanh',
           aten_name="hardtanh",
           dtypesIfCPU=floating_types_and(torch.int8, torch.int16, torch.int32, torch.int64, torch.bfloat16),
           backward_dtypesIfCPU=all_types(),
           dtypesIfCUDA=floating_types_and(torch.int8, torch.int16, torch.int32, torch.int64, torch.float16, torch.bfloat16),
           backward_dtypesIfCUDA=floating_types_and(torch.float16),
           supports_autograd=True,
           assert_autodiffed=True,
           sample_inputs_func=sample_inputs_hardshrink_hardtanh,
           supports_gradgrad=True,
           supports_out=False,
           supports_forward_ad=True,
           autodiff_nonfusible_nodes=["aten::hardtanh"],
           ),
    OpInfo('nn.functional.gelu',
           aten_name="gelu",
           supports_autograd=True,
           assert_autodiffed=True,
           sample_inputs_func=sample_inputs_gelu,
           dtypesIfCPU=floating_types_and(torch.bfloat16),
           dtypesIfCUDA=floating_types_and(torch.half, torch.bfloat16),
           supports_gradgrad=True,
           supports_out=False,
           autodiff_nonfusible_nodes=["aten::gelu"]),
    OpInfo('nn.functional.relu6',
           aten_name="relu6",
           dtypes=all_types(),
           dtypesIfCPU=all_types_and(torch.bfloat16),
           backward_dtypesIfCPU=floating_types(),
           dtypesIfCUDA=all_types_and(torch.float16, torch.bfloat16),
           backward_dtypesIfCUDA=floating_types_and(torch.float16),
           supports_autograd=True,
           assert_autodiffed=True,
           sample_inputs_func=sample_inputs_hardshrink_hardtanh,
           supports_gradgrad=True,
           supports_out=False,
           supports_forward_ad=True,
           autodiff_nonfusible_nodes=["aten::relu6"]),
    OpInfo('mm',
           dtypes=floating_and_complex_types_and(torch.half),
           dtypesIfCPU=all_types_and_complex_and(torch.float16, torch.bfloat16),
           dtypesIfCUDA=floating_and_complex_types_and(torch.float16, *[torch.bfloat16] if CUDA11OrLater else []),
           assert_autodiffed=True,
           supports_forward_ad=True,
           sample_inputs_func=sample_inputs_mm,
           skips=(
               # mm does not correctly warn when resizing out= inputs
               DecorateInfo(unittest.skip("Skipped!"), 'TestCommon', 'test_out'),
           )),
    OpInfo('mode',
           op=torch.mode,
           dtypes=all_types_and(torch.float16, torch.bfloat16, torch.bool),
           supports_forward_ad=True,
           sample_inputs_func=sample_inputs_mode,),
    MvlGammaInfo(variant_test_name='mvlgamma_p_1',
                 domain=(1, None),
                 skips=skips_mvlgamma(),
                 sample_kwargs=lambda device, dtype, input: ({'p': 1}, {'d': 1})),
    MvlGammaInfo(variant_test_name='mvlgamma_p_3',
                 domain=(2, None),
                 skips=skips_mvlgamma(skip_redundant=True) + (
                     DecorateInfo(unittest.skip("Skipped!"), 'TestUnaryUfuncs', 'test_reference_numerics_hard',
                                  dtypes=(torch.float16,)),
                 ),
                 sample_kwargs=lambda device, dtype, input: ({'p': 3}, {'d': 3})),
    MvlGammaInfo(variant_test_name='mvlgamma_p_5',
                 domain=(3, None),
                 skips=skips_mvlgamma(skip_redundant=True) + (
                     DecorateInfo(unittest.skip("Skipped!"), 'TestUnaryUfuncs', 'test_reference_numerics_hard',
                                  dtypes=(torch.float16,)),
                 ),
                 sample_kwargs=lambda device, dtype, input: ({'p': 5}, {'d': 5})),
    OpInfo('ne',
           aliases=('not_equal',),
           dtypes=all_types_and_complex_and(torch.bool, torch.bfloat16, torch.float16),
           supports_autograd=False,
           sample_inputs_func=sample_inputs_comparison_ops),
    OpInfo('narrow',
           dtypes=all_types_and_complex_and(torch.bool, torch.bfloat16, torch.float16),
           supports_out=False,
           supports_forward_ad=True,
           sample_inputs_func=sample_inputs_narrow),
    UnaryUfuncInfo('neg',
                   aliases=('negative', ),
                   ref=np.negative,
                   dtypes=all_types_and_complex_and(torch.half, torch.bfloat16),
                   assert_autodiffed=True,),
    OpInfo('dist',
           op=torch.dist,
           dtypes=floating_and_complex_types_and(torch.half, torch.bfloat16),
           sample_inputs_func=sample_inputs_dist,
           skips=(
               # dist does not correctly warn when resizing out= inputs
               DecorateInfo(unittest.skip("Skipped!"), 'TestCommon', 'test_out'),
           )),
    OpInfo('outer',
           op=torch.outer,
           aliases=('ger', ),
           dtypes=all_types_and_complex_and(torch.bool, torch.float16, torch.bfloat16),
           supports_forward_ad=True,
           sample_inputs_func=sample_inputs_outer,),
    OpInfo('ormqr',
           op=torch.ormqr,
           dtypes=floating_and_complex_types(),
           supports_autograd=False,
           sample_inputs_func=sample_inputs_ormqr,
           decorators=[skipCUDAIfNoCusolver, skipCPUIfNoLapack]),
    OpInfo('permute',
           dtypes=all_types_and_complex_and(torch.bool, torch.float16, torch.bfloat16),
           dtypesIfCUDA=all_types_and_complex_and(torch.bool, torch.float16, torch.bfloat16),
           supports_out=False,
           assert_autodiffed=True,
           assert_jit_shape_analysis=True,
           supports_forward_ad=True,
           sample_inputs_func=sample_inputs_permute),
    OpInfo('pow',
           dtypes=all_types_and_complex_and(torch.half, torch.bfloat16, torch.bool),
           # Due to AVX2 curently not being fully supported for Float16, log_vml_cpu can't be enabled
           # for Float16, causing this test to fail. pow's autograd for Float16 is thus currently
           # unsupported on CPU.
           backward_dtypes=all_types_and_complex_and(torch.bfloat16, torch.bool),
           backward_dtypesIfCUDA=all_types_and_complex_and(torch.bfloat16, torch.half),
           sample_inputs_func=sample_inputs_pow,
           supports_inplace_autograd=False,
           supports_forward_ad=True,
           assert_autodiffed=True,
           ),
    OpInfo('float_power',
           dtypes=all_types_and_complex_and(torch.half, torch.bfloat16, torch.bool),
           sample_inputs_func=sample_inputs_pow,
           supports_forward_ad=True,
           skips=(
               DecorateInfo(unittest.skip("Skipped!"), 'TestMathBits', 'test_conj_view', device_type='cuda'),),),
    OpInfo('qr',
           op=torch.qr,
           dtypes=floating_and_complex_types(),
           sample_inputs_func=sample_inputs_linalg_qr,
           # batched gradients do not work for empty inputs
           # https://github.com/pytorch/pytorch/issues/50743#issuecomment-767376085
           check_batched_gradgrad=False,
           decorators=[skipCUDAIfNoMagma, skipCUDAIfRocm, skipCPUIfNoLapack]),
    UnaryUfuncInfo('rad2deg',
                   ref=np.degrees,
                   decorators=(precisionOverride({torch.bfloat16: 7e-1,
                                                  torch.float16: 7e-1}),),
                   dtypes=all_types_and(torch.bool, torch.half, torch.bfloat16),
                   skips=(
                       # Reference: https://github.com/pytorch/pytorch/pull/51283#issuecomment-770614273
                       DecorateInfo(unittest.skip("Skipped!"), 'TestUnaryUfuncs', 'test_reference_numerics_normal',
                                    dtypes=[torch.bfloat16]),
                       DecorateInfo(unittest.skip("Skipped!"), 'TestUnaryUfuncs', 'test_reference_numerics_hard',
                                    dtypes=[torch.bfloat16]),
                       DecorateInfo(unittest.skip("Skipped!"), 'TestUnaryUfuncs', 'test_reference_numerics_extremal',
                                    dtypes=[torch.bfloat16]),
                   ),
                   safe_casts_outputs=True),
    UnaryUfuncInfo('real',
                   ref=np.real,
                   dtypes=complex_types(),
                   supports_out=False,
                   supports_forward_ad=True,
                   skips=(
                       # Skip since real and imag don't have out variants.
                       DecorateInfo(unittest.skip("Skipped!"), 'TestUnaryUfuncs', 'test_out_arg_all_dtypes'),
                   )),
    OpInfo('roll',
           ref=np.roll,
           dtypes=all_types_and_complex_and(torch.bool, torch.bfloat16, torch.half),
           supports_out=False,
           supports_forward_ad=True,
           sample_inputs_func=sample_inputs_roll),
    OpInfo('rot90',
           dtypes=all_types_and_complex_and(torch.bool, torch.bfloat16, torch.half),
           supports_out=False,
           supports_forward_ad=True,
           sample_inputs_func=sample_inputs_rot90),
    UnaryUfuncInfo('round',
                   ref=np.round,
                   aliases=('special.round',),
                   dtypes=floating_types_and(torch.bfloat16),
                   dtypesIfCUDA=floating_types_and(torch.half, torch.bfloat16),
                   supports_forward_ad=True,
                   assert_autodiffed=True,),
    UnaryUfuncInfo('sin',
                   ref=np.sin,
                   dtypes=all_types_and_complex_and(torch.bool, torch.bfloat16),
                   dtypesIfCUDA=all_types_and_complex_and(torch.bool, torch.half, torch.bfloat16),
                   assert_autodiffed=True,
                   handles_large_floats=False,
                   handles_complex_extremals=False,
                   safe_casts_outputs=True,
                   supports_forward_ad=True,
                   decorators=(precisionOverride({torch.bfloat16: 1e-2}),)),
    UnaryUfuncInfo('sinc',
                   ref=np_sinc_with_fp16_as_fp32,
                   aliases=('special.sinc',),
                   dtypes=all_types_and_complex_and(torch.bool, torch.bfloat16),
                   dtypesIfCUDA=all_types_and_complex_and(torch.bool, torch.half, torch.bfloat16),
                   handles_large_floats=False,
                   handles_complex_extremals=False,
                   safe_casts_outputs=True,
                   supports_forward_ad=True,
                   decorators=(precisionOverride({torch.bfloat16: 1e-2,
                                                  torch.float16: 1e-2}),),
                   skips=(
                       # Reference: https://github.com/pytorch/pytorch/issues/49133
                       DecorateInfo(unittest.skip("Skipped!"), 'TestUnaryUfuncs', 'test_reference_numerics_normal',
                                    dtypes=[torch.cfloat]),
                   )),
    UnaryUfuncInfo('sinh',
                   ref=np_unary_ufunc_integer_promotion_wrapper(np.sinh),
                   dtypes=all_types_and_complex_and(torch.bool),
                   dtypesIfCPU=all_types_and_complex_and(torch.bool, torch.bfloat16),
                   dtypesIfCUDA=all_types_and_complex_and(torch.bool, torch.half, torch.bfloat16),
                   safe_casts_outputs=True,
                   assert_autodiffed=True,
                   supports_forward_ad=True,
                   decorators=(precisionOverride({torch.float16: 1e-2}),),
                   skips=(
                       DecorateInfo(unittest.skip("Skipped!"), 'TestUnaryUfuncs', 'test_reference_numerics_extremal',
                                    device_type='cpu', dtypes=[torch.cfloat, torch.cdouble],
                                    active_if=(IS_MACOS or IS_WINDOWS)),
                       DecorateInfo(unittest.skip("Skipped!"), 'TestUnaryUfuncs', 'test_reference_numerics_hard',
                                    device_type='cpu', dtypes=[torch.cfloat, torch.cdouble],
                                    active_if=(IS_MACOS or IS_WINDOWS)),
                       # Reference: https://github.com/pytorch/pytorch/issues/48641
                       DecorateInfo(unittest.skip("Skipped!"), 'TestUnaryUfuncs', 'test_reference_numerics_hard',
                                    device_type='cpu', dtypes=[torch.int8]),
                   )),
    UnaryUfuncInfo('sign',
                   ref=reference_sign,
                   dtypes=all_types_and(torch.bool, torch.bfloat16, torch.half),
                   dtypesIfCUDA=all_types_and(torch.bool, torch.bfloat16, torch.half),
                   supports_forward_ad=True,
                   skips=(
                       # Reference: https://github.com/pytorch/pytorch/issues/41245
                       DecorateInfo(unittest.skip("Skipped!"), 'TestUnaryUfuncs', 'test_reference_numerics_extremal',
                                    dtypes=[torch.bfloat16, torch.float16, torch.float32, torch.float64]),
                   )),
    UnaryUfuncInfo('sgn',
                   ref=reference_sgn,
                   dtypes=all_types_and_complex_and(torch.bool, torch.bfloat16, torch.half),
                   supports_forward_ad=True,
                   skips=(
                       # Reference: https://github.com/pytorch/pytorch/issues/41245
                       DecorateInfo(unittest.skip("Skipped!"), 'TestUnaryUfuncs', 'test_reference_numerics_extremal',
                                    dtypes=[torch.bfloat16, torch.float16, torch.float32, torch.float64]),
                       # Reference: https://github.com/pytorch/pytorch/issues/53958
                       # Test fails in comparison on Nan as the `equal_nan` is True for
                       # comparing the CPU tensors.
                       DecorateInfo(unittest.skip("Skipped!"), 'TestUnaryUfuncs', 'test_reference_numerics_extremal',
                                    device_type='cpu', dtypes=[torch.complex64, torch.complex128]),
                       # Reference: https://github.com/pytorch/pytorch/issues/48486
                       DecorateInfo(unittest.skip("Skipped!"), 'TestUnaryUfuncs', 'test_reference_numerics_hard',
                                    device_type='cpu', dtypes=[torch.complex64])
                   )),
    OpInfo('split',
           dtypes=all_types_and_complex_and(torch.bfloat16, torch.half, torch.bool),
           sample_inputs_func=partial(sample_inputs_split, list_args=False),
           supports_out=False,
           assert_autodiffed=True),
    OpInfo('split',
           variant_test_name='list_args',
           dtypes=all_types_and_complex_and(torch.bfloat16, torch.half, torch.bool),
           sample_inputs_func=partial(sample_inputs_split, list_args=True),
           supports_out=False),
    OpInfo('split_with_sizes',
           dtypes=all_types_and_complex_and(torch.bfloat16, torch.half, torch.bool),
           sample_inputs_func=sample_inputs_split_with_sizes,
           supports_out=False,
           assert_autodiffed=True),
    OpInfo('__radd__',
           op=torch.Tensor.__radd__,
           dtypes=all_types_and_complex_and(torch.bfloat16, torch.half, torch.bool),
           sample_inputs_func=sample_inputs_rbinops,
           supports_out=False,
           skips=(DecorateInfo(unittest.skip("Skipped!"), 'TestJit', 'test_variant_consistency_jit',),),
           assert_autodiffed=True,
           supports_forward_ad=True,
           autodiff_nonfusible_nodes=['aten::add'],),
    OpInfo('__rdiv__',
           op=torch.Tensor.__rdiv__,
           dtypes=all_types_and_complex_and(torch.bfloat16, torch.half, torch.bool),
           sample_inputs_func=sample_inputs_rbinops,
           supports_out=False,
           skips=(DecorateInfo(unittest.skip("Skipped!"), 'TestJit', 'test_variant_consistency_jit',),),
           supports_forward_ad=True,
           assert_autodiffed=True,
           autodiff_nonfusible_nodes=['aten::mul', 'aten::reciprocal'],),
    OpInfo('__rmul__',
           op=torch.Tensor.__rmul__,
           dtypes=all_types_and_complex_and(torch.bfloat16, torch.half, torch.bool),
           sample_inputs_func=sample_inputs_rbinops,
           supports_out=False,
           skips=(DecorateInfo(unittest.skip("Skipped!"), 'TestJit', 'test_variant_consistency_jit',),),
           assert_autodiffed=True,
           supports_forward_ad=True,
           autodiff_nonfusible_nodes=['aten::mul'],),
    OpInfo('__rand__',
           op=torch.Tensor.__rand__,
           dtypes=integral_types_and(torch.bool),
           sample_inputs_func=sample_inputs_rbinops,
           supports_out=False,
           skips=(DecorateInfo(unittest.skip("Skipped!"), 'TestCommon', 'test_variant_consistency_jit',),),
           supports_autograd=False,
           supports_forward_ad=True,),
    OpInfo('__ror__',
           op=torch.Tensor.__ror__,
           dtypes=integral_types_and(torch.bool),
           sample_inputs_func=sample_inputs_rbinops,
           supports_out=False,
           skips=(DecorateInfo(unittest.skip("Skipped!"), 'TestCommon', 'test_variant_consistency_jit',),),
           supports_autograd=False,
           supports_forward_ad=True,),
    OpInfo('__rxor__',
           op=torch.Tensor.__rxor__,
           dtypes=integral_types_and(torch.bool),
           sample_inputs_func=sample_inputs_rbinops,
           supports_out=False,
           skips=(DecorateInfo(unittest.skip("Skipped!"), 'TestCommon', 'test_variant_consistency_jit',),),
           supports_autograd=False,
           supports_forward_ad=True,),
    OpInfo('__rmatmul__',
           op=torch.Tensor.__rmatmul__,
           dtypes=floating_types(),
           dtypesIfCPU=all_types_and_complex(),
           dtypesIfCUDA=floating_types_and(torch.float16, *[torch.bfloat16] if CUDA11OrLater else [],
                                           torch.complex64, torch.complex128),
           backward_dtypesIfCUDA=floating_types_and(torch.float16,
                                                    *[torch.bfloat16] if (SM60OrLater and CUDA11OrLater) else [],
                                                    torch.complex64, torch.complex128),
           assert_autodiffed=True,
           sample_inputs_func=sample_inputs_matmul,
           supports_out=False,
           decorators=[
               DecorateInfo(
                   toleranceOverride({torch.complex64: tol(atol=1e-05, rtol=1.2e-03)}),
                   'TestMathBits', 'test_conj_view')],
           skips=(
               DecorateInfo(unittest.skip("Skipped!"), 'TestJit', 'test_variant_consistency_jit',),
           )),
    OpInfo('__rmod__',
           op=torch.Tensor.__rmod__,
           dtypes=all_types_and(torch.bfloat16, torch.half),
           dtypesIfCPU=floating_types_and(torch.half,),
           dtypesIfCUDA=all_types_and(torch.bfloat16, torch.half, torch.bool),
           sample_inputs_func=sample_inputs_rbinops,
           supports_out=False,
           skips=(DecorateInfo(unittest.skip("Skipped!"), 'TestJit', 'test_variant_consistency_jit',),),
           # Support autograd after torch.remainder(Tensor, Tensor) supports
           # autograd of the second argument.
           # https://github.com/pytorch/pytorch/pull/58476/files#r637167630
           supports_autograd=False,
           assert_autodiffed=True,
           autodiff_nonfusible_nodes=['aten::remainder'],),
    OpInfo('__rpow__',
           op=torch.Tensor.__rpow__,
           dtypes=all_types_and_complex_and(torch.bfloat16, torch.half, torch.bool),
           # Reference: https://github.com/pytorch/pytorch/issues/54774
           # "log2" "_vml_cpu" not implemented for Half
           backward_dtypesIfCPU=all_types_and_complex_and(torch.bfloat16, torch.bool),
           sample_inputs_func=sample_inputs_rbinops,
           supports_out=False,
           supports_forward_ad=True,
           skips=(
               DecorateInfo(unittest.skip("Skipped!"), 'TestJit', 'test_variant_consistency_jit',),),
           assert_autodiffed=True,
           autodiff_nonfusible_nodes=['aten::pow'],),
    OpInfo('__rsub__',
           op=torch.Tensor.__rsub__,
           dtypes=all_types_and_complex_and(torch.bfloat16, torch.half),
           sample_inputs_func=sample_inputs_rbinops,
           supports_out=False,
           skips=(DecorateInfo(unittest.skip("Skipped!"), 'TestJit', 'test_variant_consistency_jit',),),
           assert_autodiffed=True,
           autodiff_nonfusible_nodes=['aten::rsub'],),
    OpInfo('rsub',
           dtypes=all_types_and_complex_and(torch.bfloat16, torch.half),
           variant_test_name='rsub_tensor',
           supports_out=False,
           supports_inplace_autograd=False,
           skips=(
               # Reference: https://github.com/pytorch/pytorch/issues/53797
               # JIT doesn't understand complex literals
               DecorateInfo(unittest.skip("Skipped!"), 'TestJit', 'test_variant_consistency_jit',
                            dtypes=[torch.cfloat, torch.cdouble]),
           ),
           sample_inputs_func=partial(sample_inputs_rsub, variant='tensor'),),
    OpInfo('rsub',
           dtypes=all_types_and_complex_and(torch.bfloat16, torch.half),
           variant_test_name='rsub_scalar',
           supports_out=False,
           supports_inplace_autograd=False,
           sample_inputs_func=partial(sample_inputs_rsub, variant='scalar'),
           skips=(
               # Reference: https://github.com/pytorch/pytorch/issues/53797
               # JIT doesn't understand complex literals
               DecorateInfo(unittest.skip("Skipped!"), 'TestJit', 'test_variant_consistency_jit',
                            dtypes=all_types_and_complex_and(torch.bfloat16, torch.half)),),
           assert_autodiffed=True,),
    OpInfo('select',
           dtypes=all_types_and_complex_and(torch.bfloat16, torch.half, torch.bool),
           sample_inputs_func=sample_inputs_select,
           assert_jit_shape_analysis=True,
           supports_forward_ad=True,
           supports_out=False),
    UnaryUfuncInfo('signbit',
                   ref=np.signbit,
                   dtypes=all_types_and(torch.bool, torch.bfloat16, torch.half),
                   supports_autograd=False,),
    OpInfo('solve',
           op=torch.solve,
           dtypes=floating_and_complex_types(),
           sample_inputs_func=sample_inputs_legacy_solve,
           check_batched_gradgrad=False,
           decorators=[skipCUDAIfNoMagma, skipCUDAIfRocm, skipCPUIfNoLapack]),
    OpInfo('std',
           dtypes=floating_and_complex_types_and(torch.half),
           dtypesIfCPU=floating_and_complex_types_and(torch.half, torch.bfloat16),
           dtypesIfCUDA=floating_and_complex_types_and(torch.half, torch.bfloat16),
           backward_dtypesIfCPU=floating_and_complex_types_and(torch.half, torch.bfloat16),
           sample_inputs_func=sample_inputs_std_var,
           # TODO: std does support out in some signatures
           supports_out=False,
           assert_autodiffed=True,
           ),
    UnaryUfuncInfo('tan',
                   ref=np.tan,
                   dtypes=all_types_and_complex_and(torch.bool, torch.bfloat16),
                   dtypesIfCUDA=all_types_and_complex_and(torch.bool, torch.half, torch.bfloat16),
                   assert_autodiffed=True,
                   safe_casts_outputs=True,
                   supports_forward_ad=True,
                   skips=(
                       DecorateInfo(unittest.skip("Skipped!"), 'TestUnaryUfuncs', 'test_reference_numerics_extremal',
                                    device_type='cpu', dtypes=[torch.bfloat16]),
                       DecorateInfo(unittest.skip("Skipped!"), 'TestUnaryUfuncs', 'test_reference_numerics_hard',
                                    device_type='cpu', dtypes=[torch.bfloat16]),
                       DecorateInfo(unittest.skip("Skipped!"), 'TestUnaryUfuncs', 'test_reference_numerics_normal',
                                    device_type='cpu', dtypes=[torch.bfloat16]),
                       DecorateInfo(unittest.skip("Skipped!"), 'TestUnaryUfuncs', 'test_reference_numerics_extremal',
                                    device_type='cpu', dtypes=[torch.cfloat, torch.cdouble],
                                    active_if=(IS_MACOS or IS_WINDOWS)),
                       DecorateInfo(unittest.skip("Skipped!"), 'TestUnaryUfuncs', 'test_reference_numerics_hard',
                                    device_type='cpu', dtypes=[torch.cfloat, torch.cdouble],
                                    active_if=(IS_MACOS or IS_WINDOWS)),
                       DecorateInfo(unittest.skip("Skipped!"), 'TestUnaryUfuncs', 'test_reference_numerics_normal',
                                    device_type='cpu', dtypes=[torch.cfloat, torch.cdouble],
                                    active_if=(IS_MACOS or IS_WINDOWS)),
                       DecorateInfo(unittest.skip("Skipped!"), 'TestUnaryUfuncs', 'test_reference_numerics_hard',
                                    device_type='cuda', dtypes=[torch.float64],
                                    active_if=TEST_WITH_ROCM),
                   )),
    UnaryUfuncInfo('tanh',
                   ref=np.tanh,
                   decorators=(precisionOverride({torch.bfloat16: 1e-2}),),
                   dtypes=all_types_and_complex_and(torch.bool, torch.bfloat16),
                   dtypesIfCUDA=all_types_and_complex_and(torch.bool, torch.half, torch.bfloat16),
                   # "tanh_backward_cpu" not implemented for 'BFloat16'
                   backward_dtypesIfCPU=all_types_and_complex_and(torch.bool, torch.bfloat16),
                   assert_autodiffed=True,
                   safe_casts_outputs=True,
                   assert_jit_shape_analysis=True,
                   supports_forward_ad=True,
                   skips=(
                       DecorateInfo(unittest.skip("Skipped!"), 'TestUnaryUfuncs', 'test_reference_numerics_extremal',
                                    device_type='cpu', dtypes=[torch.cfloat, torch.cdouble],
                                    active_if=(IS_MACOS or IS_WINDOWS)),
                       DecorateInfo(unittest.skip("Skipped!"), 'TestUnaryUfuncs', 'test_reference_numerics_hard',
                                    device_type='cpu', dtypes=[torch.cfloat, torch.cdouble],
                                    active_if=(IS_MACOS or IS_WINDOWS)),
                       DecorateInfo(unittest.skip("Skipped!"), 'TestUnaryUfuncs', 'test_reference_numerics_normal',
                                    device_type='cpu', dtypes=[torch.cfloat, torch.cdouble],
                                    active_if=(IS_MACOS or IS_WINDOWS)),
                   )),
    OpInfo('tensor_split',
           ref=np.array_split,
           dtypes=all_types_and_complex_and(torch.bool),
           dtypesIfCPU=all_types_and_complex_and(torch.bool, torch.bfloat16, torch.float16),
           dtypesIfCUDA=all_types_and_complex_and(torch.bool, torch.bfloat16, torch.float16),
           supports_out=False,
           supports_forward_ad=True,
           sample_inputs_func=sample_inputs_tensor_split,),
    OpInfo('hsplit',
           dtypes=all_types_and_complex_and(torch.bool, torch.bfloat16, torch.float16),
           supports_out=False,
           supports_forward_ad=True,
           sample_inputs_func=sample_inputs_hsplit,),
    OpInfo('vsplit',
           dtypes=all_types_and_complex_and(torch.bool, torch.bfloat16, torch.float16),
           supports_out=False,
           supports_forward_ad=True,
           sample_inputs_func=sample_inputs_vsplit,),
    OpInfo('dsplit',
           dtypes=all_types_and_complex_and(torch.bool, torch.bfloat16, torch.float16),
           supports_out=False,
           supports_forward_ad=True,
           sample_inputs_func=sample_inputs_dsplit,),
    OpInfo('triangular_solve',
           op=torch.triangular_solve,
           dtypes=floating_and_complex_types(),
           supports_out=False,
           sample_inputs_func=sample_inputs_legacy_solve,
           check_batched_gradgrad=False,
           decorators=[skipCUDAIfNoMagma]),
    UnaryUfuncInfo('trunc',
                   aliases=('fix', ),
                   ref=np.trunc,
                   dtypes=floating_types_and(torch.bfloat16),
                   dtypesIfCUDA=floating_types_and(torch.float16, torch.bfloat16),
                   supports_forward_ad=True,
                   assert_autodiffed=True),
    UnaryUfuncInfo('exp2',
                   aliases=('special.exp2', ),
                   ref=np_unary_ufunc_integer_promotion_wrapper(np.exp2),
                   dtypes=all_types_and(torch.bool, torch.half),
                   dtypesIfCPU=all_types_and(torch.bool, torch.half, torch.bfloat16),
                   dtypesIfCUDA=all_types_and(torch.bool, torch.half, torch.bfloat16),
                   supports_forward_ad=True,
                   safe_casts_outputs=True),
    UnaryUfuncInfo('expm1',
                   aliases=('special.expm1', ),
                   ref=np_unary_ufunc_integer_promotion_wrapper(np.expm1),
                   dtypes=all_types_and(torch.bool, torch.bfloat16),
                   dtypesIfCUDA=all_types_and(torch.bool, torch.half, torch.bfloat16),
                   supports_forward_ad=True,
                   safe_casts_outputs=True,
                   assert_autodiffed=True,
                   skips=(
                       # Reference: https://github.com/pytorch/pytorch/pull/48926#issuecomment-739734774
                       DecorateInfo(unittest.skip("Skipped!"), 'TestUnaryUfuncs', 'test_reference_numerics_extremal',
                                    device_type='cpu', dtypes=[torch.bfloat16]),
                       DecorateInfo(unittest.skip("Skipped!"), 'TestUnaryUfuncs', 'test_reference_numerics_hard',
                                    device_type='cpu', dtypes=[torch.bfloat16]),
                       DecorateInfo(unittest.skip("Skipped!"), 'TestUnaryUfuncs', 'test_reference_numerics_normal',
                                    device_type='cpu', dtypes=[torch.bfloat16]),
                   )),
    UnaryUfuncInfo('nan_to_num',
                   ref=np.nan_to_num,
                   dtypes=all_types_and(torch.half, torch.bool),
                   dtypesIfCPU=all_types_and(torch.half, torch.bool, torch.bfloat16),
                   dtypesIfCUDA=all_types_and(torch.half, torch.bool, torch.bfloat16),
                   supports_forward_ad=True,
                   # Passing numpy_kwargs via sample_kwargs, as numpy does comparison
                   # with BFloat16 in float, since it currently doesn't support BFloat16.
                   # Ref: https://github.com/pytorch/pytorch/issues/57982#issuecomment-839150556
                   sample_kwargs=lambda device, dtype, input: ({},
                                                               {'posinf': torch.finfo(torch.bfloat16).max,
                                                                'neginf': torch.finfo(torch.bfloat16).min})
                   if dtype is torch.bfloat16 else ({}, {})),
    UnaryUfuncInfo('reciprocal',
                   ref=np_unary_ufunc_integer_promotion_wrapper(np.reciprocal),
                   dtypes=all_types_and_complex_and(torch.bool, torch.half, torch.bfloat16),
                   assert_autodiffed=True,
                   supports_forward_ad=True,
                   safe_casts_outputs=True,
                   skips=(
                       # Reference: https://github.com/pytorch/pytorch/issues/45690
                       DecorateInfo(unittest.skip("Skipped!"), 'TestUnaryUfuncs', 'test_reference_numerics_extremal',
                                    dtypes=[torch.cfloat, torch.cdouble]),
                       # Reference: https://github.com/pytorch/pytorch/pull/49102#issuecomment-744604601
                       DecorateInfo(unittest.skip("Skipped!"), 'TestUnaryUfuncs', 'test_reference_numerics_extremal',
                                    dtypes=[torch.bfloat16]),
                       DecorateInfo(unittest.skip("Skipped!"), 'TestUnaryUfuncs', 'test_reference_numerics_hard',
                                    dtypes=[torch.bfloat16]),
                       DecorateInfo(unittest.skip("Skipped!"), 'TestUnaryUfuncs', 'test_reference_numerics_normal',
                                    dtypes=[torch.bfloat16]),
                   )),
    UnaryUfuncInfo('rsqrt',
                   ref=lambda x: np.reciprocal(np.sqrt(x)),
                   domain=(0, None),
                   dtypes=all_types_and_complex_and(torch.bool, torch.bfloat16),
                   dtypesIfCUDA=all_types_and_complex_and(torch.bool, torch.half, torch.bfloat16),
                   decorators=(precisionOverride({torch.half: 5e-2}),),
                   safe_casts_outputs=True,
                   assert_autodiffed=True,
                   supports_forward_ad=True,
                   handles_complex_extremals=False),
    UnaryUfuncInfo('sqrt',
                   ref=np.sqrt,
                   supports_sparse=True,
                   domain=(0, None),
                   dtypes=all_types_and_complex_and(torch.bool, torch.bfloat16),
                   dtypesIfCUDA=all_types_and_complex_and(torch.bool, torch.half, torch.bfloat16),
                   assert_autodiffed=True,
                   supports_forward_ad=True,
                   decorators=(precisionOverride({torch.bfloat16: 7e-2}),),
                   skips=(
                       # Reference: https://github.com/pytorch/pytorch/issues/47358
                       DecorateInfo(unittest.skip("Skipped!"), 'TestUnaryUfuncs', 'test_reference_numerics_hard',
                                    device_type='cpu', dtypes=[torch.cfloat, torch.cdouble],
                                    active_if=IS_MACOS),
                       # Reference: https://github.com/pytorch/pytorch/pull/47293#issuecomment-721774436
                       DecorateInfo(unittest.skip("Skipped!"), 'TestUnaryUfuncs', 'test_reference_numerics_hard',
                                    dtypes=[torch.bfloat16])),
                   safe_casts_outputs=True,
                   handles_complex_extremals=False),
    UnaryUfuncInfo('square',
                   ref=np.square,
                   dtypes=all_types_and_complex_and(torch.bool, torch.float16, torch.bfloat16),
                   decorators=(precisionOverride({torch.complex64: 3e-4, torch.bfloat16: 3e-1}),),
                   supports_forward_ad=True,
                   skips=(
                       # Reference: https://github.com/pytorch/pytorch/issues/52549
                       DecorateInfo(unittest.skip("Skipped!"), 'TestUnaryUfuncs', 'test_reference_numerics_hard',
                                    dtypes=[torch.cfloat, torch.cdouble]),
                       # >>> t = torch.tensor(complex(-0.01, float("inf")))
                       # >>> np.square(t.numpy())
                       # (-inf-infj)
                       # >>> t.square()
                       # tensor(-inf-infj)
                       # >>> t.cuda().square()
                       # tensor(inf+nanj, device='cuda:0')
                       DecorateInfo(unittest.skip("Skipped!"), 'TestUnaryUfuncs', 'test_reference_numerics_extremal',
                                    device_type='cuda', dtypes=[torch.cfloat, torch.cdouble]),
                       # Reference: https://github.com/pytorch/pytorch/pull/52551#issuecomment-782596181
                       DecorateInfo(unittest.skip("Skipped!"), 'TestUnaryUfuncs', 'test_reference_numerics_hard',
                                    dtypes=[torch.bfloat16]),
                   ),),
    OpInfo('lerp',
           dtypes=floating_and_complex_types(),
           dtypesIfCUDA=floating_and_complex_types_and(torch.half, torch.bfloat16),
           dtypesIfROCM=floating_and_complex_types_and(torch.half, torch.bfloat16),
           sample_inputs_func=sample_inputs_lerp,
           supports_forward_ad=True,
           assert_autodiffed=True),
    OpInfo('linalg.inv',
           aten_name='linalg_inv',
           op=torch.linalg.inv,
           dtypes=floating_and_complex_types(),
           sample_inputs_func=sample_inputs_linalg_invertible,
           check_batched_gradgrad=False,
           supports_forward_ad=True,
           gradcheck_nondet_tol=GRADCHECK_NONDET_TOL,
           decorators=[skipCUDAIfNoMagmaAndNoCusolver, skipCUDAIfRocm, skipCPUIfNoLapack],
           ),
    OpInfo('linalg.inv_ex',
           aten_name='linalg_inv_ex',
           dtypes=floating_and_complex_types(),
           sample_inputs_func=sample_inputs_linalg_invertible,
           check_batched_gradgrad=False,
           supports_forward_ad=True,
           gradcheck_nondet_tol=GRADCHECK_NONDET_TOL,
           decorators=[skipCUDAIfNoMagmaAndNoCusolver, skipCUDAIfRocm, skipCPUIfNoLapack],
           ),
    UnaryUfuncInfo('angle',
                   ref=np.angle,
                   dtypes=all_types_and_complex_and(torch.bool, torch.bfloat16, torch.float16),
                   dtypesIfCUDA=all_types_and_complex_and(torch.bool),
                   decorators=(precisionOverride({torch.float16: 1e-2,
                                                  torch.bfloat16: 1e-2}),),
                   safe_casts_outputs=True,
                   supports_forward_ad=True,
                   supports_complex_to_float=True),
    OpInfo('linalg.solve',
           aten_name='linalg_solve',
           op=torch.linalg.solve,
           dtypes=floating_and_complex_types(),
           sample_inputs_func=sample_inputs_linalg_solve,
           check_batched_gradgrad=False,
           supports_forward_ad=True,
           decorators=[skipCUDAIfNoMagma, skipCUDAIfRocm, skipCPUIfNoLapack]),
    OpInfo('linalg.matrix_rank',
           aten_name='linalg_matrix_rank',
           dtypes=floating_and_complex_types(),
           supports_autograd=False,
           sample_inputs_func=sample_inputs_linalg_invertible,
           decorators=[skipCUDAIfNoMagma, skipCUDAIfRocm, skipCPUIfNoLapack]),
    OpInfo('linalg.matrix_rank',
           aten_name='linalg_matrix_rank',
           variant_test_name='hermitian',
           dtypes=floating_and_complex_types(),
           supports_autograd=False,
           sample_inputs_func=sample_inputs_linalg_pinv_hermitian,
           decorators=[skipCUDAIfNoMagma, skipCUDAIfRocm, skipCPUIfNoLapack]),
    OpInfo('linalg.pinv',
           aten_name='linalg_pinv',
           op=torch.linalg.pinv,
           dtypes=floating_and_complex_types(),
           check_batched_grad=False,
           check_batched_gradgrad=False,
           sample_inputs_func=sample_inputs_linalg_invertible,
           decorators=[skipCUDAIfNoMagmaAndNoCusolver, skipCUDAIfRocm, skipCPUIfNoLapack]),
    OpInfo('linalg.pinv',
           aten_name='linalg_pinv',
           variant_test_name='hermitian',
           dtypes=floating_and_complex_types(),
           check_batched_grad=False,
           check_batched_gradgrad=False,
           sample_inputs_func=sample_inputs_linalg_pinv_hermitian,
           gradcheck_wrapper=gradcheck_wrapper_hermitian_input,
           decorators=[skipCUDAIfNoMagma, skipCUDAIfRocm, skipCPUIfNoLapack],
           skips=(
               # Gradcheck hangs for this function
               SkipInfo('TestGradients', 'test_forward_mode_AD'),),
           ),
    OpInfo('eig',
           op=torch.eig,
           dtypes=floating_and_complex_types(),
           sample_inputs_func=sample_inputs_eig,
           decorators=[
               skipCUDAIfNoMagma,
               skipCPUIfNoLapack,
               skipCUDAIfRocm
           ],),
    OpInfo('einsum',
           # we need this lambda because SampleInput expects tensor input as the first argument
           # TODO(@heitorschueroff) update SampleInput to handle such cases
           op=lambda tensors, equation: torch.einsum(equation, tensors),
           dtypes=all_types_and_complex_and(torch.half, torch.bfloat16),
           dtypesIfCUDA=floating_and_complex_types_and(torch.half, *[torch.bfloat16] if CUDA11OrLater else []),
           backward_dtypesIfCUDA=floating_and_complex_types_and(torch.half,
                                                                *[torch.bfloat16] if (SM60OrLater and CUDA11OrLater) else []),
           supports_out=False,
           supports_forward_ad=True,
           sample_inputs_func=sample_inputs_einsum,
           skips=(
               # test does not work with passing lambda for op
               # there's a test `test_einsum` in `test_jit.py` to handle this case
               DecorateInfo(unittest.skip("Skipped!"), 'TestJit', 'test_variant_consistency_jit'),
           )),
    OpInfo('svd',
           op=torch.svd,
           dtypes=floating_and_complex_types(),
           sample_inputs_func=sample_inputs_svd,
           decorators=[
               skipCUDAIfNoMagmaAndNoCusolver,
               skipCUDAIfRocm,
               skipCPUIfNoLapack,
           ]),
    OpInfo('linalg.svd',
           op=torch.linalg.svd,
           aten_name='linalg_svd',
           dtypes=floating_and_complex_types(),
           sample_inputs_func=sample_inputs_linalg_svd,
           decorators=[
               skipCUDAIfNoMagmaAndNoCusolver,
               skipCUDAIfRocm,
               skipCPUIfNoLapack,
           ]),
    OpInfo('linalg.svdvals',
           op=torch.linalg.svdvals,
           aten_name='linalg_svdvals',
           dtypes=floating_and_complex_types(),
           sample_inputs_func=sample_inputs_linalg_svdvals,
           check_batched_gradgrad=False,
           decorators=[
               skipCUDAIfNoMagmaAndNoCusolver,
               skipCPUIfNoLapack]),
    OpInfo('polar',
           dtypes=floating_types(),
           sample_inputs_func=sample_inputs_polar),
    # TODO(@kshitij12345): Refactor similar to `mvlgamma` entries.
    # To test reference numerics against multiple values of argument `n`,
    # we make multiple OpInfo entries with each entry corresponding to different value of n (currently 0 to 4).
    # We run the op tests from test_ops.py only for `n=0` to avoid redundancy in testing.
    UnaryUfuncInfo('polygamma',
                   op=lambda x, n, **kwargs: torch.polygamma(n, x, **kwargs),
                   variant_test_name='polygamma_n_0',
                   ref=reference_polygamma if TEST_SCIPY else _NOTHING,
                   dtypes=all_types_and(torch.bool),
                   dtypesIfCPU=all_types_and(torch.bool, torch.bfloat16),
                   dtypesIfCUDA=all_types_and(torch.bool, torch.half),
                   safe_casts_outputs=True,
                   supports_forward_ad=True,
                   sample_inputs_func=sample_inputs_polygamma,
                   skips=(
                       # Probably related to the way the function is
                       # scripted for JIT tests (or maybe not).
                       # RuntimeError:
                       # Arguments for call are not valid.
                       # The following variants are available:
                       #   aten::polygamma(int n, Tensor self) -> (Tensor):
                       #   Expected a value of type 'Tensor' for argument 'self' but instead found type 'int'.
                       #   aten::polygamma.out(int n, Tensor self, *, Tensor(a!) out) -> (Tensor(a!)):
                       #   Expected a value of type 'Tensor' for argument 'self' but instead found type 'int'.
                       # The original call is:
                       #   File "<string>", line 3
                       # def the_method(i0):
                       #     return torch.polygamma(i0, 1)
                       #            ~~~~~~~~~~~~~~~ <--- HERE
                       DecorateInfo(unittest.skip("Skipped!"), 'TestJit', 'test_variant_consistency_jit'),),
                   sample_kwargs=lambda device, dtype, input: ({'n': 0}, {'n': 0})),
    # A separate OpInfo entry for special.polygamma is needed to reorder the arguments
    # for the alias. See the discussion here: https://github.com/pytorch/pytorch/pull/59691#discussion_r650261939
    UnaryUfuncInfo('special.polygamma',
                   op=lambda x, n, **kwargs: torch.special.polygamma(n, x, **kwargs),
                   variant_test_name='special_polygamma_n_0',
                   ref=reference_polygamma if TEST_SCIPY else _NOTHING,
                   dtypes=all_types_and(torch.bool, torch.bfloat16),
                   dtypesIfCUDA=all_types_and(torch.bool, torch.half),
                   safe_casts_outputs=True,
                   supports_forward_ad=True,
                   sample_inputs_func=sample_inputs_polygamma,
                   skips=(
                       # Probably related to the way the function is
                       # scripted for JIT tests (or maybe not).
                       # RuntimeError:
                       # Arguments for call are not valid.
                       # The following variants are available:
                       #   aten::polygamma(int n, Tensor self) -> (Tensor):
                       #   Expected a value of type 'Tensor' for argument 'self' but instead found type 'int'.
                       #   aten::polygamma.out(int n, Tensor self, *, Tensor(a!) out) -> (Tensor(a!)):
                       #   Expected a value of type 'Tensor' for argument 'self' but instead found type 'int'.
                       # The original call is:
                       #   File "<string>", line 3
                       # def the_method(i0):
                       #     return torch.polygamma(i0, 1)
                       #            ~~~~~~~~~~~~~~~ <--- HERE
                       DecorateInfo(unittest.skip("Skipped!"), 'TestJit', 'test_variant_consistency_jit'),),
                   sample_kwargs=lambda device, dtype, input: ({'n': 0}, {'n': 0})),
    UnaryUfuncInfo('polygamma',
                   op=lambda x, n, **kwargs: torch.polygamma(n, x, **kwargs),
                   variant_test_name='polygamma_n_1',
                   ref=reference_polygamma if TEST_SCIPY else _NOTHING,
                   dtypes=all_types_and(torch.bool),
                   dtypesIfCPU=all_types_and(torch.bool, torch.bfloat16),
                   dtypesIfCUDA=all_types_and(torch.bool, torch.half),
                   safe_casts_outputs=True,
                   supports_forward_ad=True,
                   sample_inputs_func=sample_inputs_polygamma,
                   skips=(
                       # Redundant tests
                       DecorateInfo(unittest.skip("Skipped!"), 'TestGradients'),
                       DecorateInfo(unittest.skip("Skipped!"), 'TestJit'),
                       DecorateInfo(unittest.skip("Skipped!"), 'TestCommon'),
                       # Mismatch: https://github.com/pytorch/pytorch/issues/55357
                       DecorateInfo(unittest.skip("Skipped!"), 'TestUnaryUfuncs', 'test_reference_numerics_extremal'),
                       DecorateInfo(unittest.skip("Skipped!"), 'TestUnaryUfuncs', 'test_reference_numerics_hard'),
                       DecorateInfo(unittest.skip("Skipped!"), 'TestUnaryUfuncs', 'test_reference_numerics_normal'),
                   ),
                   sample_kwargs=lambda device, dtype, input: ({'n': 1}, {'n': 1})),
    UnaryUfuncInfo('polygamma',
                   op=lambda x, n, **kwargs: torch.polygamma(n, x, **kwargs),
                   variant_test_name='polygamma_n_2',
                   ref=reference_polygamma if TEST_SCIPY else _NOTHING,
                   dtypes=all_types_and(torch.bool),
                   dtypesIfCPU=all_types_and(torch.bool, torch.bfloat16),
                   dtypesIfCUDA=all_types_and(torch.bool, torch.half),
                   safe_casts_outputs=True,
                   supports_forward_ad=True,
                   sample_inputs_func=sample_inputs_polygamma,
                   skips=(
                       # Redundant tests
                       DecorateInfo(unittest.skip("Skipped!"), 'TestGradients'),
                       DecorateInfo(unittest.skip("Skipped!"), 'TestJit'),
                       DecorateInfo(unittest.skip("Skipped!"), 'TestCommon'),
                       # Mismatch: https://github.com/pytorch/pytorch/issues/55357
                       DecorateInfo(unittest.skip("Skipped!"), 'TestUnaryUfuncs', 'test_reference_numerics_extremal'),
                       DecorateInfo(unittest.skip("Skipped!"), 'TestUnaryUfuncs', 'test_reference_numerics_hard',
                                    active_if=TEST_WITH_ROCM),
                       DecorateInfo(unittest.skip("Skipped!"), 'TestUnaryUfuncs', 'test_reference_numerics_normal',
                                    active_if=TEST_WITH_ROCM),),
                   sample_kwargs=lambda device, dtype, input: ({'n': 2}, {'n': 2})),
    UnaryUfuncInfo('polygamma',
                   op=lambda x, n, **kwargs: torch.polygamma(n, x, **kwargs),
                   variant_test_name='polygamma_n_3',
                   ref=reference_polygamma if TEST_SCIPY else _NOTHING,
                   dtypes=all_types_and(torch.bool),
                   dtypesIfCPU=all_types_and(torch.bool, torch.bfloat16),
                   dtypesIfCUDA=all_types_and(torch.bool, torch.half),
                   safe_casts_outputs=True,
                   supports_forward_ad=True,
                   sample_inputs_func=sample_inputs_polygamma,
                   skips=(
                       # Redundant tests
                       DecorateInfo(unittest.skip("Skipped!"), 'TestGradients'),
                       DecorateInfo(unittest.skip("Skipped!"), 'TestJit'),
                       DecorateInfo(unittest.skip("Skipped!"), 'TestCommon'),
                       # Mismatch: https://github.com/pytorch/pytorch/issues/55357
                       DecorateInfo(unittest.skip("Skipped!"), 'TestUnaryUfuncs', 'test_reference_numerics_extremal'),
                       DecorateInfo(unittest.skip("Skipped!"), 'TestUnaryUfuncs', 'test_reference_numerics_hard',
                                    active_if=TEST_WITH_ROCM),
                       DecorateInfo(unittest.skip("Skipped!"), 'TestUnaryUfuncs', 'test_reference_numerics_normal',
                                    active_if=TEST_WITH_ROCM),),
                   sample_kwargs=lambda device, dtype, input: ({'n': 3}, {'n': 3})),
    UnaryUfuncInfo('polygamma',
                   op=lambda x, n, **kwargs: torch.polygamma(n, x, **kwargs),
                   variant_test_name='polygamma_n_4',
                   ref=reference_polygamma if TEST_SCIPY else _NOTHING,
                   decorators=(precisionOverride({torch.float16: 5e-4, torch.float32: 5e-4}),),
                   dtypes=all_types_and(torch.bool),
                   dtypesIfCPU=all_types_and(torch.bool, torch.bfloat16),
                   dtypesIfCUDA=all_types_and(torch.bool, torch.half),
                   safe_casts_outputs=True,
                   supports_forward_ad=True,
                   sample_inputs_func=sample_inputs_polygamma,
                   skips=(
                       # Redundant tests
                       DecorateInfo(unittest.skip("Skipped!"), 'TestGradients'),
                       DecorateInfo(unittest.skip("Skipped!"), 'TestJit'),
                       DecorateInfo(unittest.skip("Skipped!"), 'TestCommon'),
                       # Mismatch: https://github.com/pytorch/pytorch/issues/55357
                       DecorateInfo(unittest.skip("Skipped!"), 'TestUnaryUfuncs', 'test_reference_numerics_extremal'),
                       DecorateInfo(unittest.skip("Skipped!"), 'TestUnaryUfuncs', 'test_reference_numerics_hard',
                                    active_if=TEST_WITH_ROCM),
                       DecorateInfo(unittest.skip("Skipped!"), 'TestUnaryUfuncs', 'test_reference_numerics_normal',
                                    active_if=TEST_WITH_ROCM),),
                   sample_kwargs=lambda device, dtype, input: ({'n': 4}, {'n': 4})),
    OpInfo('ravel',
           dtypes=all_types_and_complex_and(torch.bool, torch.float16, torch.bfloat16),
           supports_out=False,
           supports_forward_ad=True,
           sample_inputs_func=sample_inputs_ravel,
           ),
    OpInfo('reshape',
           dtypes=all_types_and_complex_and(torch.bool, torch.float16, torch.bfloat16),
           sample_inputs_func=sample_inputs_view_reshape,
           supports_out=False,
           supports_forward_ad=True,
           ),
    OpInfo('reshape_as',
           op=lambda x, other: x.reshape_as(other),
           dtypes=all_types_and_complex_and(torch.bool, torch.float16, torch.bfloat16),
           sample_inputs_func=sample_inputs_view_as_reshape_as,
           supports_out=False,
           supports_forward_ad=True,
           ),
    OpInfo('view',
           op=lambda x, shape: x.view(shape),
           dtypes=all_types_and_complex_and(torch.bool, torch.float16, torch.bfloat16),
           supports_out=False,
           supports_forward_ad=True,
           assert_jit_shape_analysis=True,
           sample_inputs_func=sample_inputs_view_reshape,
           ),
    OpInfo('view_as',
           op=lambda x, other: x.view_as(other),
           dtypes=all_types_and_complex_and(torch.bool, torch.float16, torch.bfloat16),
           supports_out=False,
           supports_forward_ad=True,
           skips=(
               # Because view_as does not have a function variant.
               DecorateInfo(unittest.skip("Skipped!"), 'TestJit', 'test_variant_consistency_jit'),),
           sample_inputs_func=sample_inputs_view_as_reshape_as,
           ),
    OpInfo('pinverse',
           op=torch.pinverse,
           dtypes=floating_and_complex_types(),
           check_batched_grad=False,
           check_batched_gradgrad=False,
           gradcheck_nondet_tol=GRADCHECK_NONDET_TOL,
           supports_out=False,
           sample_inputs_func=sample_inputs_linalg_invertible,
           decorators=[skipCUDAIfNoMagmaAndNoCusolver, skipCUDAIfRocm, skipCPUIfNoLapack]),
    OpInfo('gather',
           dtypes=all_types_and_complex_and(torch.bool, torch.float16, torch.bfloat16),
           dtypesIfCUDA=all_types_and_complex_and(torch.bool, torch.float16, torch.bfloat16),
           sample_inputs_func=sample_inputs_gather,
           gradcheck_nondet_tol=GRADCHECK_NONDET_TOL,
           supports_forward_ad=True,
           ),
    OpInfo('index_fill',
           dtypes=all_types_and_complex_and(torch.bool, torch.float16, torch.bfloat16),
           supports_inplace_autograd=False,
           supports_out=False,
           supports_forward_ad=True,
           sample_inputs_func=sample_inputs_index_fill),
    OpInfo('index_copy',
           dtypes=all_types_and_complex_and(torch.bool, torch.float16, torch.bfloat16),
           supports_inplace_autograd=False,
           supports_out=False,
           supports_forward_ad=True,
           sample_inputs_func=sample_inputs_index_copy,
           gradcheck_nondet_tol=GRADCHECK_NONDET_TOL),
    OpInfo('index_select',
           dtypes=all_types_and_complex_and(torch.bool, torch.float16, torch.bfloat16),
           sample_inputs_func=sample_inputs_index_select,
           supports_forward_ad=True,
           assert_jit_shape_analysis=True,
           gradcheck_nondet_tol=GRADCHECK_NONDET_TOL),
    OpInfo('index_add',
           dtypes=all_types_and_complex_and(torch.bool, torch.float16, torch.bfloat16),
           supports_out=False,
           supports_forward_ad=True,
           sample_inputs_func=sample_inputs_index_add,
           gradcheck_nondet_tol=GRADCHECK_NONDET_TOL),
    OpInfo('__getitem__',
           dtypes=all_types_and_complex_and(torch.bool, torch.float16, torch.bfloat16),
           supports_out=False,
           supports_inplace_autograd=False,
           supports_scripting=False,
           op=torch.Tensor.__getitem__,
           skips=(DecorateInfo(unittest.skip("Skipped!"), 'TestJit', 'test_variant_consistency_jit', device_type='cuda'),),
           assert_jit_shape_analysis=False,  # TODO: support index.Tensor()
           sample_inputs_func=sample_inputs_getitem,),
    OpInfo('index_put',
           dtypes=all_types_and_complex_and(torch.bool, torch.float16, torch.bfloat16),
           supports_out=False,
           supports_inplace_autograd=True,
           supports_forward_ad=True,
           test_neg_view=False,
           sample_inputs_func=sample_inputs_index_put,
           skips=(
               DecorateInfo(unittest.skip("Skipped!"), 'TestJit', 'test_variant_consistency_jit'),
           )),
    OpInfo('sort',
           dtypes=all_types_and(torch.bool, torch.float16, torch.bfloat16),
           dtypesIfCUDA=all_types_and(torch.float16, torch.bfloat16),
           dtypesIfROCM=all_types_and(torch.float16),
           sample_inputs_func=sample_inputs_sort,
           skips=(
               # sort does not correctly warn when resizing out= inputs
               DecorateInfo(unittest.skip("Skipped!"), 'TestCommon', 'test_out'),
           )),
    OpInfo('put',
           dtypes=all_types_and_complex_and(torch.bool, torch.float16, torch.bfloat16),
           supports_out=False,
           check_batched_gradgrad=False,  # vmap complains of the sizes
           sample_inputs_func=sample_inputs_put),
    OpInfo('take',
           dtypes=all_types_and_complex_and(torch.bool, torch.float16, torch.bfloat16),
           check_batched_grad=False,  # vmap complains of the sizes
           supports_forward_ad=True,
           sample_inputs_func=sample_inputs_take),
    OpInfo('scatter',
           dtypes=all_types_and_complex_and(torch.bool, torch.half, torch.bfloat16),
           sample_inputs_func=sample_inputs_scatter,),
    OpInfo('scatter_add',
           dtypes=all_types_and_complex_and(torch.bool, torch.half, torch.bfloat16),
           sample_inputs_func=sample_inputs_scatter_add,
           supports_out=False),
    OpInfo('stack',
           dtypes=all_types_and_complex_and(torch.bool, torch.float16, torch.bfloat16),
           sample_inputs_func=sample_inputs_stack,
           assert_autodiffed=True,
           skips=(
               # TODO: see https://github.com/pytorch/pytorch/issues/64709
               DecorateInfo(unittest.skip("Skipped!"), 'TestCommon', 'test_out'),
           )),
    OpInfo('hstack',
           dtypes=all_types_and_complex_and(torch.bool, torch.float16, torch.bfloat16),
           sample_inputs_func=sample_inputs_hstack_dstack_vstack,
           supports_forward_ad=True,
           skips=(
               # TODO: see https://github.com/pytorch/pytorch/issues/64709
               DecorateInfo(unittest.skip("Skipped!"), 'TestCommon', 'test_out'),
           )),
    OpInfo('hypot',
           dtypes=floating_types(),
           dtypesIfCPU=floating_types_and(torch.bfloat16),
           dtypesIfCUDA=floating_types_and(torch.half, torch.bfloat16),
           supports_forward_ad=True,
           sample_inputs_func=sample_inputs_hypot,
           ),
    OpInfo('histogram',
           dtypes=_dispatch_dtypes(),  # histogram is only implemented on CPU
           dtypesIfCPU=floating_types(),
           sample_inputs_func=sample_inputs_histogram,
           supports_autograd=False,
           skips=(
               # JIT tests don't work with Tensor keyword arguments
               # https://github.com/pytorch/pytorch/issues/58507
               DecorateInfo(unittest.skip("Skipped!"), 'TestJit', 'test_variant_consistency_jit'),),),
    OpInfo('cat',
           ref=lambda input_seq, dim=0, **kwargs: np.concatenate(input_seq, axis=dim, **kwargs),
           aliases=('concat',),
           dtypes=all_types_and_complex_and(torch.bool, torch.float16, torch.bfloat16),
           sample_inputs_func=sample_inputs_cat_concat,
           supports_forward_ad=True,
           assert_autodiffed=True,
           skips=(
               # TODO: see https://github.com/pytorch/pytorch/issues/64709
               DecorateInfo(unittest.skip("Skipped!"), 'TestCommon', 'test_out'),
               # RuntimeError: Arguments for call not valid.
               #               Expected a value of type 'List[Tensor]' for argument
               #               'tensors' but instead found type 'Tensor (inferred)'.
               DecorateInfo(unittest.skip("Skipped!"), 'TestJit', 'test_jit_alias_remapping'),)),
    OpInfo('vstack',
           aliases=('row_stack',),
           dtypes=all_types_and_complex_and(torch.bool, torch.float16, torch.bfloat16),
           sample_inputs_func=sample_inputs_hstack_dstack_vstack,
           supports_forward_ad=True,
           skips=(
               # TODO: see https://github.com/pytorch/pytorch/issues/64709
               DecorateInfo(unittest.skip("Skipped!"), 'TestCommon', 'test_out'),
               # RuntimeError: _fn() Expected a value of type
               #   'Tensor (inferred)' for argument 't0' but instead found type 'tuple'.
               DecorateInfo(unittest.skip("Skipped!"), 'TestJit', 'test_jit_alias_remapping'),)),
    OpInfo('dstack',
           dtypes=all_types_and_complex_and(torch.bool, torch.float16, torch.bfloat16),
           sample_inputs_func=sample_inputs_hstack_dstack_vstack,
           supports_forward_ad=True,
           skips=(
               # TODO: see https://github.com/pytorch/pytorch/issues/64709
               DecorateInfo(unittest.skip("Skipped!"), 'TestCommon', 'test_out'),
           )),
    OpInfo('unfold',
           op=lambda x, *args: x.unfold(*args),
           dtypes=all_types_and_complex_and(torch.bool, torch.float16, torch.bfloat16),
           supports_out=False,
           supports_forward_ad=True,
           check_batched_gradgrad=False,
           skips=(
               # torch.unfold does not exist so we get a RuntimeError.
               DecorateInfo(unittest.skip("Skipped!"), 'TestJit', 'test_variant_consistency_jit',
                            dtypes=all_types_and_complex_and(torch.bool, torch.float16, torch.bfloat16)),
               # Skip operator schema test because this is a functional and not an operator
               DecorateInfo(unittest.skip("Skipped!"), 'TestOperatorSignatures', 'test_get_torch_func_signature_exhaustive'),
           ),
           sample_inputs_func=sample_inputs_unfold),
    OpInfo('msort',
           dtypes=all_types_and(torch.bool, torch.float16, torch.bfloat16),
           dtypesIfCUDA=all_types_and(torch.float16, torch.bfloat16),
           dtypesIfROCM=all_types_and(torch.float16),
           check_batched_gradgrad=False,
           skips=(
               #  msort does not correctly warn when resizing out= inputs.
               DecorateInfo(unittest.skip("Skipped!"), 'TestCommon', 'test_out',
                            dtypes=all_types_and_complex_and(torch.bool, torch.float16, torch.bfloat16)),
           ),
           sample_inputs_func=sample_inputs_msort),
    OpInfo('movedim',
           aliases=('moveaxis',),
           dtypes=all_types_and_complex_and(torch.bool, torch.float16, torch.bfloat16),
           supports_out=False,
           supports_forward_ad=True,
           sample_inputs_func=sample_movedim_moveaxis),
    OpInfo('renorm',
           dtypes=floating_and_complex_types_and(torch.float16, torch.bfloat16),
           sample_inputs_func=sample_inputs_renorm),
    ShapeFuncInfo('repeat',
                  op=lambda x, dims: x.repeat(dims),
                  ref=np.tile,
                  dtypes=all_types_and_complex_and(torch.bool, torch.float16, torch.bfloat16),
                  supports_out=False,
                  supports_forward_ad=True,
                  skips=(
                      # torch.repeat does not exist so we get a RuntimeError.
                      DecorateInfo(unittest.skip("Skipped!"), 'TestJit', 'test_variant_consistency_jit',
                                   dtypes=all_types_and_complex_and(torch.bool, torch.float16, torch.bfloat16)),
                  ),
                  sample_inputs_func=sample_repeat_tile),
    OpInfo('squeeze',
           dtypes=all_types_and_complex_and(torch.bool, torch.float16, torch.bfloat16),
           supports_out=False,
           assert_autodiffed=True,
           assert_jit_shape_analysis=True,
           supports_forward_ad=True,
           sample_inputs_func=sample_inputs_squeeze),
    OpInfo('fill_',
           op=lambda x, scalar: torch.fill_(x.clone(), scalar),
           method_variant=None,
           inplace_variant=torch.Tensor.fill_,
           supports_forward_ad=True,
           dtypes=all_types_and_complex_and(torch.bool, torch.float16, torch.bfloat16),
           supports_out=False,
           skips=(
               # JIT has issue when op is passed as lambda
               DecorateInfo(unittest.skip("Skipped!"), 'TestJit', 'test_variant_consistency_jit'),
           ),
           sample_inputs_func=sample_inputs_fill_),
    OpInfo('resize_',
           op=lambda x, shape: x.clone().resize_(shape),
           method_variant=None,
           inplace_variant=None,
           dtypes=all_types_and_complex_and(torch.bool, torch.float16, torch.bfloat16),
           supports_out=False,
           supports_autograd=False,
           sample_inputs_func=sample_inputs_resize_ops),
    OpInfo('resize_as_',
           op=lambda x, other: torch.resize_as_(x.clone(), other),
           method_variant=None,
           inplace_variant=torch.Tensor.resize_as_,
           dtypes=all_types_and_complex_and(torch.bool, torch.float16, torch.bfloat16),
           supports_out=False,
           supports_autograd=False,
           sample_inputs_func=sample_inputs_resize_ops),
    OpInfo('take_along_dim',
           dtypes=all_types_and_complex_and(torch.bool, torch.float16, torch.bfloat16),
           dtypesIfCUDA=all_types_and_complex_and(torch.bool, torch.float16, torch.bfloat16),
           supports_inplace_autograd=False,
           supports_forward_ad=True,
           sample_inputs_func=sample_inputs_take_along_dim,
           gradcheck_nondet_tol=GRADCHECK_NONDET_TOL),
    ShapeFuncInfo('tile',
                  ref=np.tile,
                  dtypes=all_types_and_complex_and(torch.bool, torch.float16, torch.bfloat16),
                  supports_out=False,
                  supports_forward_ad=True,
                  sample_inputs_func=sample_repeat_tile),
    OpInfo('trapz',  # TODO: in the future, 'trapz' should be made a proper alias of 'trapezoid'
           dtypes=all_types_and_complex_and(torch.float16, torch.bfloat16),
           supports_out=False,
           supports_forward_ad=True,
           sample_inputs_func=sample_trapezoid),
    OpInfo('trapezoid',
           dtypes=all_types_and_complex_and(torch.float16, torch.bfloat16),
           supports_out=False,
           supports_forward_ad=True,
           sample_inputs_func=sample_trapezoid),
    OpInfo('cumulative_trapezoid',
           dtypes=all_types_and_complex_and(),
           dtypesIfCUDA=all_types_and_complex_and(torch.bfloat16, torch.float16),
           supports_forward_ad=True,
           supports_out=False,
           sample_inputs_func=sample_cumulative_trapezoid),
    OpInfo('unsqueeze',
           dtypes=all_types_and_complex_and(torch.bool, torch.float16, torch.bfloat16),
           supports_out=False,
           supports_forward_ad=True,
           assert_jit_shape_analysis=True,
           assert_autodiffed=True,
           sample_inputs_func=sample_unsqueeze),
    OpInfo('var',
           dtypes=floating_and_complex_types_and(torch.half),
           dtypesIfCPU=floating_and_complex_types_and(torch.half, torch.bfloat16),
           dtypesIfCUDA=floating_and_complex_types_and(torch.half, torch.bfloat16),
           backward_dtypesIfCPU=floating_and_complex_types_and(torch.half, torch.bfloat16),
           backward_dtypesIfCUDA=floating_and_complex_types_and(torch.half, torch.bfloat16),
           sample_inputs_func=sample_inputs_std_var,
           # TODO: revisit, some var signatures do support out (see std, too)
           supports_out=False,
           assert_autodiffed=True,
           ),
    OpInfo('xlogy',
           aliases=('special.xlogy',),
           dtypes=all_types_and(torch.bool, torch.half, torch.bfloat16),
           supports_forward_ad=True,
           safe_casts_outputs=True,
           sample_inputs_func=sample_inputs_xlogy),
    OpInfo('zero_',
           op=lambda x: torch.zero_(x.clone()),
           method_variant=None,
           inplace_variant=torch.Tensor.zero_,
           dtypes=all_types_and_complex_and(torch.bool, torch.float16, torch.bfloat16),
           supports_out=False,
           supports_forward_ad=True,
           skips=(
               # JIT has issue when op is passed as lambda
               DecorateInfo(unittest.skip("Skipped!"), 'TestJit', 'test_variant_consistency_jit'),
           ),
           sample_inputs_func=sample_inputs_zero_),
    OpInfo('special.xlog1py',
           aten_name='special_xlog1py',
           dtypes=all_types_and(torch.bool, torch.half, torch.bfloat16),
           backward_dtypesIfCPU=all_types_and(torch.bool, torch.bfloat16),
           safe_casts_outputs=True,
           supports_forward_ad=True,
           sample_inputs_func=sample_inputs_xlog1py),
    OpInfo('special.zeta',
           aten_name='special_zeta',
           dtypes=all_types_and(torch.bool),
           supports_autograd=False,
           safe_casts_outputs=True,
           sample_inputs_func=sample_inputs_binary_pwise),
    # OpInfo entry to verify the gradient formula of `other`/`q`
    OpInfo('special.zeta',
           op=lambda q, x, **kwargs: torch.special.zeta(x, q, **kwargs),
           aten_name='special_zeta',
           variant_test_name='grad',
           dtypes=all_types_and(torch.bool),
           supports_autograd=True,
           safe_casts_outputs=True,
           skips=(
               # Lambda doesn't work in JIT test
               DecorateInfo(unittest.skip("Skipped!"), "TestJit", "test_variant_consistency_jit"),
           ),
           sample_inputs_func=sample_inputs_zeta),
    OpInfo('logsumexp',
           aliases=('special.logsumexp',),
           dtypes=floating_types_and(torch.bfloat16),
           dtypesIfCUDA=floating_types_and(torch.bfloat16, torch.half),
           assert_autodiffed=True,
           sample_inputs_func=sample_inputs_logsumexp),
    OpInfo('trace',
           dtypes=all_types_and_complex(),
           dtypesIfCUDA=all_types_and_complex_and(torch.bool, torch.half, torch.bfloat16),
           supports_inplace_autograd=False,
           supports_out=False,
           supports_forward_ad=True,
           sample_inputs_func=sample_inputs_trace),
    OpInfo('transpose',
           aliases=('swapdims', 'swapaxes'),
           assert_jit_shape_analysis=True,
           dtypes=all_types_and_complex_and(torch.bool, torch.bfloat16, torch.half),
           dtypesIfCUDA=all_types_and_complex_and(torch.bool, torch.bfloat16, torch.half),
           supports_out=False,
           supports_forward_ad=True,
           sample_inputs_func=sample_inputs_transpose_swapdims),
    OpInfo('tril',
           dtypesIfCPU=all_types_and_complex_and(torch.bool, torch.half, torch.bfloat16),
           dtypes=all_types_and_complex_and(torch.bool, torch.half),
           supports_forward_ad=True,
           sample_inputs_func=sample_inputs_tril_triu),
    OpInfo('triu',
           dtypesIfCPU=all_types_and_complex_and(torch.bool, torch.half, torch.bfloat16),
           dtypes=all_types_and_complex_and(torch.bool, torch.half),
           supports_forward_ad=True,
           sample_inputs_func=sample_inputs_tril_triu),
    OpInfo('kron',
           dtypes=all_types_and_complex_and(torch.bool, torch.half, torch.bfloat16),
           dtypesIfCUDA=all_types_and_complex_and(torch.bool, torch.half, torch.bfloat16),
           supports_inplace_autograd=False,
           supports_forward_ad=True,
           sample_inputs_func=sample_inputs_kron),
    OpInfo('inner',
           dtypes=floating_and_complex_types_and(torch.half),
           dtypesIfCPU=all_types_and_complex_and(torch.half, torch.bfloat16),
           dtypesIfCUDA=floating_and_complex_types_and(torch.float16, *[torch.bfloat16] if CUDA11OrLater else []),
           dtypesIfROCM=floating_and_complex_types_and(torch.half, torch.bfloat16),
           supports_forward_ad=True,
           sample_inputs_func=sample_inputs_inner,
           ),
    OpInfo('tensordot',
           dtypes=floating_and_complex_types_and(torch.half),
           dtypesIfCPU=all_types_and_complex_and(torch.half, torch.bfloat16),
           dtypesIfCUDA=floating_and_complex_types_and(torch.float16, *[torch.bfloat16] if CUDA11OrLater else []),
           dtypesIfROCM=floating_and_complex_types_and(torch.half, torch.bfloat16),
           safe_casts_outputs=True,
           supports_forward_ad=True,
           sample_inputs_func=sample_inputs_tensordot,
           skips=(
               # Currently failing due to an INTERNAL_ASSERT_FAILED error.
               # Reference: https://github.com/pytorch/pytorch/issues/56314
               DecorateInfo(unittest.skip("Skipped!"), "TestJit", "test_variant_consistency_jit", dtypes=[torch.float32]),
               # Skip operator schema test because this is a functional and not an operator.
               # Reference: https://github.com/pytorch/pytorch/issues/54574
               DecorateInfo(unittest.skip("Skipped!"), 'TestOperatorSignatures', 'test_get_torch_func_signature_exhaustive'),
           )
           ),
    OpInfo('to_sparse',
           op=lambda x, *args: x.to_sparse(*args),
           sample_inputs_func=sample_inputs_to_sparse,
           dtypes=all_types_and_complex_and(torch.bool, torch.float16, torch.bfloat16),
           backward_dtypes=floating_types(),
           backward_dtypesIfCUDA=floating_types_and(torch.float16, torch.bfloat16),
           supports_out=False,
           check_batched_grad=False,
           check_batched_gradgrad=False,
           skips=(
               # TODO: FIXME: complex inputs requiring grad error in forward
               DecorateInfo(unittest.skip("Skipped!"), 'TestCommon', 'test_dtypes'),
               # JIT has issue when op is passed as lambda
               DecorateInfo(unittest.skip("Skipped!"), 'TestJit', 'test_variant_consistency_jit'),
           )
           ),
    OpInfo('logcumsumexp',
           dtypes=floating_types_and(),
           dtypesIfCUDA=floating_types_and(torch.half, torch.bfloat16),
           backward_dtypesIfCUDA=floating_types_and(),
           skips=(
               # AssertionError: UserWarning not triggered : Resized a non-empty tensor but did not warn about it.
               DecorateInfo(unittest.skip("Skipped!"), 'TestCommon', 'test_out', dtypes=(torch.float32,), device_type='cuda'),
           ),
           sample_inputs_func=sample_inputs_logcumsumexp),
    UnaryUfuncInfo('sigmoid',
                   aliases=('special.expit', ),
                   ref=reference_sigmoid if TEST_SCIPY else _NOTHING,
                   decorators=(precisionOverride({torch.float16: 1e-2,
                                                  torch.complex64: 1e-1,
                                                  torch.bfloat16: 1e-2}),),
                   skips=(
                       # TODO: FIXME: sigmoid fails on complex inputs that require grad
                       DecorateInfo(unittest.skip("Skipped!"), 'TestCommon', 'test_dtypes'),
                       # Reference: https://github.com/pytorch/pytorch/issues/56012
                       DecorateInfo(unittest.skip("Skipped!"), 'TestUnaryUfuncs', 'test_reference_numerics_extremal',
                                    device_type='cuda', dtypes=[torch.complex64]),
                       DecorateInfo(unittest.skip("Skipped!"), 'TestUnaryUfuncs', 'test_reference_numerics_hard',
                                    device_type='cuda', dtypes=[torch.complex64]),
                       DecorateInfo(unittest.skip("Skipped!"), 'TestUnaryUfuncs', 'test_reference_numerics_extremal',
                                    device_type='cpu', dtypes=[torch.cfloat, torch.cdouble]),
                       DecorateInfo(unittest.skip("Skipped!"), 'TestUnaryUfuncs', 'test_reference_numerics_hard',
                                    device_type='cpu', dtypes=[torch.cfloat, torch.cdouble]),
                       DecorateInfo(unittest.skip("Skipped!"), 'TestUnaryUfuncs', 'test_reference_numerics_normal',
                                    device_type='cpu', dtypes=[torch.cfloat, torch.cdouble])),
                   dtypes=all_types_and_complex_and(torch.bool, torch.bfloat16),
                   dtypesIfCUDA=all_types_and_complex_and(torch.bool, torch.half, torch.bfloat16),
                   safe_casts_outputs=True,
                   supports_forward_ad=True,
                   assert_autodiffed=True),
    UnaryUfuncInfo('digamma',
                   ref=scipy.special.digamma if TEST_SCIPY else _NOTHING,
                   aliases=('special.psi', 'special.digamma',),
                   decorators=(precisionOverride({torch.float16: 5e-1}),),
                   dtypes=all_types_and(torch.bool),
                   dtypesIfCPU=all_types_and(torch.bool, torch.bfloat16),
                   dtypesIfCUDA=all_types_and(torch.bool, torch.half),
                   supports_forward_ad=True,
                   safe_casts_outputs=True),
    UnaryUfuncInfo('special.entr',
                   ref=scipy.special.entr if TEST_SCIPY else _NOTHING,
                   aten_name='special_entr',
                   supports_forward_ad=True,
                   decorators=(precisionOverride({torch.float16: 1e-1,
                                                  torch.bfloat16: 1e-1}),),
                   dtypes=all_types_and(torch.bool, torch.bfloat16),
                   dtypesIfCUDA=all_types_and(torch.bool, torch.half, torch.bfloat16),
                   skips=(
                       DecorateInfo(unittest.skip("Skipped!"), 'TestUnaryUfuncs', 'test_reference_numerics_hard',
                                    dtypes=[torch.bfloat16, torch.float16]),
                   ),
                   supports_inplace_autograd=False,
                   safe_casts_outputs=True,
                   sample_inputs_func=sample_inputs_entr),
    UnaryUfuncInfo('special.ndtri',
                   ref=scipy.special.ndtri if TEST_SCIPY else _NOTHING,
                   domain=(0, 1),
                   aten_name='special_ndtri',
                   dtypes=all_types_and(torch.bool),
                   safe_casts_outputs=True),
    UnaryUfuncInfo('erf',
                   ref=scipy.special.erf if TEST_SCIPY else _NOTHING,
                   aliases=('special.erf', ),
                   decorators=(precisionOverride({torch.float16: 1e-2,
                                                  torch.bfloat16: 1e-2}),),
                   dtypes=all_types_and(torch.bool, torch.bfloat16),
                   dtypesIfCUDA=all_types_and(torch.bool, torch.half, torch.bfloat16),
                   assert_autodiffed=True,
                   assert_jit_shape_analysis=True,
                   safe_casts_outputs=True),
    UnaryUfuncInfo('erfc',
                   ref=scipy.special.erfc if TEST_SCIPY else _NOTHING,
                   aliases=('special.erfc', ),
                   decorators=(precisionOverride({torch.float16: 1e-2,
                                                  torch.bfloat16: 1e-2}),),
                   dtypes=all_types_and(torch.bool, torch.bfloat16),
                   dtypesIfCUDA=all_types_and(torch.bool, torch.half, torch.bfloat16),
                   assert_autodiffed=True,
                   safe_casts_outputs=True),
    UnaryUfuncInfo('erfinv',
                   ref=scipy.special.erfinv if TEST_SCIPY else _NOTHING,
                   aliases=('special.erfinv', ),
                   decorators=(precisionOverride({torch.float16: 1e-2,
                                                  torch.bfloat16: 1e-2,
                                                  torch.float32: 1e-4}),),
                   dtypes=all_types_and(torch.bool, torch.bfloat16),
                   dtypesIfCUDA=all_types_and(torch.bool, torch.half),
                   safe_casts_outputs=True,
                   domain=(-1, 1),
                   skips=(
                       # Reference: https://github.com/pytorch/pytorch/pull/49155#issuecomment-742664611
                       DecorateInfo(unittest.skip("Skipped!"), 'TestUnaryUfuncs', 'test_reference_numerics_extremal',
                                    active_if=TEST_SCIPY and distutils.version.LooseVersion(scipy.__version__) < "1.4.0"),
                       DecorateInfo(unittest.skip("Skipped!"), 'TestUnaryUfuncs', 'test_reference_numerics_hard',
                                    active_if=TEST_SCIPY and distutils.version.LooseVersion(scipy.__version__) < "1.4.0"),
                       DecorateInfo(unittest.skip("Skipped!"), 'TestUnaryUfuncs', 'test_reference_numerics_normal',
                                    active_if=TEST_SCIPY and distutils.version.LooseVersion(scipy.__version__) < "1.4.0"),
                   )),
    UnaryUfuncInfo('lgamma',
                   ref=reference_lgamma if TEST_SCIPY else _NOTHING,
                   aliases=('special.gammaln', ),
                   decorators=(precisionOverride({torch.float16: 7e-1}),),
                   dtypes=all_types_and(torch.bool, torch.bfloat16),
                   dtypesIfCUDA=all_types_and(torch.bool, torch.half),
                   supports_forward_ad=True,
                   skips=(
                       # Reference: https://github.com/pytorch/pytorch/pull/50140#discussion_r552615345
                       DecorateInfo(unittest.skip("Skipped!"), 'TestUnaryUfuncs', 'test_reference_numerics_extremal',
                                    dtypes=[torch.bfloat16]),
                       DecorateInfo(unittest.skip("Skipped!"), 'TestUnaryUfuncs', 'test_reference_numerics_hard',
                                    device_type='cpu', dtypes=[torch.bfloat16]),
                       DecorateInfo(unittest.skip("Skipped!"), 'TestUnaryUfuncs', 'test_reference_numerics_normal',
                                    device_type='cpu', dtypes=[torch.bfloat16]),
                       # Reference: https://github.com/pytorch/pytorch/pull/50140#issuecomment-756150214
                       DecorateInfo(unittest.skip("Skipped!"), 'TestUnaryUfuncs', 'test_reference_numerics_extremal',
                                    dtypes=[torch.float32, torch.float64], active_if=IS_WINDOWS),
                       DecorateInfo(unittest.skip("Skipped!"), 'TestUnaryUfuncs', 'test_reference_numerics_hard',
                                    dtypes=[torch.float32, torch.float64], active_if=IS_WINDOWS),
                       DecorateInfo(unittest.skip("Skipped!"), 'TestUnaryUfuncs', 'test_reference_numerics_normal',
                                    dtypes=[torch.float32, torch.float64], active_if=IS_WINDOWS),
                   ),
                   safe_casts_outputs=True),
    OpInfo(
        'logdet',
        supports_out=False,
        sample_inputs_func=sample_inputs_logdet,
        decorators=(skipCPUIfNoLapack, skipCUDAIfNoMagma, skipCUDAIfRocm)),
    # `log_softmax` supports different dtypes based on whether `dtype` argument,
    # is passed or not. Hence two OpInfo entries, one with dtype and other without.
    OpInfo(
        'log_softmax',
        aliases=('special.log_softmax', 'nn.functional.log_softmax'),
        supports_out=False,
        dtypes=floating_types_and(torch.bfloat16),
        dtypesIfCUDA=floating_types_and(torch.float16, torch.bfloat16),
        sample_inputs_func=sample_inputs_softmax_variant,
        assert_autodiffed=True),
    OpInfo(
        'log_softmax',
        variant_test_name='dtype',
        aliases=('special.log_softmax', 'nn.functional.log_softmax'),
        supports_out=False,
        dtypes=all_types_and_complex_and(torch.bool, torch.float16, torch.bfloat16),
        sample_inputs_func=partial(sample_inputs_softmax_variant, with_dtype=True),
        assert_autodiffed=True),
    UnaryUfuncInfo('logit',
                   ref=scipy.special.logit if TEST_SCIPY else _NOTHING,
                   domain=(0, 1),
                   aliases=('special.logit', ),
                   supports_forward_ad=True,
                   decorators=(precisionOverride({torch.bfloat16: 5e-1,
                                                  torch.float16: 5e-1}),),
                   dtypes=all_types_and(torch.bool, torch.bfloat16),
                   dtypesIfCUDA=all_types_and(torch.bool, torch.half, torch.bfloat16),
                   sample_inputs_func=sample_inputs_logit,
                   safe_casts_outputs=True),
    OpInfo('where',
           # Currently only the `input` is tested in gradcheck.
           # If we pass `condition` first, none of the input which supports
           # autograd will be tested. Hence the following lambda.
           op=lambda self, condition, other: torch.where(condition, self, other),
           sample_inputs_func=sample_inputs_where,
           supports_out=False,
           skips=(
               # test does not work with passing lambda for op
               DecorateInfo(unittest.skip("Skipped!"), 'TestJit', 'test_variant_consistency_jit'),
           ),
           dtypes=all_types_and_complex_and(torch.bool, torch.half, torch.bfloat16)),
    # `torch.norm` has multiple code paths depending on the value of `p`.
    # These paths have different dtype support. Also JIT supports,
    # most variants but not all of them. So we split the OpInfo entries,
    # for `norm` based on the code-paths and JIT support.
    OpInfo('norm',
           sample_inputs_func=sample_inputs_norm,
           dtypes=floating_and_complex_types_and(torch.float16, torch.bfloat16),
           skips=(
               # RuntimeError not raised :
               # Expected RuntimeError when calling with input.device=cpu and out.device=cuda
               DecorateInfo(unittest.skip("Skipped!"), 'TestCommon', 'test_out'),
           )
           ),
    OpInfo('norm',
           variant_test_name='nuc',
           sample_inputs_func=sample_inputs_norm_nuc,
           decorators=[skipCUDAIfNoMagma, skipCPUIfNoLapack],
           dtypes=floating_and_complex_types(),
           dtypesIfCUDA=floating_and_complex_types(),
           skips=(
               # RuntimeError not raised :
               # Expected RuntimeError when calling with input.device=cpu and out.device=cuda
               DecorateInfo(unittest.skip("Skipped!"), 'TestCommon', 'test_out'),
               # RuntimeError:
               # Arguments for call are not valid.
               DecorateInfo(unittest.skip("Skipped!"), 'TestJit', 'test_variant_consistency_jit', dtypes=(torch.complex64,)),
               # RuntimeError: aliasOp != torch::jit::getOperatorAliasMap().end()
               # INTERNAL ASSERT FAILED at "../torch/csrc/jit/passes/utils/check_alias_annotation.cpp":157,
               # please report a bug to PyTorch.
               DecorateInfo(unittest.skip("Skipped!"), 'TestJit', 'test_variant_consistency_jit', dtypes=(torch.float32,)),
           )
           ),
    OpInfo('norm',
           variant_test_name='fro',
           sample_inputs_func=sample_inputs_norm_fro,
           dtypes=floating_and_complex_types_and(torch.bfloat16),
           dtypesIfCUDA=floating_and_complex_types_and(torch.float16, torch.bfloat16),
           skips=(
               # RuntimeError not raised :
               # Expected RuntimeError when calling with input.device=cpu and out.device=cuda
               DecorateInfo(unittest.skip("Skipped!"), 'TestCommon', 'test_out'),
               # RuntimeError:
               # Arguments for call are not valid.
               DecorateInfo(unittest.skip("Skipped!"), 'TestJit', 'test_variant_consistency_jit', dtypes=(torch.complex64,)),
               # RuntimeError: aliasOp != torch::jit::getOperatorAliasMap().end()
               # INTERNAL ASSERT FAILED at "../torch/csrc/jit/passes/utils/check_alias_annotation.cpp":157,
               # please report a bug to PyTorch.
               DecorateInfo(unittest.skip("Skipped!"), 'TestJit', 'test_variant_consistency_jit', dtypes=(torch.float32,)),
           )
           ),
    OpInfo('norm',
           variant_test_name='inf',
           sample_inputs_func=sample_inputs_norm_inf,
           dtypes=floating_and_complex_types_and(torch.float16, torch.bfloat16),
           backward_dtypesIfCPU=floating_and_complex_types_and(torch.float16, torch.bfloat16),
           skips=(
               # following 3 tests failed intermittenly
               DecorateInfo(unittest.skip("Skipped!"), 'TestJit', 'test_variant_consistency_jit',
                            device_type='cpu', dtypes=(torch.complex64,)),
               DecorateInfo(unittest.skip("Skipped!"), 'TestGradients', 'test_fn_grad',
                            device_type='cpu', dtypes=(torch.complex128,)),
               DecorateInfo(unittest.skip("Skipped!"), 'TestGradients', 'test_fn_gradgrad',
                            device_type='cpu', dtypes=(torch.complex128,)),
           )
           ),
    OpInfo('t',
           sample_inputs_func=sample_inputs_t,
           supports_out=False,
           supports_forward_ad=True,
           dtypes=all_types_and_complex_and(torch.bool, torch.float16, torch.bfloat16),
           assert_autodiffed=True,),
    UnaryUfuncInfo('special.erfcx',
                   ref=scipy.special.erfcx if TEST_SCIPY else _NOTHING,
                   aten_name='special_erfcx',
                   decorators=(toleranceOverride({torch.float32: tol(atol=0, rtol=4e-6), }),),
                   dtypes=all_types_and(torch.bool),
                   safe_casts_outputs=True),
    OpInfo(
        "nn.functional.one_hot",
        ref=reference_one_hot,
        supports_out=False,
        dtypes=_dispatch_dtypes((torch.int64,)),
        sample_inputs_func=sample_inputs_one_hot,
    ),
    OpInfo(
        "nn.functional.softplus",
        ref=reference_softplus,
        sample_inputs_func=sample_inputs_softplus,
        dtypesIfCPU=floating_types(),
        dtypesIfCUDA=floating_types_and(torch.bfloat16, torch.float16),
        supports_out=False,
        skips=(
            DecorateInfo(unittest.skip("Skipped!"),
                         "TestJit",
                         "test_variant_consistency_jit",
                         dtypes=(torch.float32,),
                         ),
        ),
    ),
    OpInfo(
        "linalg.tensorinv",
        ref=np.linalg.tensorinv,
        dtypes=floating_and_complex_types(),
        skips=(
            # RuntimeError: aliasOp != torch::jit::getOperatorAliasMap().end()
            # INTERNAL ASSERT FAILED at "../torch/csrc/jit/passes/utils/check_alias_annotation.cpp":159,
            # please report a bug to PyTorch.
            DecorateInfo(unittest.skip("Skipped!"), 'TestJit', 'test_variant_consistency_jit', dtypes=(torch.float32,)),
        ),
        sample_inputs_func=sample_inputs_tensorinv,
        supports_forward_ad=True,
    ),
    OpInfo(
        "nn.functional.mse_loss",
        ref=reference_mse_loss,
        sample_inputs_func=sample_inputs_mse_loss,
        supports_out=False,
        dtypesIfCPU=floating_types_and(torch.float16),
        backward_dtypesIfCPU=floating_types(),
        dtypesIfCUDA=floating_types_and(torch.bfloat16, torch.float16),
        skips=(
            DecorateInfo(unittest.skip("Skipped!"),
                         "TestJit",
                         "test_variant_consistency_jit",
                         dtypes=(torch.float32,),
                         ),
        ),
    ),
    OpInfo(
        "nn.functional.grid_sample",
        ref=_NOTHING,
        dtypesIfCPU=floating_types(),
        dtypesIfCUDA=floating_types_and(torch.float16),
        supports_out=False,
        sample_inputs_func=sample_inputs_grid_sample,
        supports_gradgrad=False,
        gradcheck_nondet_tol=1e-15,
        skips=(
            DecorateInfo(unittest.skip("Skipped!"),
                         "TestJit",
                         "test_variant_consistency_jit",
                         dtypes=(torch.float32,),
                         ),
        ),
    ),
    ReductionOpInfo(
        'all',
        identity=True,
        supports_multiple_dims=False,
        supports_out=False,
        supports_autograd=False,
        result_dtype=torch.bool,
        dtypes=all_types_and_complex_and(torch.bool, torch.float16, torch.bfloat16),
        ref=reference_reduction_numpy(np.all),
        skips=(
            # FIXME: does not support passing keepdim without dim
            DecorateInfo(unittest.skip("Skipped!"), 'TestReductions', 'test_dim_default_keepdim'),
            # FIXME: does not support dim=None
            DecorateInfo(unittest.skip("Skipped!"), 'TestReductions', 'test_dim_none'),
            DecorateInfo(unittest.skip("Skipped!"), 'TestReductions', 'test_dim_none_keepdim'),
            # FIXME: uint8 input returns uint8 instead of bool
<<<<<<< HEAD
            SkipInfo('TestReductions', 'test_result_dtype',
                     dtypes=[torch.uint8]),
=======
            DecorateInfo(unittest.skip("Skipped!"), 'TestReductions', 'test_result_dtype', dtypes=[torch.uint8]),
>>>>>>> eedc234e
        ),
    ),
    ReductionOpInfo(
        'any',
        identity=False,
        supports_multiple_dims=False,
        supports_out=False,
        supports_autograd=False,
        result_dtype=torch.bool,
        dtypes=all_types_and_complex_and(torch.bool, torch.float16, torch.bfloat16),
        ref=reference_reduction_numpy(np.any),
        skips=(
            # FIXME: does not support passing keepdim without dim
            DecorateInfo(unittest.skip("Skipped!"), 'TestReductions', 'test_dim_default_keepdim'),
            # FIXME: does not support dim=None
            DecorateInfo(unittest.skip("Skipped!"), 'TestReductions', 'test_dim_none'),
            DecorateInfo(unittest.skip("Skipped!"), 'TestReductions', 'test_dim_none_keepdim'),
            # FIXME: uint8 input returns uint8 instead of bool
<<<<<<< HEAD
            SkipInfo('TestReductions', 'test_result_dtype',
                     dtypes=[torch.uint8]),
=======
            DecorateInfo(unittest.skip("Skipped!"), 'TestReductions', 'test_result_dtype', dtypes=[torch.uint8]),
>>>>>>> eedc234e
        ),
    ),
    ReductionOpInfo(
        'amax',
        nan_policy='propagate',
        dtypes=all_types_and(torch.float16, torch.bfloat16, torch.bool),
        ref=reference_reduction_numpy(np.amax),
        skips=(
            # FIXME: sum reduces all dimensions when dim=[]
            DecorateInfo(unittest.skip("Skipped!"), 'TestReductions', 'test_dim_empty'),
            DecorateInfo(unittest.skip("Skipped!"), 'TestReductions', 'test_dim_empty_keepdim'),
        ),
    ),
    ReductionOpInfo(
        'amin',
        nan_policy='propagate',
        dtypes=all_types_and(torch.float16, torch.bfloat16, torch.bool),
        ref=reference_reduction_numpy(np.amin),
        skips=(
            # FIXME: sum reduces all dimensions when dim=[]
            DecorateInfo(unittest.skip("Skipped!"), 'TestReductions', 'test_dim_empty'),
            DecorateInfo(unittest.skip("Skipped!"), 'TestReductions', 'test_dim_empty_keepdim'),
        ),
    ),
    ReductionOpInfo(
        'argmax',
        supports_multiple_dims=False,
        supports_autograd=False,
        result_dtype=torch.int64,
        dtypes=all_types_and(torch.float16, torch.bfloat16),
        ref=reference_reduction_numpy(np.argmax, supports_keepdims=False),
        skips=(
            # FIXME: keepdim parameter is ignored when dim=None
            DecorateInfo(unittest.skip("Skipped!"), 'TestReductions', 'test_dim_default_keepdim'),
            DecorateInfo(unittest.skip("Skipped!"), 'TestReductions', 'test_dim_none_keepdim'),
        ),
    ),
    ReductionOpInfo(
        'argmin',
        supports_multiple_dims=False,
        supports_autograd=False,
        result_dtype=torch.int64,
        dtypes=all_types_and(torch.float16, torch.bfloat16),
        ref=reference_reduction_numpy(np.argmin, supports_keepdims=False),
        skips=(
            # FIXME: keepdim parameter is ignored when dim=None
            DecorateInfo(unittest.skip("Skipped!"), 'TestReductions', 'test_dim_default_keepdim'),
            DecorateInfo(unittest.skip("Skipped!"), 'TestReductions', 'test_dim_none_keepdim'),
        ),
    ),
    ReductionOpInfo(
        'count_nonzero',
        identity=0,
        supports_out=False,
        supports_autograd=False,
        result_dtype=torch.int64,
        dtypes=all_types_and_complex_and(torch.bool, torch.float16, torch.bfloat16),
        sample_inputs_func=sample_inputs_reduction_count_nonzero,
        ref=reference_reduction_numpy(np.count_nonzero),
        skips=(
            # FIXME: count_nonzero does not accept keepdim kwarg
            DecorateInfo(unittest.skip("Skipped!"), 'TestReductions', 'test_dim_default_keepdim'),
            DecorateInfo(unittest.skip("Skipped!"), 'TestReductions', 'test_dim_none_keepdim'),
            DecorateInfo(unittest.skip("Skipped!"), 'TestReductions', 'test_dim_single_keepdim'),
            DecorateInfo(unittest.skip("Skipped!"), 'TestReductions', 'test_dim_empty_keepdim'),
            DecorateInfo(unittest.skip("Skipped!"), 'TestReductions', 'test_dim_multi_keepdim'),
            DecorateInfo(unittest.skip("Skipped!"), 'TestReductions', 'test_dim_multi_unsorted_keepdim'),
            DecorateInfo(unittest.skip("Skipped!"), 'TestReductions', 'test_dim_offbounds_keepdim'),
            # FIXME: dim=[] reduces all dimensions
            DecorateInfo(unittest.skip("Skipped!"), 'TestReductions', 'test_dim_empty'),
        ),
    ),
    ReductionOpInfo(
        'mean',
        nan_policy='propagate',
        supports_out=False,
        supports_forward_ad=True,
        assert_autodiffed=True,
        promotes_int_to_float=True,
        dtypes=floating_and_complex_types_and(torch.float16, torch.bfloat16),
        ref=reference_reduction_numpy(np.mean),
        skips=(
            # FIXME: mean does not support passing keepdim without passing dim
            DecorateInfo(unittest.skip("Skipped!"), 'TestReductions', 'test_dim_default_keepdim'),
            # FIXME: mean reduces all dimensions when dim=[]
            DecorateInfo(unittest.skip("Skipped!"), 'TestReductions', 'test_dim_empty'),
            DecorateInfo(unittest.skip("Skipped!"), 'TestReductions', 'test_dim_empty_keepdim'),
            # FIXME: mean does not support passing None to dim
            DecorateInfo(unittest.skip("Skipped!"), 'TestReductions', 'test_dim_none'),
            DecorateInfo(unittest.skip("Skipped!"), 'TestReductions', 'test_dim_none_keepdim'),
            # FIXME: improve precision
            DecorateInfo(unittest.skip("Skipped!"), 'TestReductions', 'test_noncontiguous_all',
                         dtypes=[torch.float16]),
            DecorateInfo(unittest.skip("Skipped!"), 'TestReductions', 'test_ref_small_input',
                         dtypes=[torch.float16]),
            DecorateInfo(unittest.skip("Skipped!"), 'TestReductions', 'test_ref_extremal_values',
                         device_type='cuda', dtypes=[torch.complex64]),
        ),
    ),
    ReductionOpInfo(
        'nanmean',
        nan_policy='omit',
        assert_autodiffed=True,
        promotes_int_to_float=True,
        dtypes=floating_types_and(torch.float16, torch.bfloat16),
        sample_inputs_func=sample_inputs_nan_reduction(supports_multiple_dims=True),
        ref=reference_reduction_numpy(np.nanmean),
        skips=(
            # RuntimeError: deepEquals(input.iValue, deepCopiedInput)INTERNAL ASSERT FAILED at
            # "../torch/csrc/jit/passes/utils/check_alias_annotation.cpp":142, please report a bug to PyTorch.
            DecorateInfo(unittest.skip("Skipped!"), 'TestJit', 'test_variant_consistency_jit'),
            # FIXME: prod reduces all dimensions when dim=[]
            DecorateInfo(unittest.skip("Skipped!"), 'TestReductions', 'test_dim_empty'),
            DecorateInfo(unittest.skip("Skipped!"), 'TestReductions', 'test_dim_empty_keepdim'),
            # FIXME: improve precision
            DecorateInfo(unittest.skip("Skipped!"), 'TestReductions', 'test_noncontiguous_all',
                         dtypes=[torch.float16]),
            DecorateInfo(unittest.skip("Skipped!"), 'TestReductions', 'test_ref_small_input',
                         dtypes=[torch.float16]),
            DecorateInfo(unittest.skip("Skipped!"), 'TestReductions', 'test_ref_duplicate_values',
                         device_type='cuda', dtypes=[torch.float16]),
            DecorateInfo(unittest.skip("Skipped!"), 'TestReductions', 'test_ref_extremal_values',
                         device_type='cuda', dtypes=[torch.complex64]),
        ),
    ),
    ReductionOpInfo(
        'mean',
        nan_policy='propagate',
        supports_out=False,
        supports_forward_ad=True,
        assert_autodiffed=True,
        promotes_int_to_float=True,
        dtypes=floating_and_complex_types_and(torch.float16, torch.bfloat16),
        ref=reference_reduction_numpy(np.mean),
        decorators=(
            # FIXME: fix precision
            DecorateInfo(toleranceOverride({
                torch.float16: tol(atol=1e-05, rtol=1e-02),
            }), 'TestReductions', 'test_noncontiguous_all'),
            DecorateInfo(toleranceOverride({
                torch.float16: tol(atol=1e-05, rtol=1e-02),
            }), 'TestReductions', 'test_ref_small_input'),
        ),
        skips=(
            # FIXME: prod does not support passing keepdim without passing dim
            SkipInfo('TestReductions', 'test_dim_default_keepdim'),
            # FIXME: prod reduces all dimensions when dim=[]
            SkipInfo('TestReductions', 'test_dim_empty'),
            SkipInfo('TestReductions', 'test_dim_empty_keepdim'),
            # FIXME: prod does not support passing None to dim
            SkipInfo('TestReductions', 'test_dim_none'),
            SkipInfo('TestReductions', 'test_dim_none_keepdim'),
        ),
    ),
    ReductionOpInfo(
        'prod',
        identity=1,
        nan_policy='propagate',
        supports_multiple_dims=False,
        supports_out=False,
        promotes_int_to_int64=True,
        gradcheck_nondet_tol=GRADCHECK_NONDET_TOL,
        dtypes=all_types_and_complex_and(torch.bool),
        dtypesIfCUDA=all_types_and_complex_and(torch.bool, torch.float16, torch.bfloat16),
<<<<<<< HEAD
=======
        sample_inputs_func=sample_inputs_prod,
>>>>>>> eedc234e
        ref=reference_reduction_numpy(np.prod),
        skips=(
            # FIXME: prod does not support passing keepdim without passing dim
            DecorateInfo(unittest.skip("Skipped!"), 'TestReductions', 'test_dim_default_keepdim'),
            # FIXME: prod reduces all dimensions when dim=[]
            DecorateInfo(unittest.skip("Skipped!"), 'TestReductions', 'test_dim_empty'),
            DecorateInfo(unittest.skip("Skipped!"), 'TestReductions', 'test_dim_empty_keepdim'),
            # FIXME: prod does not support passing None to dim
<<<<<<< HEAD
            SkipInfo('TestReductions', 'test_dim_none'),
            SkipInfo('TestReductions', 'test_dim_none_keepdim'),
            # FIXME: improve precision, failing with nan != inf
            SkipInfo('TestReductions', 'test_ref_small_input',
                     dtypes=[torch.float16, torch.complex64]),
            SkipInfo('TestReductions', 'test_ref_duplicate_values',
                     dtypes=[torch.uint8, torch.float16, torch.complex64]),
=======
            DecorateInfo(unittest.skip("Skipped!"), 'TestReductions', 'test_dim_none'),
            DecorateInfo(unittest.skip("Skipped!"), 'TestReductions', 'test_dim_none_keepdim'),
            DecorateInfo(unittest.skip("Skipped!"), 'TestReductions', 'test_ref_small_input',
                         dtypes=[torch.float16, torch.complex64]),
            DecorateInfo(unittest.skip("Skipped!"), 'TestReductions', 'test_ref_duplicate_values',
                         dtypes=[torch.uint8, torch.float16, torch.complex64]),
>>>>>>> eedc234e
        ),
    ),
    ReductionOpInfo(
        'sum',
        identity=0,
        nan_policy='propagate',
        supports_out=False,
        supports_forward_ad=True,
        promotes_int_to_int64=True,
        dtypes=all_types_and_complex_and(torch.bool, torch.float16, torch.bfloat16),
        ref=reference_reduction_numpy(np.sum),
<<<<<<< HEAD
        decorators=(
            # FIXME: fix precision
            DecorateInfo(toleranceOverride({
                torch.float16: tol(atol=1e-05, rtol=1e-02),
            }), 'TestReductions', 'test_noncontiguous_all'),
            DecorateInfo(toleranceOverride({
                torch.float16: tol(atol=1e-03, rtol=1e-02),
            }), 'TestReductions', 'test_ref_small_input'),
            DecorateInfo(toleranceOverride({
                torch.float32: tol(atol=1e-03, rtol=1e-03),
            }), 'TestReductions', 'test_ref_large_input_64bit_indexing'),
            DecorateInfo(toleranceOverride({
                torch.float16: tol(atol=1e-05, rtol=1e-02),
            }), 'TestReductions', 'test_ref_duplicate_values'),
        ),
=======
>>>>>>> eedc234e
        skips=(
            # FIXME: sum does not support passing keepdim without passing dim
            DecorateInfo(unittest.skip("Skipped!"), 'TestReductions', 'test_dim_default_keepdim'),
            # FIXME: sum reduces all dimensions when dim=[]
            DecorateInfo(unittest.skip("Skipped!"), 'TestReductions', 'test_dim_empty'),
            DecorateInfo(unittest.skip("Skipped!"), 'TestReductions', 'test_dim_empty_keepdim'),
            # FIXME: sum does not support passing None to dim
            DecorateInfo(unittest.skip("Skipped!"), 'TestReductions', 'test_dim_none'),
            DecorateInfo(unittest.skip("Skipped!"), 'TestReductions', 'test_dim_none_keepdim'),
            # FIXME: improve precision
            DecorateInfo(unittest.skip("Skipped!"), 'TestReductions', 'test_noncontiguous_all',
                         dtypes=[torch.float16]),
            DecorateInfo(unittest.skip("Skipped!"), 'TestReductions', 'test_ref_small_input',
                         dtypes=[torch.float16]),
            DecorateInfo(unittest.skip("Skipped!"), 'TestReductions', 'test_ref_duplicate_values',
                         dtypes=[torch.float16]),
        ),
    ),
    ReductionOpInfo(
        'nansum',
        identity=0,
        nan_policy='omit',
        supports_out=False,
        promotes_int_to_int64=True,
        dtypes=all_types_and(torch.bool, torch.float16, torch.bfloat16),
        ref=reference_reduction_numpy(np.nansum),
<<<<<<< HEAD
        decorators=(
            # FIXME: fix precision
            DecorateInfo(toleranceOverride({
                torch.float16: tol(atol=1e-05, rtol=1e-02),
            }), 'TestReductions', 'test_noncontiguous_all'),
            DecorateInfo(toleranceOverride({
                torch.float16: tol(atol=1e-03, rtol=1e-02),
            }), 'TestReductions', 'test_ref_small_input'),
            DecorateInfo(toleranceOverride({
                torch.float32: tol(atol=1e-03, rtol=1e-03),
            }), 'TestReductions', 'test_ref_large_input_64bit_indexing'),
            DecorateInfo(toleranceOverride({
                torch.float16: tol(atol=1e-05, rtol=1e-02),
            }), 'TestReductions', 'test_ref_duplicate_values'),
        ),
=======
>>>>>>> eedc234e
        skips=(
            # FIXME: nansum does not support passing keepdim without passing dim
            DecorateInfo(unittest.skip("Skipped!"), 'TestReductions', 'test_dim_default_keepdim'),
            # FIXME: nansum reduces all dimensions when dim=[]
            DecorateInfo(unittest.skip("Skipped!"), 'TestReductions', 'test_dim_empty'),
            DecorateInfo(unittest.skip("Skipped!"), 'TestReductions', 'test_dim_empty_keepdim'),
            # FIXME: nansum does not support passing None to dim
            DecorateInfo(unittest.skip("Skipped!"), 'TestReductions', 'test_dim_none'),
            DecorateInfo(unittest.skip("Skipped!"), 'TestReductions', 'test_dim_none_keepdim'),
            # FIXME: improve precision
            DecorateInfo(unittest.skip("Skipped!"), 'TestReductions', 'test_noncontiguous_all',
                         dtypes=[torch.float16]),
            DecorateInfo(unittest.skip("Skipped!"), 'TestReductions', 'test_ref_small_input',
                         dtypes=[torch.float16]),
            DecorateInfo(unittest.skip("Skipped!"), 'TestReductions', 'test_ref_duplicate_values',
                         dtypes=[torch.float16]),
        ),
    ),
    OpInfo(
        "nn.functional.nll_loss",
        ref=_NOTHING,
        dtypesIfCPU=floating_types_and(torch.bfloat16),
        dtypesIfCUDA=floating_types_and(torch.float16, torch.bfloat16),
        supports_out=False,
        sample_inputs_func=sample_inputs_nll_loss,
        skips=(
            DecorateInfo(unittest.skip("Skipped!"),
                         "TestJit",
                         "test_variant_consistency_jit",
                         dtypes=(torch.float32,),),
        ),
    ),
]

# Common operator groupings
unary_ufuncs = [op for op in op_db if isinstance(op, UnaryUfuncInfo)]
binary_ufuncs = [op for op in op_db if isinstance(op, BinaryUfuncInfo)]
spectral_funcs = [op for op in op_db if isinstance(op, SpectralFuncInfo)]
sparse_unary_ufuncs = [op for op in op_db if isinstance(op, UnaryUfuncInfo) and op.supports_sparse is True]
shape_funcs = [op for op in op_db if isinstance(op, ShapeFuncInfo)]
reduction_ops = [op for op in op_db if isinstance(op, ReductionOpInfo)]

# TODO: review porting these to make_tensor
def index_variable(shape, max_indices, device=torch.device('cpu')):
    if not isinstance(shape, tuple):
        shape = (shape,)
    index = torch.rand(*shape, dtype=torch.double, device=device).mul_(max_indices).floor_().long()
    return index

def gather_variable(shape, index_dim, max_indices, duplicate=False, device=torch.device('cpu')):
    assert len(shape) == 2
    assert index_dim < 2
    batch_dim = 1 - index_dim
    index = torch.zeros(*shape, dtype=torch.long, device=device)
    for i in range(shape[index_dim]):
        index.select(index_dim, i).copy_(
            torch.randperm(max_indices, device=device)[:shape[batch_dim]])
    if duplicate:
        index.select(batch_dim, 0).copy_(index.select(batch_dim, 1))
    return index

def bernoulli_scalar():
    return torch.tensor(0, dtype=torch.bool).bernoulli_()

def mask_not_all_zeros(shape):
    assert len(shape) > 0
    while True:
        result = torch.randn(shape).gt(0)
        if result.sum() > 0:
            return result


# TODO: move all tri/tril/triu testing to tensor creation op test suite and remove
#   these from here
def _compare_trilu_indices(
        self, row, col, offset=0, dtype=torch.long, device='cpu'):
    if row == 0 or col == 0:
        # have to handle this separately as tril and triu does not take
        # empty matrix as input
        self.assertEqual(
            torch.empty(0, 2, dtype=dtype, device=device).transpose(0, 1),
            torch.tril_indices(row, col, offset, dtype=dtype, device=device))

        self.assertEqual(
            torch.empty(0, 2, dtype=dtype, device=device).transpose(0, 1),
            torch.triu_indices(row, col, offset, dtype=dtype, device=device))

    else:
        # TODO(#38095): Replace assertEqualIgnoreType. See issue #38095
        self.assertEqualIgnoreType(
            torch.ones(row, col, device='cpu')
                 .tril(offset).nonzero().to(dtype).transpose(0, 1),
            torch.tril_indices(row, col, offset, dtype=dtype, device=device))

        # TODO(#38095): Replace assertEqualIgnoreType. See issue #38095
        self.assertEqualIgnoreType(
            torch.ones(row, col, device='cpu')
                 .triu(offset).nonzero().to(dtype).transpose(0, 1),
            torch.triu_indices(row, col, offset, dtype=dtype, device=device))


def _compare_large_trilu_indices(
        self, row, col, offset=0, dtype=torch.long, device='cpu'):
    l = torch.ones(row, col, dtype=dtype, device='cpu').tril(offset) \
             .nonzero()[-100:-1, :].transpose(0, 1).to(device)
    torch.cuda.empty_cache()

    r = torch.tril_indices(
        row, col, offset, dtype=dtype, device=device)[:, -100:-1]
    self.assertEqual(l, r)
    torch.cuda.empty_cache()

    l = torch.ones(row, col, dtype=dtype, device='cpu').triu(offset) \
             .nonzero()[-100:-1, :].transpose(0, 1).to(device)
    torch.cuda.empty_cache()

    r = torch.triu_indices(
        row, col, offset, dtype=dtype, device=device)[:, -100:-1]
    self.assertEqual(l, r)
    torch.cuda.empty_cache()

# (
#   row
#   col
#   offset (optional)
#   dtype (optional)
# )
tri_tests_args = [
    (1, 1),
    (3, 3),
    (3, 3, 1),
    (3, 3, 2),
    (3, 3, 200),
    (3, 3, -1),
    (3, 3, -2),
    (3, 3, -200),
    (0, 3, 0),
    (0, 3, 1),
    (0, 3, -1),
    (3, 0, 0),
    (3, 0, 1),
    (3, 0, -1),
    (0, 0, 0),
    (0, 0, 1),
    (0, 0, -1),
    (3, 6, 0),
    (3, 6, 1),
    (3, 6, 3),
    (3, 6, 9),
    (3, 6, -1),
    (3, 6, -3),
    (3, 6, -9),
    (6, 3, 0),
    (6, 3, 1),
    (6, 3, 3),
    (6, 3, 9),
    (6, 3, -1),
    (6, 3, -3),
    (6, 3, -9),
    (258, 253, 1, torch.float32),
    (257, 258, 1, torch.float64),
    (258, 258, 1, torch.short),
    (3, 513, 1, torch.long),
    (513, 3, 1, torch.int),
    (513, 0, 1, torch.double),
    (1024, 1024),
    (1024, 1024, 500, torch.float32),
    (1024, 1024, 1023),
    (1024, 1024, -500),
    (1023, 1025),
    (1025, 1023, 1022),
    (1024, 1024, -500),
    (3, 2028),
    (3, 2028, 1),
    (3, 2028, -1),
    (2028, 3),
    (2028, 1),
    (2028, 1, -1)
]

tri_large_tests_args: List[Tuple[int, ...]] = [
    # Large test cases below are deliberately commented out to speed up CI
    # tests and to avoid OOM error. When modifying implementations of
    # tril_indices and triu_indices, please enable these tests and make sure
    # they pass.
    #
    # (1, 268435455),
    # (5000, 5000),
    # (10000, 10000),
    # (268435455, 1),
    # (134217727, 2, 1),
    # (2, 134217727, 1),
    # (536870901, 1),
    # (1, 536870901),
    # (268435455, 2, 1),
    # (2, 268435455, 1)
]


def run_additional_tri_tests(self, device):
    x = torch.ones(
        3, 3, dtype=torch.long, device=device, layout=torch.strided)
    l = x.tril(0).nonzero().transpose(0, 1)
    u = x.triu(0).nonzero().transpose(0, 1)
    self.assertEqual(l, torch.tril_indices(3, 3, device=device))
    self.assertEqual(
        l, torch.tril_indices(3, 3, device=device, layout=torch.strided))

    self.assertEqual(u, torch.triu_indices(3, 3, device=device))
    self.assertEqual(
        u, torch.triu_indices(3, 3, device=device, layout=torch.strided))

    self.assertRaises(
        RuntimeError,
        lambda: torch.triu_indices(
            1, 1, device=device, layout=torch.sparse_coo))

    self.assertRaises(
        RuntimeError,
        lambda: torch.tril_indices(
            1, 1, device=device, layout=torch.sparse_coo))

# TODO: move into common_utils.py or the test suite(s) that use this
def unpack_variables(args):
    if isinstance(args, tuple):
        return tuple(unpack_variables(elem) for elem in args)
    else:
        return args


class dont_convert(tuple):
    pass


non_differentiable = collections.namedtuple('non_differentiable', ['tensor'])


# TODO: move into common_utils.py or the test suite(s) that use this
def create_input(call_args, requires_grad=True, non_contiguous=False, call_kwargs=None, dtype=torch.double, device=None):
    if not isinstance(call_args, tuple):
        call_args = (call_args,)

    def map_arg(arg):
        def maybe_non_contig(tensor):
            return tensor if not non_contiguous else make_non_contiguous(tensor)

        def conjugate(tensor):
            return tensor.conj()

        if isinstance(arg, torch.Size) or isinstance(arg, dont_convert):
            return arg
        elif isinstance(arg, tuple) and len(arg) == 0:
            var = conjugate(torch.randn((), dtype=dtype, device=device))
            var.requires_grad = requires_grad
            return var
        elif isinstance(arg, tuple) and not isinstance(arg[0], torch.Tensor):
            return conjugate(maybe_non_contig(torch.randn(*arg, dtype=dtype, device=device))).requires_grad_(requires_grad)
        # double check casting
        elif isinstance(arg, non_differentiable):
            if isinstance(arg.tensor, torch.Tensor):
                if arg.tensor.dtype == torch.float:
                    return maybe_non_contig(arg.tensor.to(dtype=torch.double, device=device))
                if arg.tensor.dtype == torch.cfloat:
                    return conjugate(maybe_non_contig(arg.tensor.to(dtype=torch.cdouble, device=device)))
                return conjugate(maybe_non_contig(arg.tensor.to(device=device)))
            return conjugate(maybe_non_contig(arg.tensor.to(device=device)))
        elif isinstance(arg, torch.Tensor):
            if arg.dtype == torch.float:
                arg = arg.double()
            if arg.dtype == torch.cfloat:
                arg = arg.to(torch.cdouble)
            if arg.is_complex() != dtype.is_complex:
                raise RuntimeError("User provided tensor is real for a test that runs with complex dtype, ",
                                   "which is not supported for now")
            # NOTE: We do clone() after detach() here because we need to be able to change size/storage of v afterwards
            v = conjugate(maybe_non_contig(arg)).detach().to(device=device).clone()
            v.requires_grad = requires_grad and (v.is_floating_point() or v.is_complex())
            return v
        elif callable(arg):
            return map_arg(arg(dtype=dtype, device=device))
        else:
            return arg
    args_out = tuple(map_arg(arg) for arg in call_args)
    kwargs_out = {k: map_arg(v) for k, v in call_kwargs.items()} if call_kwargs else {}
    return args_out, kwargs_out<|MERGE_RESOLUTION|>--- conflicted
+++ resolved
@@ -188,11 +188,7 @@
             elif isinstance(x, dict):
                 return {k: to_numpy(v) for k, v in x.items()}
             elif isinstance(x, torch.dtype):
-<<<<<<< HEAD
-                return torch.empty(0, dtype=x).numpy().dtype
-=======
                 return torch_to_numpy_dtype_dict[x]
->>>>>>> eedc234e
             elif isinstance(x, (numbers.Number, bool, str)):
                 return x
 
@@ -4302,8 +4298,6 @@
 
     return list(generator())
 
-<<<<<<< HEAD
-=======
 def sample_inputs_prod(op_info, device, dtype, requires_grad):
     def make_arg(shape):
         # shrink values to be in the interval [-1, +1] for better precision in gradgradcheck
@@ -4335,7 +4329,6 @@
         yield SampleInput(zero, args=(0,), kwargs={'keepdim': True})
 
     return list(sample_generator())
->>>>>>> eedc234e
 
 def sample_inputs_nextafter(op_info, device, dtype, requires_grad, **kwargs):
     make_arg = partial(make_tensor, dtype=dtype, device=device, requires_grad=requires_grad)
@@ -5816,15 +5809,6 @@
         keepdim = kwargs.pop('keepdim', False)
 
         if 'dim' in keys:
-<<<<<<< HEAD
-            if x.ndim == 0:
-                # NumPy reductions don't accept dim=0 for scalar inputs
-                for i in dim if isinstance(dim, tuple) else (dim,):
-                    assert i in {0, -1}
-                kwargs['axis'] = None
-            else:
-                kwargs['axis'] = tuple(dim) if isinstance(dim, Sequence) else dim
-=======
             dim = tuple(dim) if isinstance(dim, Sequence) else dim
 
             # NumPy reductions don't accept dim=0 for scalar inputs
@@ -5833,7 +5817,6 @@
                 kwargs['axis'] = None
             else:
                 kwargs['axis'] = dim
->>>>>>> eedc234e
 
         if 'keepdim' in keys and supports_keepdims:
             kwargs['keepdims'] = keepdim
@@ -9435,12 +9418,7 @@
             DecorateInfo(unittest.skip("Skipped!"), 'TestReductions', 'test_dim_none'),
             DecorateInfo(unittest.skip("Skipped!"), 'TestReductions', 'test_dim_none_keepdim'),
             # FIXME: uint8 input returns uint8 instead of bool
-<<<<<<< HEAD
-            SkipInfo('TestReductions', 'test_result_dtype',
-                     dtypes=[torch.uint8]),
-=======
             DecorateInfo(unittest.skip("Skipped!"), 'TestReductions', 'test_result_dtype', dtypes=[torch.uint8]),
->>>>>>> eedc234e
         ),
     ),
     ReductionOpInfo(
@@ -9459,12 +9437,7 @@
             DecorateInfo(unittest.skip("Skipped!"), 'TestReductions', 'test_dim_none'),
             DecorateInfo(unittest.skip("Skipped!"), 'TestReductions', 'test_dim_none_keepdim'),
             # FIXME: uint8 input returns uint8 instead of bool
-<<<<<<< HEAD
-            SkipInfo('TestReductions', 'test_result_dtype',
-                     dtypes=[torch.uint8]),
-=======
             DecorateInfo(unittest.skip("Skipped!"), 'TestReductions', 'test_result_dtype', dtypes=[torch.uint8]),
->>>>>>> eedc234e
         ),
     ),
     ReductionOpInfo(
@@ -9591,35 +9564,6 @@
         ),
     ),
     ReductionOpInfo(
-        'mean',
-        nan_policy='propagate',
-        supports_out=False,
-        supports_forward_ad=True,
-        assert_autodiffed=True,
-        promotes_int_to_float=True,
-        dtypes=floating_and_complex_types_and(torch.float16, torch.bfloat16),
-        ref=reference_reduction_numpy(np.mean),
-        decorators=(
-            # FIXME: fix precision
-            DecorateInfo(toleranceOverride({
-                torch.float16: tol(atol=1e-05, rtol=1e-02),
-            }), 'TestReductions', 'test_noncontiguous_all'),
-            DecorateInfo(toleranceOverride({
-                torch.float16: tol(atol=1e-05, rtol=1e-02),
-            }), 'TestReductions', 'test_ref_small_input'),
-        ),
-        skips=(
-            # FIXME: prod does not support passing keepdim without passing dim
-            SkipInfo('TestReductions', 'test_dim_default_keepdim'),
-            # FIXME: prod reduces all dimensions when dim=[]
-            SkipInfo('TestReductions', 'test_dim_empty'),
-            SkipInfo('TestReductions', 'test_dim_empty_keepdim'),
-            # FIXME: prod does not support passing None to dim
-            SkipInfo('TestReductions', 'test_dim_none'),
-            SkipInfo('TestReductions', 'test_dim_none_keepdim'),
-        ),
-    ),
-    ReductionOpInfo(
         'prod',
         identity=1,
         nan_policy='propagate',
@@ -9629,10 +9573,7 @@
         gradcheck_nondet_tol=GRADCHECK_NONDET_TOL,
         dtypes=all_types_and_complex_and(torch.bool),
         dtypesIfCUDA=all_types_and_complex_and(torch.bool, torch.float16, torch.bfloat16),
-<<<<<<< HEAD
-=======
         sample_inputs_func=sample_inputs_prod,
->>>>>>> eedc234e
         ref=reference_reduction_numpy(np.prod),
         skips=(
             # FIXME: prod does not support passing keepdim without passing dim
@@ -9641,22 +9582,12 @@
             DecorateInfo(unittest.skip("Skipped!"), 'TestReductions', 'test_dim_empty'),
             DecorateInfo(unittest.skip("Skipped!"), 'TestReductions', 'test_dim_empty_keepdim'),
             # FIXME: prod does not support passing None to dim
-<<<<<<< HEAD
-            SkipInfo('TestReductions', 'test_dim_none'),
-            SkipInfo('TestReductions', 'test_dim_none_keepdim'),
-            # FIXME: improve precision, failing with nan != inf
-            SkipInfo('TestReductions', 'test_ref_small_input',
-                     dtypes=[torch.float16, torch.complex64]),
-            SkipInfo('TestReductions', 'test_ref_duplicate_values',
-                     dtypes=[torch.uint8, torch.float16, torch.complex64]),
-=======
             DecorateInfo(unittest.skip("Skipped!"), 'TestReductions', 'test_dim_none'),
             DecorateInfo(unittest.skip("Skipped!"), 'TestReductions', 'test_dim_none_keepdim'),
             DecorateInfo(unittest.skip("Skipped!"), 'TestReductions', 'test_ref_small_input',
                          dtypes=[torch.float16, torch.complex64]),
             DecorateInfo(unittest.skip("Skipped!"), 'TestReductions', 'test_ref_duplicate_values',
                          dtypes=[torch.uint8, torch.float16, torch.complex64]),
->>>>>>> eedc234e
         ),
     ),
     ReductionOpInfo(
@@ -9668,24 +9599,6 @@
         promotes_int_to_int64=True,
         dtypes=all_types_and_complex_and(torch.bool, torch.float16, torch.bfloat16),
         ref=reference_reduction_numpy(np.sum),
-<<<<<<< HEAD
-        decorators=(
-            # FIXME: fix precision
-            DecorateInfo(toleranceOverride({
-                torch.float16: tol(atol=1e-05, rtol=1e-02),
-            }), 'TestReductions', 'test_noncontiguous_all'),
-            DecorateInfo(toleranceOverride({
-                torch.float16: tol(atol=1e-03, rtol=1e-02),
-            }), 'TestReductions', 'test_ref_small_input'),
-            DecorateInfo(toleranceOverride({
-                torch.float32: tol(atol=1e-03, rtol=1e-03),
-            }), 'TestReductions', 'test_ref_large_input_64bit_indexing'),
-            DecorateInfo(toleranceOverride({
-                torch.float16: tol(atol=1e-05, rtol=1e-02),
-            }), 'TestReductions', 'test_ref_duplicate_values'),
-        ),
-=======
->>>>>>> eedc234e
         skips=(
             # FIXME: sum does not support passing keepdim without passing dim
             DecorateInfo(unittest.skip("Skipped!"), 'TestReductions', 'test_dim_default_keepdim'),
@@ -9712,24 +9625,6 @@
         promotes_int_to_int64=True,
         dtypes=all_types_and(torch.bool, torch.float16, torch.bfloat16),
         ref=reference_reduction_numpy(np.nansum),
-<<<<<<< HEAD
-        decorators=(
-            # FIXME: fix precision
-            DecorateInfo(toleranceOverride({
-                torch.float16: tol(atol=1e-05, rtol=1e-02),
-            }), 'TestReductions', 'test_noncontiguous_all'),
-            DecorateInfo(toleranceOverride({
-                torch.float16: tol(atol=1e-03, rtol=1e-02),
-            }), 'TestReductions', 'test_ref_small_input'),
-            DecorateInfo(toleranceOverride({
-                torch.float32: tol(atol=1e-03, rtol=1e-03),
-            }), 'TestReductions', 'test_ref_large_input_64bit_indexing'),
-            DecorateInfo(toleranceOverride({
-                torch.float16: tol(atol=1e-05, rtol=1e-02),
-            }), 'TestReductions', 'test_ref_duplicate_values'),
-        ),
-=======
->>>>>>> eedc234e
         skips=(
             # FIXME: nansum does not support passing keepdim without passing dim
             DecorateInfo(unittest.skip("Skipped!"), 'TestReductions', 'test_dim_default_keepdim'),
