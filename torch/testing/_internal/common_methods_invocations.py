--- conflicted
+++ resolved
@@ -873,22 +873,6 @@
         # the dtype according to the type promotion rules above.
         result_dtype: Optional[torch.dtype] = None,
 
-<<<<<<< HEAD
-        # possible values are:
-        #   propagate: NaN values are propagated to the output
-        #   omit: only non-NaN values participate in computing reduction
-        nan_policy: str = 'propagate',
-
-        # Operators are expected to work with all dtypes unless documented
-        # otherwise. It is often easier and clearer to specify the dtypes
-        # an operator does not support.
-        unsupported_dtypes: _dispatch_dtypes = empty_types(),
-        unsupported_dtypes_cpu: Optional[_dispatch_dtypes] = None,
-        unsupported_dtypes_cuda: Optional[_dispatch_dtypes] = None,
-        unsupported_dtypes_rocm: Optional[_dispatch_dtypes] = None,
-
-=======
->>>>>>> 0719ed87
         # A function that takes the input tensor and optional dim kwarg and
         # generates tuples of args and kwargs to use when calling the operator
         # and reference implementation with the given dim kwarg. Note that some
@@ -925,18 +909,6 @@
                     result.append(SampleInput(sample.input, args=args, kwargs=kwargs))
             return result
 
-<<<<<<< HEAD
-        all_types = set(all_types_and_complex_and(torch.bfloat16, torch.float16, torch.bool))
-        kwargs["dtypes"] = _dispatch_dtypes(all_types - set(unsupported_dtypes))
-        if unsupported_dtypes_cpu is not None:
-            kwargs["dtypesIfCPU"] = _dispatch_dtypes(all_types - set(unsupported_dtypes_cpu))
-        if unsupported_dtypes_cuda is not None:
-            kwargs["dtypesIfCUDA"] = _dispatch_dtypes(all_types - set(unsupported_dtypes_cuda))
-        if unsupported_dtypes_rocm is not None:
-            kwargs["dtypesIfROCM"] = _dispatch_dtypes(all_types - set(unsupported_dtypes_rocm))
-
-=======
->>>>>>> 0719ed87
         # Override OpInfo defaults and call base class __init__
         kwargs['ref'] = None
         kwargs.setdefault('inplace_variant', None)
@@ -949,7 +921,6 @@
         self.promotes_int_to_float = promotes_int_to_float
         self.promotes_int_to_int64 = promotes_int_to_int64
         self.result_dtype = result_dtype
-        self.nan_policy = nan_policy
         self.generate_args_kwargs = generate_args_kwargs
         self.reference = reference
 
@@ -8488,7 +8459,7 @@
 reduction_op_db: List[ReductionOpInfo] = [
     ReductionOpInfo(
         'amax',
-        unsupported_dtypes=complex_types(),
+        dtypes=all_types_and(torch.float16, torch.bfloat16, torch.bool),
         sample_inputs_func=sample_inputs_amax_amin,
         reference=reference_reduction_numpy(np.amax),
         skips=(
@@ -8499,7 +8470,7 @@
     ),
     ReductionOpInfo(
         'amin',
-        unsupported_dtypes=complex_types(),
+        dtypes=all_types_and(torch.float16, torch.bfloat16, torch.bool),
         sample_inputs_func=sample_inputs_amax_amin,
         reference=reference_reduction_numpy(np.amin),
         skips=(
@@ -8511,10 +8482,11 @@
     ReductionOpInfo(
         'all',
         identity=True,
+        nan_policy='omit',
         supports_multiple_dims=False,
+        supports_autograd=False,
         result_dtype=torch.bool,
-        nan_policy='omit',
-        supports_autograd=False,
+        dtypes=all_types_and_complex_and(torch.bool, torch.float16, torch.bfloat16),
         reference=reference_reduction_numpy(np.all),
         skips=(
             # FIXME: does not support passing keepdim without dim
@@ -8532,10 +8504,11 @@
     ReductionOpInfo(
         'any',
         identity=False,
+        nan_policy='omit',
         supports_multiple_dims=False,
+        supports_autograd=False,
         result_dtype=torch.bool,
-        nan_policy='omit',
-        supports_autograd=False,
+        dtypes=all_types_and_complex_and(torch.bool, torch.float16, torch.bfloat16),
         reference=reference_reduction_numpy(np.any),
         skips=(
             # FIXME: does not support passing keepdim without dim
@@ -8553,9 +8526,9 @@
     ReductionOpInfo(
         'sum',
         identity=0,
-        promotes_int_to_int64=True,
         supports_out=False,
         supports_forward_ad=True,
+        promotes_int_to_int64=True,
         dtypes=all_types_and_complex_and(torch.bool, torch.float16, torch.bfloat16),
         reference=reference_reduction_numpy(np.sum),
         skips=(
@@ -8579,10 +8552,10 @@
         'nansum',
         identity=0,
         nan_policy='omit',
-        promotes_int_to_int64=True,
         supports_out=False,
         supports_forward_ad=True,
-        unsupported_dtypes=complex_types(),
+        promotes_int_to_int64=True,
+        dtypes=all_types_and(torch.float16, torch.bfloat16, torch.bool),
         reference=reference_reduction_numpy(np.sum),
         skips=(
             # FIXME: does not support passing keepdim without passing dim
@@ -8605,11 +8578,11 @@
         'prod',
         identity=1,
         supports_multiple_dims=False,
+        supports_out=False,
         promotes_int_to_int64=True,
-        supports_out=False,
-        unsupported_dtypes_cpu=(torch.float16, torch.bfloat16),
-        unsupported_dtypes_rocm=(torch.float16, torch.bfloat16),
         gradcheck_nondet_tol=GRADCHECK_NONDET_TOL,
+        dtypes=all_types_and_complex_and(torch.bool),
+        dtypesIfCUDA=all_types_and_complex_and(torch.bool, torch.float16, torch.bfloat16),
         sample_inputs_func=sample_inputs_prod,
         reference=reference_reduction_numpy(np.prod),
         skips=(
