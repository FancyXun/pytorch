--- conflicted
+++ resolved
@@ -1,4 +1,12 @@
-<<<<<<< HEAD
+from .fake_quantize import (
+    # FakeQuantize (for qat)
+    default_fake_quant,
+    default_weight_fake_quant,
+    default_symmetric_fixed_qparams_fake_quant,
+    default_affine_fixed_qparams_fake_quant,
+    default_per_channel_weight_fake_quant,
+    default_histogram_fake_quant,
+)
 from .quantize import (
     add_observer_,
     add_quant_dequant,
@@ -30,17 +38,4 @@
 from .quant_type import (
     QuantType,
     quant_type_to_str,
-)
-=======
-from .fake_quantize import *  # noqa: F403
-
-# TODO(future PR): fix the typo, should be `__all__`
-_all__ = [
-    # FakeQuantize (for qat)
-    'default_fake_quant', 'default_weight_fake_quant',
-    'default_symmetric_fixed_qparams_fake_quant',
-    'default_affine_fixed_qparams_fake_quant',
-    'default_per_channel_weight_fake_quant',
-    'default_histogram_fake_quant',
-]
->>>>>>> f23f21da
+)