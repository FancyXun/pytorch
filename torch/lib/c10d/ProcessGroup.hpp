--- conflicted
+++ resolved
@@ -10,10 +10,7 @@
 #include <ATen/ATen.h>
 
 #include <c10d/Types.hpp>
-<<<<<<< HEAD
-=======
 #include <c10d/Utils.hpp>
->>>>>>> 078fadaa
 #include <c10d/sequence_num.hpp>
 
 // *************************************************************************
@@ -25,11 +22,7 @@
 
 constexpr auto kNoTimeout = std::chrono::milliseconds(0);
 constexpr auto kProcessGroupDefaultTimeout =
-<<<<<<< HEAD
-    std::chrono::milliseconds(10 * 1000);
-=======
     std::chrono::milliseconds(30 * 60 * 1000);
->>>>>>> 078fadaa
 
 namespace c10d {
 
@@ -183,13 +176,9 @@
   // extend this struct and define its options if it wants to provide more
   // config options (beyond basic ones defined here) to end user.
   struct Options : torch::CustomClassHolder {
-<<<<<<< HEAD
-    explicit Options(std::chrono::milliseconds timeout, std::string backend)
-=======
     explicit Options(
         std::string backend,
         std::chrono::milliseconds timeout = kProcessGroupDefaultTimeout)
->>>>>>> 078fadaa
         : timeout(timeout), backend(backend) {}
     virtual ~Options() = default;
 
@@ -342,12 +331,9 @@
   const int size_;
   // Optional sequence number structure for matching collectives.
   c10::optional<c10d::SequenceNum> sequenceNum_ = c10::nullopt;
-<<<<<<< HEAD
-=======
   // Debug level setting. It is parsed once when ProcessGroup is constructed and
   // remains the same across use of this process group.
   DistributedDebugLevel dist_debug_level_;
->>>>>>> 078fadaa
 };
 
 } // namespace c10d