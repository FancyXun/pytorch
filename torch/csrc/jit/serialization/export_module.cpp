#include <torch/csrc/jit/serialization/export.h>

#include <c10/util/Exception.h>
#include <torch/csrc/jit/backends/backend_debug_handler.h>
#include <torch/csrc/jit/backends/backend_debug_info.h>
#include <torch/csrc/jit/frontend/source_range.h>
#include <torch/csrc/jit/ir/attributes.h>
#include <torch/csrc/jit/ir/ir.h>
#include <torch/csrc/jit/ir/type_hashing.h>
#include <torch/csrc/jit/mobile/function.h>
#include <torch/csrc/jit/mobile/interpreter.h>
#include <torch/csrc/jit/mobile/method.h>
#include <torch/csrc/jit/mobile/module.h>
#include <torch/csrc/jit/passes/inliner.h>
#include <torch/csrc/jit/runtime/instruction.h>
#include <torch/csrc/jit/serialization/callstack_debug_info_serialization.h>
#include <torch/csrc/jit/serialization/import_export_constants.h>
#include <torch/csrc/jit/serialization/import_export_functions.h>
#include <torch/csrc/jit/serialization/import_export_helpers.h>
#include <torch/csrc/jit/serialization/pickle.h>
#include <torch/csrc/jit/serialization/python_print.h>
#include <torch/csrc/jit/serialization/source_range_serialization.h>
#include <torch/csrc/jit/serialization/type_name_uniquer.h>

#include <caffe2/serialize/inline_container.h>

#include <ATen/ATen.h>

#include <ATen/core/jit_type.h>
#include <ATen/core/qualified_name.h>
#include <string>
#include <unordered_set>
#include <vector>

namespace torch {
namespace jit {

char const* toString(OpCode op);

IValue to_tuple(std::vector<IValue> ivalues) {
  return c10::ivalue::Tuple::create(std::move(ivalues));
}

IValue Table(const std::vector<std::pair<std::string, IValue>>& entries) {
  std::vector<IValue> ivalue_entries;
  ivalue_entries.reserve(entries.size());
  for (const auto& e : entries) {
    ivalue_entries.push_back(to_tuple({e.first, e.second}));
  }
  return to_tuple(std::move(ivalue_entries));
}

namespace {

ExportModuleExtraFilesHook& GetExtraFilesHook() {
  static ExportModuleExtraFilesHook func = nullptr;
  return func;
}

std::pair<IValue, IValue> getFunctionTuple(
    const Module& module,
    const Function& func,
    BackendDebugInfoRecorder& debug_info_recorder,
    const std::basic_string<char>& qn,
    TypeNameUniquer& type_name_uniquer_) {
  auto graph = func.graph()->copy();

  Inline(*graph);

  std::shared_ptr<MobileCode> code;
  code = std::make_shared<MobileCode>(
      graph, func.name(), BytecodeEmitMode::is_default_value_for_unspecified_arg_enabled() /* emit_default_input_instructions */, BytecodeEmitMode::is_default_args_before_out_args_enabled() /* enable_defaults_args_with_out_args */);
  auto instructions_copy = code->instructions();

  // operator names
  std::vector<c10::OperatorName> opnames;
  std::vector<std::string> method_names;
  std::vector<int64_t> op_debug_handles;
  for (size_t i = 0; i < instructions_copy.size(); ++i) {
    Instruction ins = instructions_copy[i];
    if (ins.op == OP || ins.op == OPN) {
      auto node = code->instructions_source()[i];
      opnames.emplace_back(node->schema().operator_name());
    }
    // CALL nodes at this point represent built-in (i.e. non-Graph)
    // functions that were not inlined. Here we convert the CALL
    // instructions for these functions into INTERFACE_CALL instructions
    // s.t. at runtime, we will look up the Function* on the Type of the
    // 0th argument in the stack and call that directly.
    if (ins.op == CALL) {
      auto node = code->instructions_source()[i];
      if (node->kind() == prim::CallMethod) {
        // NB: replacing instruction
        auto method_name_idx =
            code->constant_table().size() + method_names.size();
        method_names.emplace_back(node->s(attr::name));
        Instruction new_instr{
            INTERFACE_CALL,
            static_cast<int32_t>(method_name_idx),
            static_cast<uint16_t>(node->inputs().size())};
        instructions_copy[i] = new_instr;
      } else {
        TORCH_INTERNAL_ASSERT(
            false, "Unsupported node kind on CALL opcode for mobile");
      }
    } else if (ins.op == RET) {
      auto node = code->instructions_source()[i];
      for (const auto& input : node->inputs()) {
        const auto& input_type = input->type();
        if (input_type->kind() == TypeKind::TupleType) {
          if (const auto& name_typed_input =
                  input_type->cast<at::NamedType>()) {
            TORCH_CHECK(
                !name_typed_input->name(),
                "A named tuple type is not supported in mobile module. ",
                "Workaround: instead of using a named tuple type's fields, ",
                "use a dictionary type's key-value pair itmes or ",
                "a pytorch class (class Foo(torch.nn.Module))'s attributes.'");
          }
        } else if (
            input_type->kind() == TypeKind::ListType ||
            input_type->kind() == TypeKind::DictType) {
          for (const TypePtr& element_type : input_type->containedTypes()) {
            TORCH_CHECK(
                element_type->kind() != TypeKind::ClassType,
                "Returining a list or dictionary with pytorch class type ",
                "is not supported in mobile module "
                "(List[Foo] or Dict[int, Foo] for class Foo(torch.nn.Module)). "
                "Workaround: instead of using pytorch class as their element type, ",
                "use a combination of list, dictionary, and single types.");
          }
        }
      }
    } else {
      TORCH_CHECK(
          isOpSupportedInMobile(ins.op),
          toString(ins.op),
          " is not supported in mobile module.");
    }
    auto node = code->instructions_source()[i];
    int64_t debug_handle = debug_info_recorder.getNextDebugHandle(node);
    // Note 1-to-1 correspondence between instructions and debug handles
    op_debug_handles.emplace_back(debug_handle);
  }

  // instructions
  std::vector<IValue> instructions;
  instructions.reserve(instructions_copy.size());
  for (Instruction ins : instructions_copy) {
    instructions.emplace_back(to_tuple({toString(ins.op), ins.X, ins.N}));
  }

  // operators
  std::vector<IValue> operators;
  auto op_to_specified_args = code->op_to_num_specified_args();
  operators.reserve(opnames.size());
  for (const auto& opname : opnames) {
    auto unique_name = c10::toString(opname);
    // For operator with vararg, adding default arguments would be confusing and
    // is not allowed. For an operator with num_args = -1, it means the number
    // of arguments is not available for this operator, we don't do any backward
    // compatibility adaptation at runtime.
    int num_args = -1;
    auto it = op_to_specified_args.find(unique_name);
    if (it != op_to_specified_args.end()) {
      num_args = it->second;
    }
<<<<<<< HEAD
    if (BytecodeEmitMode::is_default_value_for_unspecified_arg_enabled()) {
      operators.emplace_back(Tup({opname.name, opname.overload_name}));
=======
    if (BytecodeEmitDefaultValueForUnspecifiedArgMode::is_enabled()) {
      operators.emplace_back(to_tuple({opname.name, opname.overload_name}));
>>>>>>> 73af423d
    } else {
      operators.emplace_back(
          to_tuple({opname.name, opname.overload_name, num_args}));
    }
  }

  // constants
  //
  // Make a copy of the constants and append the method names
  // that we emitted for the converted INTERFACE_CALL nodes above.
  auto constants = code->constant_table();
  for (auto& method_name : method_names) {
    constants.emplace_back(std::move(method_name));
  }

  // types
  std::vector<IValue> types;
  types.reserve(code->type_table().size());
  static const std::string torch_prefix("__torch__");
  static const std::string class_prefix("__torch__.torch.classes");
  for (const TypePtr& t : code->type_table()) {
    auto type_str = t->annotation_str();
    if (type_str.find(torch_prefix) == 0) {
      TORCH_CHECK(
          type_str.find(class_prefix) == 0,
          "__torch__ types other than torchbind (__torch__.torch.classes)"
          "are not supported in lite interpreter. ",
          "Workaround: instead of using arbitrary class type (class Foo()), ",
          "define a pytorch class (class Foo(torch.nn.Module)).");
    }
    types.emplace_back(type_str);
  }

  // since the register location is embedded into the bytecode, pass the
  // register size
  auto register_size = static_cast<int>(code->register_size());

  auto codeTable = Table(
      {{"instructions", to_tuple(instructions)},
       {"operators", to_tuple(operators)},
       {"constants", to_tuple(constants)},
       {"types", to_tuple(types)},
       {"register_size", register_size}});

  // schema
  const auto& schema = func.getSchema();
  auto type_printer =
      [&](const c10::ConstTypePtr& t) -> c10::optional<std::string> {
    auto namedType = t->cast<c10::NamedType>();
    if (namedType && namedType->name()) {
      return type_name_uniquer_.getUniqueName(namedType).qualifiedName();
    }
    return c10::nullopt;
  };
  TORCH_CHECK(
      schema.overload_name().empty(), // @TODO: is this check correct?
      "Overloads are not supported in mobile modules.");
  TORCH_CHECK(
      !schema.is_vararg(), "Python *args are not supported in mobile modules.");
  TORCH_CHECK(
      !schema.is_varret(),
      "A variable number of return values is not supported in mobile modules.");
  auto makeArgTuple = [&](const std::vector<Argument>& args) {
    std::vector<IValue> argTables;
    for (auto&& arg : args) {
      TORCH_CHECK(
          !arg.N(),
          "Arguments with known list lengths are not supported in mobile modules.");
      TORCH_CHECK(
          !arg.kwarg_only(),
          "Keyword-only arguments are not supported in mobile modules.");
      /*
        This part adds the argument's name, type and default_value in
        `bytecode.pkl` This has to be consistent with the `code/` directory
        which has annotated py code of the entire module. `type_printer` uses
        `TypeNameUniquer` to get the managled name of the argument. This helps
        in having the right object reference when a class method is called using
        the `self` argument.

        arg.type()->annotation_str(type_printer) => mangled unique name of the
        module/submodule
      */
      argTables.emplace_back(Table({
          {"name", arg.name()},
          {"type", arg.type()->annotation_str(type_printer)},
          {"default_value", arg.default_value()},
      }));
    }
    return to_tuple(argTables);
  };
  auto schemaTable = Table({
      {"arguments", makeArgTuple(schema.arguments())},
      {"returns", makeArgTuple(schema.returns())},
  });

  // function tuple
  auto bytecode_vals = to_tuple({qn, codeTable, schemaTable});

  c10::optional<IValue> debug_info_vals;
  // module debug info
  // This is just a set of debug handles.
  // We always save debug handles.
  // debug handles generated by debug_handle_manager
  // will correspond to {source_range, inlinedCallStackPtr} which we will
  // serialize separately.
  IValue module_debug_tuple = c10::ivalue::Tuple::create(op_debug_handles);
  auto function_debug_info =
      Table({{"function_debug_handles", module_debug_tuple}});
  debug_info_vals = to_tuple({qn, function_debug_info});
  return std::make_pair(bytecode_vals, debug_info_vals);
}

void setstateTuple(
    const Module& module,
    const IValue& ivalue,
    std::vector<c10::IValue>& elements,
    std::unordered_set<std::string>& qn_cache,
    std::vector<c10::IValue>& debug_info_elements,
    BackendDebugInfoRecorder& debug_info_recorder,
    TypeNameUniquer& type_name_uniquer_) {
  if (!ivalue.isObject())
    return;
  auto obj = ivalue.toObject();
  auto type = obj->type();
  if (checkHasValidSetGetState(type)) {
    Function& setstate = type->getMethod("__setstate__");
    const auto qn =
        type_name_uniquer_.getUniqueName(obj->type()).qualifiedName() + "." +
        setstate.name();
    if (qn_cache.find(qn) != qn_cache.end()) {
      return;
    }
    if (setstate.isGraphFunction()) {
      auto func_tuple = getFunctionTuple(
          module, setstate, debug_info_recorder, qn, type_name_uniquer_);
      elements.push_back(func_tuple.first);
      qn_cache.emplace(qn);
      debug_info_elements.push_back(func_tuple.second);
    }
  } else {
    for (size_t i = 0, n = type->numAttributes(); i < n; ++i) {
      setstateTuple(
          module,
          obj->getSlot(i),
          elements,
          qn_cache,
          debug_info_elements,
          debug_info_recorder,
          type_name_uniquer_);
    }
  }
}

bool isLoweredModule(const Module& m) {
  c10::QualifiedName type_name;
  if (m.type()->name()) {
    type_name = m.type()->name().value();
  }
  bool isLoweredModule = false;
  for (const auto& atom : type_name.atoms()) {
    if (atom == "LoweredModule") {
      isLoweredModule = true;
      break;
    }
  }
  return isLoweredModule;
}

// Check if the global static map of backend debug info
// contains debug info for this module and any of its children.
// If so combine all the maps together and return one.
void getBackendDebugInfoMap(
    const Module& m,
    BackendDebugInfoMapType& debug_map) {
  if (isLoweredModule(m)) {
    auto backend_debug_info =
        m.attr("__backend_debug_info").toCustomClass<PyTorchBackendDebugInfo>();
    const auto& map = backend_debug_info->getDebugInfoMap();
    if (map) {
      debug_map.insert(map.value().begin(), map.value().end());
    }
  }
  for (const auto& c : m.children()) {
    getBackendDebugInfoMap(c, debug_map);
  }
}

SourceRangeRecords getBackendSourceRanges(const Module& m) {
  SourceRangeRecords sr_records;
  if (isLoweredModule(m)) {
    constexpr size_t kSourceRange = 1;
    auto backend_debug_info =
        m.attr("__backend_debug_info").toCustomClass<PyTorchBackendDebugInfo>();
    const auto& map = backend_debug_info->getDebugInfoMap();
    if (map) {
      const auto& map_val = map.value();
      // This map is map of debug handle-to-DebugInfoTuple
      // DebugInfoTuple= <source range, op name, inlined_cs_ptr>
      for (const auto& it : map_val) {
        auto& source_range =
            std::get<kDebugInfoTupleSourceRangeIndex>(it.second);
        sr_records.emplace_back(
            std::numeric_limits<size_t>::max(), source_range);
        // NOLINTNEXTLINE(performance-unnecessary-copy-initialization)
        auto cs_ptr = std::get<kDebugInfoTupleInlinedCSIndex>(it.second);
        if (cs_ptr) {
          for (const auto& e : cs_ptr->vec()) {
            // NOLINTNEXTLINE(performance-unnecessary-copy-initialization)
            const auto sr = std::get<kSourceRange>(e);
            sr_records.emplace_back(std::numeric_limits<size_t>::max(), sr);
          }
        }
      }
    }
  }
  for (const auto& c : m.children()) {
    const auto& child_sr_records = getBackendSourceRanges(c);
    sr_records.reserve(sr_records.size() + child_sr_records.size());
    std::move(
        child_sr_records.begin(),
        child_sr_records.end(),
        std::back_inserter(sr_records));
  }
  return sr_records;
}

} // namespace

void moduleMethodsTuple(
    const Module& module,
    std::vector<c10::IValue>& elements, // note: appended to in-place
    std::vector<c10::IValue>& debug_info_elements,
    BackendDebugInfoRecorder& debug_info_recorder,
    TypeNameUniquer& type_name_uniquer_) {
  auto methods = module.get_methods();
  std::unordered_set<std::string> qn_cache;
  // top level methods
  for (const auto& method : methods) {
    const auto qn = method.function().qualname().qualifiedName();
    if (qn_cache.find(qn) != qn_cache.end()) {
      continue;
    }
    auto func_tuple = getFunctionTuple(
        module, method.function(), debug_info_recorder, qn, type_name_uniquer_);
    elements.push_back(func_tuple.first);
    qn_cache.emplace(qn);
    debug_info_elements.push_back(func_tuple.second);
  }

  // __setstate__ of all components
  setstateTuple(
      module,
      module._ivalue(),
      elements,
      qn_cache,
      debug_info_elements,
      debug_info_recorder,
      type_name_uniquer_);
}

void SetExportModuleExtraFilesHook(ExportModuleExtraFilesHook hook) {
  GetExtraFilesHook() = std::move(hook);
}

void ScriptModuleSerializer::serialize(
    const Module& module,
    const ExtraFilesMap& extra_files,
    bool bytecode_format,
    bool save_mobile_debug_info) {
  C10_LOG_API_USAGE_ONCE("torch.script.save");
  writeExtraFiles(module, extra_files);
  // Serialize the model object
  writeArchive(
      module._ivalue(),
      /*archive_name=*/"data",
      /*archive_dir=*/"",
      /*tensor_dir=*/"data/");
  // Then we serialize all code info.
  convertTypes(module.type());
  writeFiles("code/");
  // The tensor constants from the code are written to a separate archive
  // so loading the code does not depend on loading the data
  std::vector<IValue> ivalue_constants(
      constant_table_.begin(), constant_table_.end());
  if (bytecode_format) {
    writeArchive(
        c10::ivalue::Tuple::create(ivalue_constants),
        /*archive_name=*/"constants",
        /*archive_dir=*/"",
        /*tensor_dir=*/"constants/",
        /*use_storage_context=*/true);

    writeByteCode(module, save_mobile_debug_info);
  } else {
    writeArchive(
        c10::ivalue::Tuple::create(ivalue_constants),
        /*archive_name=*/"constants",
        /*archive_dir=*/"",
        /*tensor_dir=*/"constants/");
  }
  // Acquires and sets minimum (dynamic) version
  for (auto& item : file_streams_) {
    writer_.setMinVersion(item.value().minVersion());
  }
}

void ScriptModuleSerializer::writeArchive(
    const IValue& value,
    const std::string& archive_name,
    const std::string& archive_dir,
    const std::string& tensor_dir,
    bool use_storage_context) {
  std::vector<char> data;
  // Vector to capture the run-time class types during pickling the IValues
  std::vector<c10::ClassTypePtr> memoizedClassTypes;
  std::vector<std::string> tensor_names;
  // tensors that are already serialized in use_storage_context
  std::unordered_set<std::string> serialized_tensors;
  Pickler data_pickle(
      [&](const char* buf, size_t size) {
        data.insert(data.end(), buf, buf + size);
      },
      nullptr,
      [&](const c10::ClassTypePtr& t) {
        return type_name_uniquer_.getUniqueName(t);
      },
      &memoizedClassTypes,
      [&](const at::Tensor& tensor) {
        // returns a string to use in picker.cpp as storage obj key
        if (use_storage_context) {
          bool already_serialized =
              storage_context_.hasStorage(tensor.storage());
          std::string tensor_name =
              std::to_string(
                  storage_context_.getOrAddStorage(tensor.storage())) +
              ".storage";
          if (already_serialized) {
            // this case is hit when storage has been serialized already
            // from a torch.package context
            serialized_tensors.insert(tensor_name);
          }
          tensor_names.push_back(tensor_name);
        } else {
          tensor_names.push_back(std::to_string(tensor_names.size()));
        }
        return tensor_names.back();
      });
  data_pickle.protocol();
  data_pickle.pushIValue(value);
  data_pickle.stop();
  // write out tensor data
  size_t i = 0;
  std::string prefix = archive_name + "/";

  TORCH_INTERNAL_ASSERT(tensor_names.size() == data_pickle.tensorData().size());

  for (const auto& td : data_pickle.tensorData()) {
    WriteableTensorData writable_td = getWriteableTensorData(td);
    std::string tensor_name = tensor_names[i++];
    if (use_storage_context && serialized_tensors.count(tensor_name)) {
      // storage has been serialzed already, skip
      continue;
    }
    writer_.writeRecord(
        tensor_dir + tensor_name,
        writable_td.data(),
        writable_td.sizeInBytes());
  }

  std::string fname = archive_dir + archive_name + ".pkl";
  writer_.writeRecord(fname, data.data(), data.size());

  // serialize all the captured run-time class types
  for (const c10::ClassTypePtr& wroteType : memoizedClassTypes) {
    convertNamedType(wroteType);
  }
}

void ScriptModuleSerializer::writeExtraFiles(
    const Module& module,
    const ExtraFilesMap& extra_files) {
  // Write out extra files.
  for (const auto& kv : extra_files) {
    const std::string key = "extra/" + kv.first;
    writer_.writeRecord(key, kv.second.data(), kv.second.size());
  }
  auto hook = GetExtraFilesHook();
  if (hook) {
    ExtraFilesMap hook_files = hook(module);
    for (const auto& kv : hook_files) {
      // Checks if the hooked file is already written in extra files,
      //   if so, skips it and warns
      if (extra_files.find(kv.first) != extra_files.end()) {
        TORCH_WARN_ONCE(
            "An extra files hook attempted to write ",
            kv.first,
            " but ",
            "this is already written in extra files and so will be skipped. ",
            "This warning will only appear once per process.");
        continue;
      }
      const std::string key = "extra/" + kv.first;
      writer_.writeRecord(key, kv.second.data(), kv.second.size());
    }
  }
}

void ScriptModuleSerializer::updateSourceRangeTags(
    const SourceRangeRecords& ranges) {
  for (const auto& range : ranges) {
    if (source_range_tags_.find(range.range) == source_range_tags_.end()) {
      source_range_tags_[range.range] = current_source_range_tag_;
      current_source_range_tag_++;
    }
  }
}

void ScriptModuleSerializer::convertTypes(const at::NamedTypePtr& root_type) {
  class_deps_.add(root_type);
  for (size_t i = 0; i < class_deps_.size(); ++i) {
    // note: convertNameType may extend class_deps_, so re-checking .size() is
    // necessary
    convertNamedType(class_deps_[i]);
  }
}

void ScriptModuleSerializer::writeFiles(const std::string& code_dir) {
  current_source_range_tag_ = 0;
  // Mapping of filename => src. We need this because multiple classes may go
  // in the same file (e.g. foo.bar.Baz and foo.bar.Qux)
  for (auto& item : file_streams_) {
    const std::string filename = qualifierToArchivePath(item.key(), code_dir);

    std::string src = item.value().str();

    // Only compress these records if they're not tiny.
    // The cpu cost of generating zip datastructs and compressing isn't
    // well-spent for very small records.
    static constexpr size_t kMinToCompress = 200;

    writer_.writeRecord(
        filename,
        src.c_str(),
        src.size(),
        src.size() > kMinToCompress /*compress*/);

    // Write out the debug information
    std::string debugFilename = filename + ".debug_pkl";
    SourceRangePickler source_range_pickler;
    updateSourceRangeTags(item.value().ranges());
    auto range_data =
        source_range_pickler.pickle(item.value().ranges(), source_range_tags_);
    writer_.writeRecord(
        debugFilename,
        range_data.data(),
        range_data.size(),
        range_data.size() > kMinToCompress /*compress*/);
  }
}

void ScriptModuleSerializer::writeByteCode(
    const Module& module,
    const bool save_mobile_debug_info) {
  std::vector<c10::IValue> elements;
  BackendDebugInfoRecorder debug_info_recorder;
  int64_t version_to_write = caffe2::serialize::kProducedBytecodeVersion;

  elements.emplace_back(static_cast<int64_t>(version_to_write));
  std::vector<c10::IValue> debug_info_elements;
  // Always save debug handles
  debug_info_elements.emplace_back(static_cast<int64_t>(version_to_write));

  moduleMethodsTuple(
      module,
      elements,
      debug_info_elements,
      debug_info_recorder,
      type_name_uniquer_);
  auto telements = to_tuple(std::move(elements));
  writeArchive(
      telements,
      /*archive_name=*/"bytecode",
      /*archive_dir=*/"",
      /*tensor_dir=*/"constants/",
      /*use_storage_context=*/true);

  auto debug_info_telements = to_tuple(std::move(debug_info_elements));

  // At the moment keeping this feature experimental
  // since we have not evaluated how this affect model size
  // and we have not build any utility to strip off debug info
  // when desired
  // TODO: Build utility to strip off debug map. It should also do the
  // same for debug_pkl files
  if (save_mobile_debug_info) {
    // Note that stripping off debug map will not strip off
    // debug handles.
    // The reason we save debug handles conditionally is so that
    // we dont end up with a model that has debug handles but has not
    // debug map to correlate debug handels with.
    // Once we have a model with both handles and debug map, we can
    // strip off debug map and have a lean model served to production.
    // If exception ocurrs we have a model with debug map that can be
    // used to symbolicate debug handles
    writeArchive(
        debug_info_telements,
        /*archive_name=*/"mobile_debug_handles",
        /*archive_dir=*/"",
        /*tensor_dir=*/"mobile_debug_handles/");
    static constexpr size_t kMinToCompress = 200;
    // For delegated backends get source ranges that are in the debug info
    // map. Since delegated backend replace original module with lowered
    // module we will not serialize original module's code which is what would
    // have contained source range. Since we dont have that anymore, extract
    // source ranges out of delegated module and store in a separate archive.
    // Note that we must do this first because in order to serialize inlined
    // CS appropriate source_range_tags must have been generated.
    auto backend_source_range_records = getBackendSourceRanges(module);
    SourceRangePickler source_range_pickler;
    updateSourceRangeTags(backend_source_range_records);
    auto range_data = source_range_pickler.pickle(
        backend_source_range_records, source_range_tags_);
    std::string debugFilename = "delegated_backends.debug_pkl";
    writer_.writeRecord(
        debugFilename,
        range_data.data(),
        range_data.size(),
        range_data.size() > kMinToCompress /*compress*/);

    // For delegated backends get debug_info_map
    // This is merged with other debug_info_map of other modules
    // which were not delegated.
    BackendDebugInfoMapType backend_debug_info_map;
    getBackendDebugInfoMap(module, backend_debug_info_map);
    // Now get the debug-handles-to-inlined-cs-ptr-map
    // And serialize that in a separate archive
    auto debug_handle_cs_ptr_map = debug_info_recorder.stopRecording();
    debug_handle_cs_ptr_map.insert(
        backend_debug_info_map.begin(), backend_debug_info_map.end());
    CallStackDebugInfoPickler cs_debug_info_pickler;
    auto cs_data = cs_debug_info_pickler.pickle(
        debug_handle_cs_ptr_map, source_range_tags_);
    // Write out map: [debug-handle, {source range, InlinedCallStack}]
    std::string filename = "callstack_debug_map.pkl";
    writer_.writeRecord(
        filename,
        cs_data.data(),
        cs_data.size(),
        cs_data.size() > kMinToCompress /*compress*/);
  }
}

void ScriptModuleSerializer::convertNamedType(
    const c10::NamedTypePtr& class_type) {
  if (converted_types_.count(class_type)) {
    return;
  }
  converted_types_.insert(class_type);
  auto qualname = type_name_uniquer_.getUniqueName(class_type);
  std::string qualifier = qualname.prefix();
  PythonPrint* pp = file_streams_.find(qualifier);

  auto type_printer =
      [&](const c10::ConstTypePtr& t) -> c10::optional<std::string> {
    auto namedType = t->cast<c10::NamedType>();
    if (namedType && namedType->name()) {
      return type_name_uniquer_.getUniqueName(namedType).qualifiedName();
    }
    return c10::nullopt;
  };
  if (!pp) {
    pp = &file_streams_.insert(
        std::move(qualifier),
        PythonPrint(
            constant_table_,
            class_deps_,
            type_printer,
            /*enforce_importable=*/true));
  }
  pp->printNamedType(class_type);
}

void ScriptModuleSerializer::serialize_unified_format(
    Module& module,
    uint64_t script_module_id) {
  const std::string archive_dir =
      ".data/ts_code/" + std::to_string(script_module_id) + "/";

  // Serialize the model object
  writeArchive(
      module._ivalue(),
      "data",
      archive_dir,
      /*tensor_dir=*/".data/",
      /*use_storage_context=*/true);
  // Then we serialize all code info.
  convertTypes(module.type());
  // The tensor constants from the code are written to a separate archive
  // so loading the code does not depend on loading the data
  std::vector<IValue> ivalue_constants(
      constant_table_.begin(), constant_table_.end());
  writeArchive(
      c10::ivalue::Tuple::create(ivalue_constants),
      "constants",
      archive_dir,
      /*tensor_dir=*/".data/",
      /*use_storage_context=*/true);

  // Note: writeFiles() call needs to be made in addition to calling this
  // function to have the code actually saved (tensors are saved)
}

SerializationStorageContext& ScriptModuleSerializer::storage_context() {
  return storage_context_;
}

void ExportModule(
    const Module& module,
    std::ostream& out,
    const ExtraFilesMap& extra_files,
    bool bytecode_format,
    bool save_mobile_debug_info) {
  caffe2::serialize::PyTorchStreamWriter writer(
      [&](const void* buf, size_t nbytes) -> size_t {
        out.write(static_cast<const char*>(buf), nbytes);
        return !out ? 0 : nbytes;
      });
  ScriptModuleSerializer serializer(writer);
  serializer.serialize(
      module, extra_files, bytecode_format, save_mobile_debug_info);
}

void ExportModule(
    const Module& module,
    const std::string& filename,
    const ExtraFilesMap& extra_files,
    bool bytecode_format,
    bool save_mobile_debug_info) {
  caffe2::serialize::PyTorchStreamWriter writer(filename);
  ScriptModuleSerializer serializer(writer);
  serializer.serialize(
      module, extra_files, bytecode_format, save_mobile_debug_info);
}

void ExportModule(
    const Module& module,
    const std::function<size_t(const void*, size_t)>& writer_func,
    const ExtraFilesMap& extra_files,
    bool bytecode_format,
    bool save_mobile_debug_info) {
  caffe2::serialize::PyTorchStreamWriter writer(writer_func);
  ScriptModuleSerializer serializer(writer);
  serializer.serialize(
      module, extra_files, bytecode_format, save_mobile_debug_info);
}

namespace {
void export_opnames(const script::Module& m, std::set<std::string>& opnames) {
  std::vector<c10::IValue> elements;
  std::vector<c10::IValue> debug_info_elements;
  BackendDebugInfoRecorder dummy;
  TypeNameUniquer dummy_uniquer = TypeNameUniquer();
  moduleMethodsTuple(m, elements, debug_info_elements, dummy, dummy_uniquer);
  for (const auto& element : elements) {
    auto table = element.toTuple()->elements()[1];
    auto row =
        table.toTuple()->elements().at(BYTECODE_INDEX_OPERATOR).toTuple();
    TORCH_INTERNAL_ASSERT(
        row->elements().at(0).toStringRef() == "operators",
        "Expected operators but found ",
        row->elements().at(0).toStringRef());
    const auto& ops_list = row->elements().at(1).toTuple()->elements();
    for (const auto& op : ops_list) {
      auto op_item = op.toTuple()->elements();
      TORCH_CHECK(
          op_item.size() >= 2,
          "There should be either two parts (name and overload name), ",
          "or three parts (name, overload name and number of specified args) ",
          "for an operator.");
      auto opname = op_item[0].toString()->string();
      auto overload = op_item[1].toString()->string();
      // NOLINTNEXTLINE(performance-inefficient-string-concatenation)
      opnames.emplace(overload.empty() ? opname : opname + "." + overload);
    }
  }
}
} // namespace

std::vector<std::string> export_opnames(const script::Module& m) {
  std::set<std::string> names;
  export_opnames(m, names);
  return std::vector<std::string>(names.begin(), names.end());
}

// Thread local flag (only happens in export, i.e. on server side)
// to control if instructions for bytecode default inputs are emitted
// or not. It's the major difference between bytecode v5 and v6.
thread_local bool emitBytecodeDefaultInputs =
    caffe2::serialize::kProducedBytecodeVersion <= 5 ? true : false;
bool BytecodeEmitMode::is_default_value_for_unspecified_arg_enabled() {
  return emitBytecodeDefaultInputs;
}
void BytecodeEmitMode::set_default_value_for_unspecified_arg_enabled(
    bool enabled) {
  emitBytecodeDefaultInputs = enabled;
}

thread_local bool emitDefautlArgsWithOutArgs =
    caffe2::serialize::kProducedBytecodeVersion <= 6 ? false : true;
bool BytecodeEmitMode::is_default_args_before_out_args_enabled() {
  return emitDefautlArgsWithOutArgs;
}
void BytecodeEmitMode::set_default_args_before_out_args_enabled(bool enabled) {
  emitDefautlArgsWithOutArgs = enabled;
}

} // namespace jit
} // namespace torch<|MERGE_RESOLUTION|>--- conflicted
+++ resolved
@@ -165,13 +165,8 @@
     if (it != op_to_specified_args.end()) {
       num_args = it->second;
     }
-<<<<<<< HEAD
     if (BytecodeEmitMode::is_default_value_for_unspecified_arg_enabled()) {
-      operators.emplace_back(Tup({opname.name, opname.overload_name}));
-=======
-    if (BytecodeEmitDefaultValueForUnspecifiedArgMode::is_enabled()) {
       operators.emplace_back(to_tuple({opname.name, opname.overload_name}));
->>>>>>> 73af423d
     } else {
       operators.emplace_back(
           to_tuple({opname.name, opname.overload_name, num_args}));
