--- conflicted
+++ resolved
@@ -50,7 +50,6 @@
                 loss = closure()
 
         for group in self.param_groups:
-<<<<<<< HEAD
             grads = []
             params_with_grad = []
             states = []
@@ -99,43 +98,5 @@
 
             torch._foreach_mul_(acc_deltas, rho)
             torch._foreach_addcmul_(acc_deltas, deltas, deltas, value=1 - rho)
-=======
-            params_with_grad = []
-            grads = []
-            square_avgs = []
-            acc_deltas = []
-
-            for p in group['params']:
-                if p.grad is None:
-                    continue
-                params_with_grad.append(p)
-                if p.grad.is_sparse:
-                    raise RuntimeError('Adadelta does not support sparse gradients')
-                grads.append(p.grad)
-
-                state = self.state[p]
-
-                # Lazy state initialization
-                if len(state) == 0:
-                    state['step'] = 0
-                    state['square_avg'] = torch.zeros_like(p, memory_format=torch.preserve_format)
-                    state['acc_delta'] = torch.zeros_like(p, memory_format=torch.preserve_format)
-
-                square_avgs.append(state['square_avg'])
-                acc_deltas.append(state['acc_delta'])
-
-                lr, rho, eps, weight_decay = group['lr'], group['rho'], group['eps'], group['weight_decay']
-
-                state['step'] += 1
-
-            F.adadelta(params_with_grad,
-                       grads,
-                       square_avgs,
-                       acc_deltas,
-                       lr,
-                       rho,
-                       eps,
-                       weight_decay)
->>>>>>> b220bfda
 
         return loss